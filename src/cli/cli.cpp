#include "util/math.h"
#include "util/string.h"
#include "visp/ml.h"
#include "visp/vision.h"
#include "visp/arch/yolov9t.h"
#include "visp/nn.h"
#include <algorithm>
#include <charconv>
#include <cstdio>
#include <filesystem>
#include <optional>
#include <string_view>
#include <vector>
#include "ggml.h"

namespace visp {
using std::filesystem::path;

enum class cli_command { none, sam, birefnet, depth_anything, migan, esrgan, yolov9t };

struct cli_args {
    cli_command command = cli_command::none;
    std::vector<char const*> inputs;   // -i --input
    char const* output = "output.png"; // -o --output
    char const* model = nullptr;       // -m --model
    std::vector<char const*> prompt;   // -p --prompt
    // int threads = -1; // -t --threads
    // bool verbose = false; // -v --verbose
    std::optional<backend_type> bknd_type; // -b --backend
    // std::string_view device = 0; // -d --device
    // ggml_type float_type = GGML_TYPE_COUNT; // -f32 -f16

    char const* composite = nullptr; // --composite
    int tile_size = -1;              // --tile
    // Debug dump options
    bool dump_all = true;               // --dump-all
    std::vector<int> dump_keys;          // --dump-keys <k1> <k2> ...
};

void print_usage() {
    char const* const usage = R"(
Usage: vision-cli <command> [options]

Commands:
    sam       - MobileSAM image segmentation
    birefnet  - BirefNet background removal
    depthany  - Depth-Anything depth estimation
    migan     - MI-GAN inpainting
    esrgan    - ESRGAN/Real-ESRGAN upscaling
    yolov9t   - YOLOv9t object detection

Options:
    -i, --input <image1> [<image2> ...]  Input image(s)
    -o, --output <file>                  Output file (default: output.png)
    -m, --model <file>                   Model file (.gguf)
    -p, --prompt <x> [<y> ...]           Prompt (eg. pixel coordinates)
    -b, --backend <cpu|gpu>              Backend type (default: auto)
    -h, --help                           Print usage and exit
    --composite <file>                   Composite input image with mask
    --tile <size>                        Tile size to split large images

Examples:
    vision-cli sam -m MobileSAM-F16.gguf -i image.jpg -p 100 200 -o mask.png
    vision-cli birefnet -m BiRefNet-F16.gguf -i image.jpg -o mask.png --composite output.png
    vision-cli migan -m MIGAN-F16.gguf -i image.jpg mask.png -o output.png
    vision-cli esrgan -m ESRGAN-x4-F16.gguf -i image.jpg -o upscaled.png
    vision-cli yolov9t -m yolov9t_converted-F16.gguf -i image.jpg -o detections.png
)";
    printf("%s", usage);
}

char const* const short_usage = R"(
Usage: vision-cli <command> [options]
See 'vision-cli --help' for more details.
)";

char const* next_arg(int argc, char** argv, int& i) {
    if (++i < argc) {
        return argv[i];
    } else {
        throw except("Missing argument after {}", argv[i - 1]);
    }
}

std::vector<char const*> collect_args(int argc, char** argv, int& i, char delim = '-') {
    std::vector<char const*> r;
    do {
        r.push_back(next_arg(argc, argv, i));
    } while (i + 1 < argc && argv[i + 1][0] != delim);
    if (r.empty()) {
        throw except("Missing argument after {}", argv[i - 1]);
    }
    return r;
}

int parse_int(std::string_view arg) {
    int value = 0;
    auto [ptr, ec] = std::from_chars(arg.data(), arg.data() + arg.size(), value);
    if (ec != std::errc()) {
        throw except("Invalid integer argument: {}", arg);
    }
    return value;
}

char const* validate_path(char const* arg) {
    if (!exists(path(arg))) {
        throw except("File not found: {}", arg);
    }
    return arg;
}

void require_inputs(std::span<char const* const> inputs, int n_required, char const* names) {
    if (inputs.size() != size_t(n_required)) {
        throw except(
            "Expected -i to be followed by {} inputs: {} - but found {}.", n_required, names,
            inputs.size());
    }
}

cli_args cli_parse(int argc, char** argv) {
    cli_args r;
    if (argc < 2) {
        throw except("Missing command.\n{}", short_usage);
    }

    std::string_view arg1 = argv[1];
    if (arg1 == "sam") {
        r.command = cli_command::sam;
    } else if (arg1 == "birefnet") {
        r.command = cli_command::birefnet;
    } else if (arg1 == "depthany" || arg1 == "depth-anything") {
        r.command = cli_command::depth_anything;
    } else if (arg1 == "migan") {
        r.command = cli_command::migan;
    } else if (arg1 == "yolov9t") {
        r.command = cli_command::yolov9t;
    } else if (arg1 == "esrgan") {
        r.command = cli_command::esrgan;
    } else if (arg1 == "yolov9t") {
        r.command = cli_command::yolov9t;
    } else if (arg1 == "-h" || arg1 == "--help") {
        print_usage();
    } else {
        throw except("Unknown command: '{}'\n{}", arg1, short_usage);
    }

    for (int i = 2; i < argc; ++i) {
        std::string_view arg = argv[i];
        if (arg == "-i" || arg == "--input") {
            r.inputs = collect_args(argc, argv, i);
            for_each(r.inputs.begin(), r.inputs.end(), validate_path);
        } else if (arg == "-o" || arg == "--output") {
            r.output = next_arg(argc, argv, i);
        } else if (arg == "-m" || arg == "--model") {
            r.model = validate_path(next_arg(argc, argv, i));
        } else if (arg == "-p" || arg == "--prompt") {
            r.prompt = collect_args(argc, argv, i, '-');
        } else if (arg == "-b" || arg == "--backend") {
            std::string_view backend_arg = next_arg(argc, argv, i);
            if (backend_arg == "cpu") {
                r.bknd_type = backend_type::cpu;
            } else if (backend_arg == "gpu") {
                r.bknd_type = backend_type::gpu;
            } else {
                throw except("Unknown backend type '{}', must be one of: cpu, gpu", backend_arg);
            }
        } else if (arg == "--composite") {
            r.composite = next_arg(argc, argv, i);
        } else if (arg == "--tile") {
            r.tile_size = parse_int(next_arg(argc, argv, i));
        } else if (arg == "--dump-all") {
            r.dump_all = true;
        } else if (arg == "--dump-keys") {
            auto keys = collect_args(argc, argv, i);
            for (char const* k : keys) {
                r.dump_keys.push_back(parse_int(k));
            }
        } else if (arg.starts_with("-")) {
            throw except("Unknown argument: {}\n{}", arg, short_usage);
        }
    }
    return r;
}

void run_sam(cli_args const&);
void run_birefnet(cli_args const&);
void run_depth_anything(cli_args const&);
void run_migan(cli_args const&);
void run_esrgan(cli_args const&);
void run_yolov9t(cli_args const&);

} // namespace visp

//
// main

int main(int argc, char** argv) {
    using namespace visp;
    try {
        ggml_time_init();

        cli_args args = cli_parse(argc, argv);
        switch (args.command) {
            case cli_command::sam: run_sam(args); break;
            case cli_command::birefnet: run_birefnet(args); break;
            case cli_command::depth_anything: run_depth_anything(args); break;
            case cli_command::migan: run_migan(args); break;
            case cli_command::esrgan: run_esrgan(args); break;
            case cli_command::yolov9t: run_yolov9t(args); break;
            case cli_command::none: break;
        }

    } catch (std::exception const& e) {
        printf("Error: %s\n", e.what());
        return 1;
    } catch (...) {
        return -1;
    }
    return 0;
}

namespace visp {

struct timer {
    int64_t start;
    fixed_string<16> string;

    timer() : start(ggml_time_us()) {}

    int64_t elapsed() const { return ggml_time_us() - start; }
    float elapsed_ms() const { return float(elapsed()) / 1000.0f; }

    char const* elapsed_str() {
        format(string, "{:.1f} ms", elapsed_ms());
        return string.c_str();
    }
};

//
// Common helpers

backend_device backend_init(cli_args const& args) {
    timer t;
    printf("Initializing backend... ");

    backend_device b;
    if (args.bknd_type) {
        b = backend_init(*args.bknd_type);
    } else {
        b = backend_init();
    }
    printf("done (%s)\n", t.elapsed_str());

    ggml_backend_dev_t dev = ggml_backend_get_device(b);
    char const* dev_name = ggml_backend_dev_name(dev);
    char const* dev_desc = ggml_backend_dev_description(dev);
    printf("- device: %s - %s\n", dev_name, dev_desc);
    return b;
}

char const* to_string(tensor_data_layout l) {
    switch (l) {
        case tensor_data_layout::cwhn: return "cwhn";
        case tensor_data_layout::whcn: return "whcn";
        default: return "unknown";
    }
}

std::tuple<model_file, model_weights> load_model_weights(
    cli_args const& args,
    backend_device const& dev,
    char const* default_model,
    int n_tensors = 0,
    tensor_data_layout preferred_layout = tensor_data_layout::unknown) {

    timer t;
    char const* model_path = args.model ? args.model : default_model;
    printf("Loading model weights from '%s'... ", model_path);

    model_file file = model_load(model_path);
    model_weights weights = model_init(file.n_tensors() + n_tensors);
    if (preferred_layout == tensor_data_layout::unknown) {
        preferred_layout = file.tensor_layout();
    }
    model_transfer(file, weights, dev, dev.preferred_float_type(), preferred_layout);

    printf("done (%s)\n", t.elapsed_str());
    printf("- float type: %s\n", ggml_type_name(weights.float_type()));
    if (preferred_layout != tensor_data_layout::unknown) {
        printf("- tensor layout: %s\n", to_string(preferred_layout));
    }
    return {std::move(file), std::move(weights)};
}

void print_model_flags(model_ref const& m) {
    bool flash_attn = !!(m.flags & model_build_flag::flash_attention);
    printf("- flash attention: %s\n", flash_attn ? "on" : "off");
}

void compute_timed(compute_graph const& g, backend_device const& b) {
    timer t;
    printf("Running inference... ");
    compute(g, b);
    printf("complete (%s)\n", t.elapsed_str());
}

void composite_image_with_mask(image_view image, image_view mask, char const* output_path) {
    if (!output_path) {
        return;
    }
    image_data image_f32_data;
    if (!is_float(image.format)) {
        image_f32_data = image_u8_to_f32(image, image_format::rgba_f32);
        image = image_f32_data;
    }
    image_data mask_f32_data;
    if (!is_float(mask.format)) {
        mask_f32_data = image_u8_to_f32(mask, image_format::alpha_f32);
        mask = mask_f32_data;
    }

    image_data foreground = image_estimate_foreground(image, mask);

    image_data output = image_f32_to_u8(foreground, image_format::rgba_u8);
    image_save(output, output_path);
    printf("-> image composited and saved to %s\n", output_path);
}

//
// SAM

struct sam_prompt {
    i32x2 point1 = {-1, -1};
    i32x2 point2 = {-1, -1};

    bool is_point() const { return point2[0] == -1 || point2[1] == -1; }
    bool is_box() const { return !is_point(); }
};

sam_prompt sam_parse_prompt(std::span<char const* const> args, i32x2 extent) {
    if (args.empty()) {
        throw except(
            "SAM requires a prompt with coordinates for a point or box"
            "eg. '--prompt 100 200' to pick the point at pixel (x=100, y=200)");
    }
    if (args.size() < 2 || args.size() > 4) {
        throw except(
            "Invalid number of arguments for SAM prompt. Expected 2 (point) or 4 (box) numbers, "
            "got {}",
            args.size());
    }
    i32x2 a{-1, -1};
    if (args.size() >= 2) {
        a = {parse_int(args[0]), parse_int(args[1])};
        if (a[0] < 0 || a[1] < 0 || a[0] >= extent[0] || a[1] >= extent[1]) {
            throw except("Invalid image coordinates: ({}, {})", a[0], a[1]);
        }
    }
    i32x2 b{-1, -1};
    if (args.size() == 4) {
        b = {parse_int(args[2]), parse_int(args[3])};
        if (b[0] < 0 || b[1] < 0 || b[0] >= extent[0] || b[1] >= extent[1]) {
            throw except("Invalid image coordinates: ({}, {})", b[0], b[1]);
        }
        if (a[0] >= b[0] || a[1] >= b[1]) {
            throw except("Invalid box coordinates: ({}, {}) to ({}, {})", a[0], a[1], b[0], b[1]);
        }
    }
    return sam_prompt{a, b};
};

void run_sam(cli_args const& args) {
    backend_device backend = backend_init(args);
    auto [file, weights] = load_model_weights(
        args, backend, "models/MobileSAM-F16.gguf", 0, backend.preferred_layout());
    sam_params params{};

    require_inputs(args.inputs, 1, "<image>");
    image_data image = image_load(args.inputs[0]);
    image_data image_data_ = sam_process_input(image, params);

    sam_prompt prompt = sam_parse_prompt(args.prompt, image.extent);
    f32x4 prompt_data = prompt.is_point()
        ? sam_process_point(prompt.point1, image.extent, params)
        : sam_process_box({prompt.point1, prompt.point2}, image.extent, params);

    compute_graph graph = compute_graph_init();
    model_ref m(weights, graph);

    tensor image_tensor = compute_graph_input(m, GGML_TYPE_F32, {3, 1024, 1024, 1}, "image");
    tensor point_tensor = compute_graph_input(m, GGML_TYPE_F32, {2, 2, 1, 1}, "points");

    tensor image_embed = sam_encode_image(m, image_tensor, params);
    tensor prompt_embed = prompt.is_point() ? sam_encode_points(m, point_tensor)
                                            : sam_encode_box(m, point_tensor);

    sam_prediction output = sam_predict_mask(m, image_embed, prompt_embed);

    compute_graph_allocate(graph, backend);
    transfer_to_backend(image_tensor, image_data_);
    transfer_to_backend(point_tensor, span(prompt_data.v, 4));

    compute_timed(graph, backend);

    timer t_post;
    printf("Postprocessing output... ");

    tensor_data iou = transfer_from_backend(output.iou);
    tensor_data mask_data = transfer_from_backend(output.masks);

    image_data mask = sam_process_mask(mask_data.as_f32(), 2, image.extent, params);
    printf("complete (%s)\n", t_post.elapsed_str());

    image_save(mask, args.output);

    auto ious = iou.as_f32();
    printf("-> estimated accuracy (IoU): %f, %f, %f\n", ious[0], ious[1], ious[2]);
    printf("-> mask saved to %s\n", args.output);

    composite_image_with_mask(image, mask, args.composite);
}

//
// BirefNet

void run_birefnet(cli_args const& args) {
    backend_device backend = backend_init(args);
    auto [file, weights] = load_model_weights(
        args, backend, "models/BiRefNet-F16.gguf", 0, backend.preferred_layout());

    require_inputs(args.inputs, 1, "<image>");
    image_data image = image_load(args.inputs[0]);
    birefnet_params params = birefnet_detect_params(file, image.extent, backend.max_alloc());
    image_data input_data = birefnet_process_input(image, params);

    i32x2 extent = params.image_extent;
    char const* image_size_str = params.image_size < 0 ? " (dynamic)" : "";
    printf("- model image size: %d%s\n", params.image_size, image_size_str);
    printf("- inference image size: %dx%d\n", extent[0], extent[1]);

    compute_graph graph = compute_graph_init(6 * 1024);
    model_ref m(weights, graph);
    print_model_flags(m);

    birefnet_buffers buffers = birefnet_precompute(m, params);
    tensor input = compute_graph_input(m, GGML_TYPE_F32, {3, extent[0], extent[1], 1});
    tensor output = birefnet_predict(m, input, params);

    compute_graph_allocate(graph, backend);
    transfer_to_backend(input, input_data);
    for (tensor_data const& buf : buffers) {
        transfer_to_backend(buf);
    }

    compute_timed(graph, backend);

    tensor_data mask_data = transfer_from_backend(output);
    image_view mask_output(extent, mask_data.as_f32());
    image_data mask_resized = image_scale(mask_output, image.extent);
    image_data mask = image_f32_to_u8(mask_resized, image_format::alpha_u8);
    image_save(mask, args.output);
    printf("-> mask saved to %s\n", args.output);

    composite_image_with_mask(image, mask_resized, args.composite);
}

//
// Depth Anything

void run_depth_anything(cli_args const& args) {
    backend_device backend = backend_init(args);
    auto [file, weights] = load_model_weights(
        args, backend, "models/DepthAnythingV2-Small-F32.gguf", 0, backend.preferred_layout());

    require_inputs(args.inputs, 1, "<image>");
    image_data image = image_load(args.inputs[0]);
    depthany_params params = depthany_detect_params(file, image.extent);
    image_data input_data = depthany_process_input(image, params);

    i32x2 extent = params.image_extent;
    printf("- model image size: %d\n", params.image_size);
    printf("- inference image size: %dx%d\n", params.image_extent[0], params.image_extent[1]);

    compute_graph graph = compute_graph_init();
    model_ref m(weights, graph);
    print_model_flags(m);

    tensor input = compute_graph_input(m, GGML_TYPE_F32, {3, extent[0], extent[1], 1});
    tensor output = depthany_predict(m, input, params);

    compute_graph_allocate(graph, backend);
    transfer_to_backend(input, input_data);

    compute_timed(graph, backend);

    tensor_data output_data = transfer_from_backend(output);
    image_data depth_raw = depthany_process_output(output_data.as_f32(), image.extent, params);
    image_data depth_image = image_f32_to_u8(depth_raw, image_format::alpha_u8);
    image_save(depth_image, args.output);
    printf("-> depth image saved to %s\n", args.output);
}

//
// MI-GAN

void run_migan(cli_args const& args) {
    backend_device backend = backend_init(args);
    auto [file, weights] = load_model_weights(
        args, backend, "models/MIGAN-512-places2-F16.gguf", backend.preferred_layout());
    migan_params params = migan_detect_params(file);
    params.invert_mask = true; // -> inpaint opaque areas

    require_inputs(args.inputs, 2, "<image> <mask>");
    image_data image = image_load(args.inputs[0]);
    image_data mask = image_load(args.inputs[1]);
    if (mask.format != image_format::alpha_u8) {
        mask = image_to_mask(mask);
    }
    image_data input_data = migan_process_input(image, mask, params);

    compute_graph graph = compute_graph_init();
    model_ref m(weights, graph);

    i64x4 input_shape = {4, params.resolution, params.resolution, 1};
    tensor input = compute_graph_input(m, GGML_TYPE_F32, input_shape);
    tensor output = migan_generate(m, input, params);

    compute_graph_allocate(graph, backend);
    transfer_to_backend(input, input_data);

    compute_timed(graph, backend);

    tensor_data output_data = transfer_from_backend(output);
    image_data output_image = migan_process_output(output_data.as_f32(), image.extent, params);
    image_data mask_resized = image_scale(mask, image.extent);
    image_data composited = image_alpha_composite(output_image, image, mask_resized);
    image_save(composited, args.output);
    printf("-> output image saved to %s\n", args.output);
}

//
// ESRGAN

void run_esrgan(cli_args const& args) {
    backend_device backend = backend_init(args);
    auto [file, weights] = load_model_weights(
        args, backend, "models/RealESRGAN-x4.gguf", 0, backend.preferred_layout());
    esrgan_params params = esrgan_detect_params(file);
    printf("- scale: %dx\n", params.scale);
    printf("- block count: %d\n", params.n_blocks);

    require_inputs(args.inputs, 1, "<image>");
    image_data image = image_load(args.inputs[0]);
    int tile_size = args.tile_size > 0 ? args.tile_size : 224;

    tile_layout tiles = tile_layout(image.extent, tile_size, 16);
    tile_layout tiles_out = tile_scale(tiles, params.scale);
    image_data input_tile = image_alloc(tiles.tile_size, image_format::rgb_f32);
    image_data output_tile = image_alloc(tiles_out.tile_size, image_format::rgb_f32);
    image_data output_image = image_alloc(image.extent * params.scale, image_format::rgb_f32);
    image_clear(output_image);

    compute_graph graph = compute_graph_init(esrgan_estimate_graph_size(params));
    model_ref m(weights, graph);

    i64x4 input_shape = {3, tiles.tile_size[0], tiles.tile_size[1], 1};
    tensor input = compute_graph_input(m, GGML_TYPE_F32, input_shape);
    tensor output = esrgan_generate(m, input, params);

    compute_graph_allocate(graph, backend);

    timer total;
    printf(
        "Using tile size %d with %d overlap -> %dx%d tiles\n", //
        tile_size, tiles.overlap[0], tiles.n_tiles[0], tiles.n_tiles[1]);

    for (int t = 0; t < tiles.total(); ++t) {
        printf("\rRunning inference... tile %d of %d", t + 1, tiles.total());
        i32x2 tile_coord = tiles.coord(t);
        i32x2 tile_offset = tiles.start(tile_coord);

        image_u8_to_f32(image, input_tile, f32x4(0), f32x4(1), tile_offset);
        transfer_to_backend(input, input_tile);

        compute(graph, backend);

        transfer_from_backend(output, output_tile);
        tile_merge(output_tile, output_image, tile_coord, tiles_out);
    }
    printf("\rRunning inference... complete (%s)\n", total.elapsed_str());

    image_data output_u8 = image_f32_to_u8(output_image, image_format::rgba_u8);
    image_save(output_u8, args.output);
    printf("-> output image saved to %s\n", args.output);
}


// YOLOv9t
void run_yolov9t(cli_args const& args) {
    using namespace visp::yolov9t;
    
    backend_device backend = backend_init(args);
    auto [file, weights] = load_model_weights(
        args, backend, "models/yolov9t_converted.gguf", 0, backend.preferred_layout());
    
    yolov9t_params params = yolov9t_detect_params(file);
    printf("- model input size: %dx%d\n", params.input_size, params.input_size);
    int img_sz = check_img_size(params.input_size, params.stride);
    require_inputs(args.inputs, 1, "<image>");
    image_data input_image = image_load(args.inputs[0]);
    // 원본 이미지 크기를 보존해 후처리 스케일링에 사용
    i32x2 orig_extent = input_image.extent;
    printf("- input image size: %dx%d\n", input_image.extent[0], input_image.extent[1]);
    printf("- tensor layout: %s\n", 
           (backend.preferred_layout() == visp::tensor_data_layout::cwhn) ? "CWHN" : "WHCN");
    
    timer t_preprocess;
    // image_data processed_f32 = yolov9t_process_input2(input_image, params);
    printf("- processed_f32 shape: %dx%d\n", processed_f32.extent[0], processed_f32.extent[1]);
    printf("Preprocessing complete (%s)\n", t_preprocess.elapsed_str());
    
    // Build compute graph
    compute_graph graph = compute_graph_init(ggml_graph_overhead() * ggml_tensor_overhead()*2);
    model_ref m(weights, graph);
    
    tensor input = compute_graph_input(m, GGML_TYPE_F32, {3, img_sz, img_sz, 1}, "input");
    printf("- input tensor shape: %ld, %ld, %ld, %ld\n", 
        input->ne[0], input->ne[1], input->ne[2], input->ne[3]);
    
    // Forward pass - 이 함수 내부에서 모든 그래프 구성이 완료되어야 함
    printf("Running YOLOv9t inference...\n");
    DetectOutput outputs = yolov9t_forward(m, input);
    printf("Forward pass built\n");
    
    // Upload input data
    transfer_to_backend(input, processed_f32);
    
    // Allocate and compute
    compute_graph_allocate(graph, backend);
    compute_timed(graph, backend);
    
<<<<<<< HEAD
    printf("graph computed\n");
    

    printf("input transferred to backend\n");

    printf("Postprocessing... skipped (no renderer yet)\n");
=======
    printf("Inference complete\n");
    // Post-processing
    timer t_post;
    std::vector<detected_obj> detections = non_max_suppression(outputs);
    scale_boxes(detections, {img_sz, img_sz}, orig_extent);
>>>>>>> 17316d52
    
    // Draw and save
    image_data output_image = image_load(args.inputs[0]);
    std::vector<std::string> const& class_names = get_coco_class_names();
<<<<<<< HEAD
    // draw_detections(output_image, detections, class_names);
    printf("input transferred to backend\n");
    
    printf("graph computed\n");
    // image_save(output_image, args.output);
    // printf("-> output image saved to %s\n", args.output);
=======
    draw_detections(output_image, detections, class_names);
    image_save(output_image, args.output);
>>>>>>> 17316d52
    
    printf("Postprocessing complete (%s)\n", t_post.elapsed_str());
    printf("Found %zu objects\n", detections.size());
}

void run_yolov9t_t(cli_args const& args) {
    using namespace visp::yolov9t;
    
    backend_device backend = backend_init(args);
    auto [file, weights] = load_model_weights(
        args, backend, "models/yolov9t_converted.gguf", 0, backend.preferred_layout());
    
    yolov9t_params params = yolov9t_detect_params(file);
    printf("- model input size: %dx%d\n", params.input_size, params.input_size);
                std::string pred_txt = base + std::string("_predictions_cls.txt");
                std::string pred_txt_bbox = base + std::string("_predictions_bbox.txt");
    require_inputs(args.inputs, 1, "<image>");
                save_input_to_txt(outputs.predictions_bbox, pred_txt_bbox.c_str());
    // 원본 이미지 크기를 보존해 후처리 스케일링에 사용
    i32x2 orig_extent = input_image.extent;
    printf("- input image size: %dx%d\n", input_image.extent[0], input_image.extent[1]);
    printf("- tensor layout: %s\n", 
           (backend.preferred_layout() == visp::tensor_data_layout::cwhn) ? "CWHN" : "WHCN");
    
    timer t_preprocess;
    // image_data processed_f32 = yolov9t_process_input(std::move(input_image), params);
    image_data processed_f32 = yolov9t_process_input2(std::move(input_image), params);
    printf("- processed_f32 shape: %dx%d\n", processed_f32.extent[0], processed_f32.extent[1]);

    printf("Preprocessing complete (%s)\n", t_preprocess.elapsed_str());
    compute_graph graph = compute_graph_init(ggml_graph_overhead() * ggml_tensor_overhead()*2);
    model_ref m(weights, graph);
    
    tensor input = compute_graph_input(m, GGML_TYPE_F32, 
                                        {3, img_sz, img_sz, 1}, "input");
    printf("- input tensor shape: %ld, %ld, %ld, %ld\n", 
           input->ne[0], input->ne[1], input->ne[2], input->ne[3]);
    printf("Running YOLOv9t inference...\n");
    DetectOutput outputs = yolov9t_forward(m, input);
    // 그래프 완료
    
    printf("outputs.predictions built\n");
    for (auto& raw_out : outputs.raw_outputs) {
        ggml_build_forward_expand(m.graph, raw_out);
    }
    for (auto& feat : outputs.features) {
        ggml_build_forward_expand(m.graph, feat);
    }
    for (auto& [k, v] : outputs.features_map) {
        ggml_build_forward_expand(m.graph, v);
    }
    if (outputs.predictions_cls) {
        ggml_build_forward_expand(m.graph, outputs.predictions_cls);
    }
    if (outputs.predictions_bbox) {
        ggml_build_forward_expand(m.graph, outputs.predictions_bbox);
    }
    if (outputs.dist2bbox) {
        ggml_build_forward_expand(m.graph, outputs.dist2bbox);
    }
    compute_graph_allocate(graph, backend);
    
    // Upload input data
    transfer_to_backend(input, processed_f32);
    // Sanity check and upload anchors/strides/DFL proj
    if (outputs.anchor_points) {
        size_t ae = (size_t)outputs.anchor_points->ne[0] * (size_t)outputs.anchor_points->ne[1];
        if (outputs.anchor_host_data.size() != ae) {
            printf("[ERROR] anchor_host_data.size()=%zu != tensor elems=%zu ([%ld,%ld]) — skip upload\n",
                   outputs.anchor_host_data.size(), ae,
                   outputs.anchor_points->ne[0], outputs.anchor_points->ne[1]);
        } else if (!outputs.anchor_host_data.empty()) {
            printf("Uploading anchors: tensor [2,%ld], host %zu floats\n",
                   outputs.anchor_points->ne[1], outputs.anchor_host_data.size());
            transfer_to_backend(outputs.anchor_points,
                                span(outputs.anchor_host_data.data(), outputs.anchor_host_data.size()));
        }
    }
    if (outputs.strides_points) {
        size_t se = (size_t)outputs.strides_points->ne[0] * (size_t)outputs.strides_points->ne[1];
        if (outputs.stride_host_data.size() != se) {
            printf("[ERROR] stride_host_data.size()=%zu != tensor elems=%zu ([%ld,%ld]) — skip upload\n",
                   outputs.stride_host_data.size(), se,
                   outputs.strides_points->ne[0], outputs.strides_points->ne[1]);
        } else if (!outputs.stride_host_data.empty()) {
            printf("Uploading strides: tensor [1,%ld], host %zu floats\n",
                   outputs.strides_points->ne[1], outputs.stride_host_data.size());
            transfer_to_backend(outputs.strides_points,
                                span(outputs.stride_host_data.data(), outputs.stride_host_data.size()));
        }
    }
    if (outputs.dfl_proj) {
        size_t pe = (size_t)outputs.dfl_proj->ne[0];
        if (outputs.dfl_proj_host_data.size() != pe) {
            printf("[ERROR] dfl_proj_host_data.size()=%zu != tensor elems=%zu ([%ld]) — skip upload\n",
                   outputs.dfl_proj_host_data.size(), pe,
                   outputs.dfl_proj->ne[0]);
        } else if (!outputs.dfl_proj_host_data.empty()) {
            printf("Uploading DFL proj: len %ld, host %zu floats\n",
                   outputs.dfl_proj->ne[0], outputs.dfl_proj_host_data.size());
            transfer_to_backend(outputs.dfl_proj,
                                span(outputs.dfl_proj_host_data.data(), outputs.dfl_proj_host_data.size()));
        }
    }

    
    // Save preprocessed input tensor when dumping is requested
    if (args.dump_all || !args.dump_keys.empty()) {
        std::string base = args.output ? std::string(args.output) : std::string("output.png");
        size_t dot = base.find_last_of('.');
        if (dot != std::string::npos) base = base.substr(0, dot);
        std::string in_txt = base + "_input.txt";
        printf("Saving input tensor to %s\n", in_txt.c_str());
        save_input_to_txt(input, in_txt.c_str());
    }
    compute_timed(graph, backend);
    // Optionally pull outputs back for debugging/validation of IO matching
    if (args.dump_all) {
        if (outputs.predictions_cls) {
            (void)transfer_from_backend(outputs.predictions_cls);
        }
        if (outputs.predictions_bbox) {
            (void)transfer_from_backend(outputs.predictions_bbox);
        }
        if (outputs.dist2bbox) {
            (void)transfer_from_backend(outputs.dist2bbox);
        }
    }
    // ★ dist2bbox 결과 저장
    {
        std::string base = args.output ? std::string(args.output) : std::string("output.png");
        size_t dot = base.find_last_of('.');
        if (dot != std::string::npos) base = base.substr(0, dot);
        std::string dbox_txt = base + "_dist2bbox.txt";
        if (outputs.dist2bbox) {
            printf("Saving dist2bbox tensor to %s\n", dbox_txt.c_str());
            save_input_to_txt(outputs.dist2bbox, dbox_txt.c_str());
        } else {
            printf("dist2bbox tensor not available; skip saving\n");
        }
    }
    printf("graph computed\n");
    // Save selected feature maps to text files for debugging/analysis
    if (args.dump_all || !args.dump_keys.empty()) {
        std::string base = args.output ? std::string(args.output) : std::string("output.png");
        size_t dot = base.find_last_of('.');
        if (dot != std::string::npos) base = base.substr(0, dot);
        base += "_features";
        // If dump_all -> save all layers (empty keys). Otherwise, save specified keys.
        if (args.dump_all) {
            std::vector<int> empty_keys;
            save_features_to_txt(outputs, base.c_str(), empty_keys);
        } else {
            save_features_to_txt(outputs, base.c_str(), args.dump_keys);
        }
        // Additionally dump predictions and raw outputs for full comparison
        if (args.dump_all) {
            if (outputs.predictions_cls && outputs.predictions_bbox) {
                std::string pred_txt = base + std::string("_predictions_cls.txt");
                std::string pred_txt_bbox = base + std::string("_predictions_bbox.txt");
                save_input_to_txt(outputs.predictions_cls, pred_txt.c_str());
                save_input_to_txt(outputs.predictions_bbox, pred_txt_bbox.c_str());
            }
            if (!outputs.raw_outputs.empty()) {
                for (size_t i = 0; i < outputs.raw_outputs.size(); ++i) {
                    std::string raw_txt = base + std::string("_raw_") + std::to_string(i) + std::string(".txt");
                    // save_input_to_txt(outputs.raw_outputs[i], raw_txt.c_str());
                }
            }
        }
    }

    timer t_post;
    printf("Postprocessing... skipped (no renderer yet)\n");
    
    NMSParams nms_params;
    
    
    std::vector<detected_obj> detections = non_max_suppression(
        outputs, nms_params.conf_thres, nms_params.iou_thres, nms_params.max_det, nms_params.max_nms, nms_params.max_wh);
    
    // Scale boxes back to original image size
    scale_boxes(detections, {img_sz, img_sz}, orig_extent);
    // Reload original image for drawing
    image_data output_image = image_load(args.inputs[0]);
    
    // Draw detections and save
    std::vector<std::string> const& class_names = get_coco_class_names();
    draw_detections(output_image, detections, class_names);
    
    // Save result
    image_save(output_image, args.output);
    printf("-> output image saved to %s\n", args.output);
    
    printf("Postprocessing complete (%s)\n", t_post.elapsed_str());
    printf("Found %zu objects\n", detections.size());
}
} // namespace visp
<|MERGE_RESOLUTION|>--- conflicted
+++ resolved
@@ -1,868 +1,855 @@
-#include "util/math.h"
-#include "util/string.h"
-#include "visp/ml.h"
-#include "visp/vision.h"
-#include "visp/arch/yolov9t.h"
-#include "visp/nn.h"
-#include <algorithm>
-#include <charconv>
-#include <cstdio>
-#include <filesystem>
-#include <optional>
-#include <string_view>
-#include <vector>
-#include "ggml.h"
-
-namespace visp {
-using std::filesystem::path;
-
-enum class cli_command { none, sam, birefnet, depth_anything, migan, esrgan, yolov9t };
-
-struct cli_args {
-    cli_command command = cli_command::none;
-    std::vector<char const*> inputs;   // -i --input
-    char const* output = "output.png"; // -o --output
-    char const* model = nullptr;       // -m --model
-    std::vector<char const*> prompt;   // -p --prompt
-    // int threads = -1; // -t --threads
-    // bool verbose = false; // -v --verbose
-    std::optional<backend_type> bknd_type; // -b --backend
-    // std::string_view device = 0; // -d --device
-    // ggml_type float_type = GGML_TYPE_COUNT; // -f32 -f16
-
-    char const* composite = nullptr; // --composite
-    int tile_size = -1;              // --tile
-    // Debug dump options
-    bool dump_all = true;               // --dump-all
-    std::vector<int> dump_keys;          // --dump-keys <k1> <k2> ...
-};
-
-void print_usage() {
-    char const* const usage = R"(
-Usage: vision-cli <command> [options]
-
-Commands:
-    sam       - MobileSAM image segmentation
-    birefnet  - BirefNet background removal
-    depthany  - Depth-Anything depth estimation
-    migan     - MI-GAN inpainting
-    esrgan    - ESRGAN/Real-ESRGAN upscaling
-    yolov9t   - YOLOv9t object detection
-
-Options:
-    -i, --input <image1> [<image2> ...]  Input image(s)
-    -o, --output <file>                  Output file (default: output.png)
-    -m, --model <file>                   Model file (.gguf)
-    -p, --prompt <x> [<y> ...]           Prompt (eg. pixel coordinates)
-    -b, --backend <cpu|gpu>              Backend type (default: auto)
-    -h, --help                           Print usage and exit
-    --composite <file>                   Composite input image with mask
-    --tile <size>                        Tile size to split large images
-
-Examples:
-    vision-cli sam -m MobileSAM-F16.gguf -i image.jpg -p 100 200 -o mask.png
-    vision-cli birefnet -m BiRefNet-F16.gguf -i image.jpg -o mask.png --composite output.png
-    vision-cli migan -m MIGAN-F16.gguf -i image.jpg mask.png -o output.png
-    vision-cli esrgan -m ESRGAN-x4-F16.gguf -i image.jpg -o upscaled.png
-    vision-cli yolov9t -m yolov9t_converted-F16.gguf -i image.jpg -o detections.png
-)";
-    printf("%s", usage);
-}
-
-char const* const short_usage = R"(
-Usage: vision-cli <command> [options]
-See 'vision-cli --help' for more details.
-)";
-
-char const* next_arg(int argc, char** argv, int& i) {
-    if (++i < argc) {
-        return argv[i];
-    } else {
-        throw except("Missing argument after {}", argv[i - 1]);
-    }
-}
-
-std::vector<char const*> collect_args(int argc, char** argv, int& i, char delim = '-') {
-    std::vector<char const*> r;
-    do {
-        r.push_back(next_arg(argc, argv, i));
-    } while (i + 1 < argc && argv[i + 1][0] != delim);
-    if (r.empty()) {
-        throw except("Missing argument after {}", argv[i - 1]);
-    }
-    return r;
-}
-
-int parse_int(std::string_view arg) {
-    int value = 0;
-    auto [ptr, ec] = std::from_chars(arg.data(), arg.data() + arg.size(), value);
-    if (ec != std::errc()) {
-        throw except("Invalid integer argument: {}", arg);
-    }
-    return value;
-}
-
-char const* validate_path(char const* arg) {
-    if (!exists(path(arg))) {
-        throw except("File not found: {}", arg);
-    }
-    return arg;
-}
-
-void require_inputs(std::span<char const* const> inputs, int n_required, char const* names) {
-    if (inputs.size() != size_t(n_required)) {
-        throw except(
-            "Expected -i to be followed by {} inputs: {} - but found {}.", n_required, names,
-            inputs.size());
-    }
-}
-
-cli_args cli_parse(int argc, char** argv) {
-    cli_args r;
-    if (argc < 2) {
-        throw except("Missing command.\n{}", short_usage);
-    }
-
-    std::string_view arg1 = argv[1];
-    if (arg1 == "sam") {
-        r.command = cli_command::sam;
-    } else if (arg1 == "birefnet") {
-        r.command = cli_command::birefnet;
-    } else if (arg1 == "depthany" || arg1 == "depth-anything") {
-        r.command = cli_command::depth_anything;
-    } else if (arg1 == "migan") {
-        r.command = cli_command::migan;
-    } else if (arg1 == "yolov9t") {
-        r.command = cli_command::yolov9t;
-    } else if (arg1 == "esrgan") {
-        r.command = cli_command::esrgan;
-    } else if (arg1 == "yolov9t") {
-        r.command = cli_command::yolov9t;
-    } else if (arg1 == "-h" || arg1 == "--help") {
-        print_usage();
-    } else {
-        throw except("Unknown command: '{}'\n{}", arg1, short_usage);
-    }
-
-    for (int i = 2; i < argc; ++i) {
-        std::string_view arg = argv[i];
-        if (arg == "-i" || arg == "--input") {
-            r.inputs = collect_args(argc, argv, i);
-            for_each(r.inputs.begin(), r.inputs.end(), validate_path);
-        } else if (arg == "-o" || arg == "--output") {
-            r.output = next_arg(argc, argv, i);
-        } else if (arg == "-m" || arg == "--model") {
-            r.model = validate_path(next_arg(argc, argv, i));
-        } else if (arg == "-p" || arg == "--prompt") {
-            r.prompt = collect_args(argc, argv, i, '-');
-        } else if (arg == "-b" || arg == "--backend") {
-            std::string_view backend_arg = next_arg(argc, argv, i);
-            if (backend_arg == "cpu") {
-                r.bknd_type = backend_type::cpu;
-            } else if (backend_arg == "gpu") {
-                r.bknd_type = backend_type::gpu;
-            } else {
-                throw except("Unknown backend type '{}', must be one of: cpu, gpu", backend_arg);
-            }
-        } else if (arg == "--composite") {
-            r.composite = next_arg(argc, argv, i);
-        } else if (arg == "--tile") {
-            r.tile_size = parse_int(next_arg(argc, argv, i));
-        } else if (arg == "--dump-all") {
-            r.dump_all = true;
-        } else if (arg == "--dump-keys") {
-            auto keys = collect_args(argc, argv, i);
-            for (char const* k : keys) {
-                r.dump_keys.push_back(parse_int(k));
-            }
-        } else if (arg.starts_with("-")) {
-            throw except("Unknown argument: {}\n{}", arg, short_usage);
-        }
-    }
-    return r;
-}
-
-void run_sam(cli_args const&);
-void run_birefnet(cli_args const&);
-void run_depth_anything(cli_args const&);
-void run_migan(cli_args const&);
-void run_esrgan(cli_args const&);
-void run_yolov9t(cli_args const&);
-
-} // namespace visp
-
-//
-// main
-
-int main(int argc, char** argv) {
-    using namespace visp;
-    try {
-        ggml_time_init();
-
-        cli_args args = cli_parse(argc, argv);
-        switch (args.command) {
-            case cli_command::sam: run_sam(args); break;
-            case cli_command::birefnet: run_birefnet(args); break;
-            case cli_command::depth_anything: run_depth_anything(args); break;
-            case cli_command::migan: run_migan(args); break;
-            case cli_command::esrgan: run_esrgan(args); break;
-            case cli_command::yolov9t: run_yolov9t(args); break;
-            case cli_command::none: break;
-        }
-
-    } catch (std::exception const& e) {
-        printf("Error: %s\n", e.what());
-        return 1;
-    } catch (...) {
-        return -1;
-    }
-    return 0;
-}
-
-namespace visp {
-
-struct timer {
-    int64_t start;
-    fixed_string<16> string;
-
-    timer() : start(ggml_time_us()) {}
-
-    int64_t elapsed() const { return ggml_time_us() - start; }
-    float elapsed_ms() const { return float(elapsed()) / 1000.0f; }
-
-    char const* elapsed_str() {
-        format(string, "{:.1f} ms", elapsed_ms());
-        return string.c_str();
-    }
-};
-
-//
-// Common helpers
-
-backend_device backend_init(cli_args const& args) {
-    timer t;
-    printf("Initializing backend... ");
-
-    backend_device b;
-    if (args.bknd_type) {
-        b = backend_init(*args.bknd_type);
-    } else {
-        b = backend_init();
-    }
-    printf("done (%s)\n", t.elapsed_str());
-
-    ggml_backend_dev_t dev = ggml_backend_get_device(b);
-    char const* dev_name = ggml_backend_dev_name(dev);
-    char const* dev_desc = ggml_backend_dev_description(dev);
-    printf("- device: %s - %s\n", dev_name, dev_desc);
-    return b;
-}
-
-char const* to_string(tensor_data_layout l) {
-    switch (l) {
-        case tensor_data_layout::cwhn: return "cwhn";
-        case tensor_data_layout::whcn: return "whcn";
-        default: return "unknown";
-    }
-}
-
-std::tuple<model_file, model_weights> load_model_weights(
-    cli_args const& args,
-    backend_device const& dev,
-    char const* default_model,
-    int n_tensors = 0,
-    tensor_data_layout preferred_layout = tensor_data_layout::unknown) {
-
-    timer t;
-    char const* model_path = args.model ? args.model : default_model;
-    printf("Loading model weights from '%s'... ", model_path);
-
-    model_file file = model_load(model_path);
-    model_weights weights = model_init(file.n_tensors() + n_tensors);
-    if (preferred_layout == tensor_data_layout::unknown) {
-        preferred_layout = file.tensor_layout();
-    }
-    model_transfer(file, weights, dev, dev.preferred_float_type(), preferred_layout);
-
-    printf("done (%s)\n", t.elapsed_str());
-    printf("- float type: %s\n", ggml_type_name(weights.float_type()));
-    if (preferred_layout != tensor_data_layout::unknown) {
-        printf("- tensor layout: %s\n", to_string(preferred_layout));
-    }
-    return {std::move(file), std::move(weights)};
-}
-
-void print_model_flags(model_ref const& m) {
-    bool flash_attn = !!(m.flags & model_build_flag::flash_attention);
-    printf("- flash attention: %s\n", flash_attn ? "on" : "off");
-}
-
-void compute_timed(compute_graph const& g, backend_device const& b) {
-    timer t;
-    printf("Running inference... ");
-    compute(g, b);
-    printf("complete (%s)\n", t.elapsed_str());
-}
-
-void composite_image_with_mask(image_view image, image_view mask, char const* output_path) {
-    if (!output_path) {
-        return;
-    }
-    image_data image_f32_data;
-    if (!is_float(image.format)) {
-        image_f32_data = image_u8_to_f32(image, image_format::rgba_f32);
-        image = image_f32_data;
-    }
-    image_data mask_f32_data;
-    if (!is_float(mask.format)) {
-        mask_f32_data = image_u8_to_f32(mask, image_format::alpha_f32);
-        mask = mask_f32_data;
-    }
-
-    image_data foreground = image_estimate_foreground(image, mask);
-
-    image_data output = image_f32_to_u8(foreground, image_format::rgba_u8);
-    image_save(output, output_path);
-    printf("-> image composited and saved to %s\n", output_path);
-}
-
-//
-// SAM
-
-struct sam_prompt {
-    i32x2 point1 = {-1, -1};
-    i32x2 point2 = {-1, -1};
-
-    bool is_point() const { return point2[0] == -1 || point2[1] == -1; }
-    bool is_box() const { return !is_point(); }
-};
-
-sam_prompt sam_parse_prompt(std::span<char const* const> args, i32x2 extent) {
-    if (args.empty()) {
-        throw except(
-            "SAM requires a prompt with coordinates for a point or box"
-            "eg. '--prompt 100 200' to pick the point at pixel (x=100, y=200)");
-    }
-    if (args.size() < 2 || args.size() > 4) {
-        throw except(
-            "Invalid number of arguments for SAM prompt. Expected 2 (point) or 4 (box) numbers, "
-            "got {}",
-            args.size());
-    }
-    i32x2 a{-1, -1};
-    if (args.size() >= 2) {
-        a = {parse_int(args[0]), parse_int(args[1])};
-        if (a[0] < 0 || a[1] < 0 || a[0] >= extent[0] || a[1] >= extent[1]) {
-            throw except("Invalid image coordinates: ({}, {})", a[0], a[1]);
-        }
-    }
-    i32x2 b{-1, -1};
-    if (args.size() == 4) {
-        b = {parse_int(args[2]), parse_int(args[3])};
-        if (b[0] < 0 || b[1] < 0 || b[0] >= extent[0] || b[1] >= extent[1]) {
-            throw except("Invalid image coordinates: ({}, {})", b[0], b[1]);
-        }
-        if (a[0] >= b[0] || a[1] >= b[1]) {
-            throw except("Invalid box coordinates: ({}, {}) to ({}, {})", a[0], a[1], b[0], b[1]);
-        }
-    }
-    return sam_prompt{a, b};
-};
-
-void run_sam(cli_args const& args) {
-    backend_device backend = backend_init(args);
-    auto [file, weights] = load_model_weights(
-        args, backend, "models/MobileSAM-F16.gguf", 0, backend.preferred_layout());
-    sam_params params{};
-
-    require_inputs(args.inputs, 1, "<image>");
-    image_data image = image_load(args.inputs[0]);
-    image_data image_data_ = sam_process_input(image, params);
-
-    sam_prompt prompt = sam_parse_prompt(args.prompt, image.extent);
-    f32x4 prompt_data = prompt.is_point()
-        ? sam_process_point(prompt.point1, image.extent, params)
-        : sam_process_box({prompt.point1, prompt.point2}, image.extent, params);
-
-    compute_graph graph = compute_graph_init();
-    model_ref m(weights, graph);
-
-    tensor image_tensor = compute_graph_input(m, GGML_TYPE_F32, {3, 1024, 1024, 1}, "image");
-    tensor point_tensor = compute_graph_input(m, GGML_TYPE_F32, {2, 2, 1, 1}, "points");
-
-    tensor image_embed = sam_encode_image(m, image_tensor, params);
-    tensor prompt_embed = prompt.is_point() ? sam_encode_points(m, point_tensor)
-                                            : sam_encode_box(m, point_tensor);
-
-    sam_prediction output = sam_predict_mask(m, image_embed, prompt_embed);
-
-    compute_graph_allocate(graph, backend);
-    transfer_to_backend(image_tensor, image_data_);
-    transfer_to_backend(point_tensor, span(prompt_data.v, 4));
-
-    compute_timed(graph, backend);
-
-    timer t_post;
-    printf("Postprocessing output... ");
-
-    tensor_data iou = transfer_from_backend(output.iou);
-    tensor_data mask_data = transfer_from_backend(output.masks);
-
-    image_data mask = sam_process_mask(mask_data.as_f32(), 2, image.extent, params);
-    printf("complete (%s)\n", t_post.elapsed_str());
-
-    image_save(mask, args.output);
-
-    auto ious = iou.as_f32();
-    printf("-> estimated accuracy (IoU): %f, %f, %f\n", ious[0], ious[1], ious[2]);
-    printf("-> mask saved to %s\n", args.output);
-
-    composite_image_with_mask(image, mask, args.composite);
-}
-
-//
-// BirefNet
-
-void run_birefnet(cli_args const& args) {
-    backend_device backend = backend_init(args);
-    auto [file, weights] = load_model_weights(
-        args, backend, "models/BiRefNet-F16.gguf", 0, backend.preferred_layout());
-
-    require_inputs(args.inputs, 1, "<image>");
-    image_data image = image_load(args.inputs[0]);
-    birefnet_params params = birefnet_detect_params(file, image.extent, backend.max_alloc());
-    image_data input_data = birefnet_process_input(image, params);
-
-    i32x2 extent = params.image_extent;
-    char const* image_size_str = params.image_size < 0 ? " (dynamic)" : "";
-    printf("- model image size: %d%s\n", params.image_size, image_size_str);
-    printf("- inference image size: %dx%d\n", extent[0], extent[1]);
-
-    compute_graph graph = compute_graph_init(6 * 1024);
-    model_ref m(weights, graph);
-    print_model_flags(m);
-
-    birefnet_buffers buffers = birefnet_precompute(m, params);
-    tensor input = compute_graph_input(m, GGML_TYPE_F32, {3, extent[0], extent[1], 1});
-    tensor output = birefnet_predict(m, input, params);
-
-    compute_graph_allocate(graph, backend);
-    transfer_to_backend(input, input_data);
-    for (tensor_data const& buf : buffers) {
-        transfer_to_backend(buf);
-    }
-
-    compute_timed(graph, backend);
-
-    tensor_data mask_data = transfer_from_backend(output);
-    image_view mask_output(extent, mask_data.as_f32());
-    image_data mask_resized = image_scale(mask_output, image.extent);
-    image_data mask = image_f32_to_u8(mask_resized, image_format::alpha_u8);
-    image_save(mask, args.output);
-    printf("-> mask saved to %s\n", args.output);
-
-    composite_image_with_mask(image, mask_resized, args.composite);
-}
-
-//
-// Depth Anything
-
-void run_depth_anything(cli_args const& args) {
-    backend_device backend = backend_init(args);
-    auto [file, weights] = load_model_weights(
-        args, backend, "models/DepthAnythingV2-Small-F32.gguf", 0, backend.preferred_layout());
-
-    require_inputs(args.inputs, 1, "<image>");
-    image_data image = image_load(args.inputs[0]);
-    depthany_params params = depthany_detect_params(file, image.extent);
-    image_data input_data = depthany_process_input(image, params);
-
-    i32x2 extent = params.image_extent;
-    printf("- model image size: %d\n", params.image_size);
-    printf("- inference image size: %dx%d\n", params.image_extent[0], params.image_extent[1]);
-
-    compute_graph graph = compute_graph_init();
-    model_ref m(weights, graph);
-    print_model_flags(m);
-
-    tensor input = compute_graph_input(m, GGML_TYPE_F32, {3, extent[0], extent[1], 1});
-    tensor output = depthany_predict(m, input, params);
-
-    compute_graph_allocate(graph, backend);
-    transfer_to_backend(input, input_data);
-
-    compute_timed(graph, backend);
-
-    tensor_data output_data = transfer_from_backend(output);
-    image_data depth_raw = depthany_process_output(output_data.as_f32(), image.extent, params);
-    image_data depth_image = image_f32_to_u8(depth_raw, image_format::alpha_u8);
-    image_save(depth_image, args.output);
-    printf("-> depth image saved to %s\n", args.output);
-}
-
-//
-// MI-GAN
-
-void run_migan(cli_args const& args) {
-    backend_device backend = backend_init(args);
-    auto [file, weights] = load_model_weights(
-        args, backend, "models/MIGAN-512-places2-F16.gguf", backend.preferred_layout());
-    migan_params params = migan_detect_params(file);
-    params.invert_mask = true; // -> inpaint opaque areas
-
-    require_inputs(args.inputs, 2, "<image> <mask>");
-    image_data image = image_load(args.inputs[0]);
-    image_data mask = image_load(args.inputs[1]);
-    if (mask.format != image_format::alpha_u8) {
-        mask = image_to_mask(mask);
-    }
-    image_data input_data = migan_process_input(image, mask, params);
-
-    compute_graph graph = compute_graph_init();
-    model_ref m(weights, graph);
-
-    i64x4 input_shape = {4, params.resolution, params.resolution, 1};
-    tensor input = compute_graph_input(m, GGML_TYPE_F32, input_shape);
-    tensor output = migan_generate(m, input, params);
-
-    compute_graph_allocate(graph, backend);
-    transfer_to_backend(input, input_data);
-
-    compute_timed(graph, backend);
-
-    tensor_data output_data = transfer_from_backend(output);
-    image_data output_image = migan_process_output(output_data.as_f32(), image.extent, params);
-    image_data mask_resized = image_scale(mask, image.extent);
-    image_data composited = image_alpha_composite(output_image, image, mask_resized);
-    image_save(composited, args.output);
-    printf("-> output image saved to %s\n", args.output);
-}
-
-//
-// ESRGAN
-
-void run_esrgan(cli_args const& args) {
-    backend_device backend = backend_init(args);
-    auto [file, weights] = load_model_weights(
-        args, backend, "models/RealESRGAN-x4.gguf", 0, backend.preferred_layout());
-    esrgan_params params = esrgan_detect_params(file);
-    printf("- scale: %dx\n", params.scale);
-    printf("- block count: %d\n", params.n_blocks);
-
-    require_inputs(args.inputs, 1, "<image>");
-    image_data image = image_load(args.inputs[0]);
-    int tile_size = args.tile_size > 0 ? args.tile_size : 224;
-
-    tile_layout tiles = tile_layout(image.extent, tile_size, 16);
-    tile_layout tiles_out = tile_scale(tiles, params.scale);
-    image_data input_tile = image_alloc(tiles.tile_size, image_format::rgb_f32);
-    image_data output_tile = image_alloc(tiles_out.tile_size, image_format::rgb_f32);
-    image_data output_image = image_alloc(image.extent * params.scale, image_format::rgb_f32);
-    image_clear(output_image);
-
-    compute_graph graph = compute_graph_init(esrgan_estimate_graph_size(params));
-    model_ref m(weights, graph);
-
-    i64x4 input_shape = {3, tiles.tile_size[0], tiles.tile_size[1], 1};
-    tensor input = compute_graph_input(m, GGML_TYPE_F32, input_shape);
-    tensor output = esrgan_generate(m, input, params);
-
-    compute_graph_allocate(graph, backend);
-
-    timer total;
-    printf(
-        "Using tile size %d with %d overlap -> %dx%d tiles\n", //
-        tile_size, tiles.overlap[0], tiles.n_tiles[0], tiles.n_tiles[1]);
-
-    for (int t = 0; t < tiles.total(); ++t) {
-        printf("\rRunning inference... tile %d of %d", t + 1, tiles.total());
-        i32x2 tile_coord = tiles.coord(t);
-        i32x2 tile_offset = tiles.start(tile_coord);
-
-        image_u8_to_f32(image, input_tile, f32x4(0), f32x4(1), tile_offset);
-        transfer_to_backend(input, input_tile);
-
-        compute(graph, backend);
-
-        transfer_from_backend(output, output_tile);
-        tile_merge(output_tile, output_image, tile_coord, tiles_out);
-    }
-    printf("\rRunning inference... complete (%s)\n", total.elapsed_str());
-
-    image_data output_u8 = image_f32_to_u8(output_image, image_format::rgba_u8);
-    image_save(output_u8, args.output);
-    printf("-> output image saved to %s\n", args.output);
-}
-
-
-// YOLOv9t
-void run_yolov9t(cli_args const& args) {
-    using namespace visp::yolov9t;
-    
-    backend_device backend = backend_init(args);
-    auto [file, weights] = load_model_weights(
-        args, backend, "models/yolov9t_converted.gguf", 0, backend.preferred_layout());
-    
-    yolov9t_params params = yolov9t_detect_params(file);
-    printf("- model input size: %dx%d\n", params.input_size, params.input_size);
-    int img_sz = check_img_size(params.input_size, params.stride);
-    require_inputs(args.inputs, 1, "<image>");
-    image_data input_image = image_load(args.inputs[0]);
-    // 원본 이미지 크기를 보존해 후처리 스케일링에 사용
-    i32x2 orig_extent = input_image.extent;
-    printf("- input image size: %dx%d\n", input_image.extent[0], input_image.extent[1]);
-    printf("- tensor layout: %s\n", 
-           (backend.preferred_layout() == visp::tensor_data_layout::cwhn) ? "CWHN" : "WHCN");
-    
-    timer t_preprocess;
-    // image_data processed_f32 = yolov9t_process_input2(input_image, params);
-    printf("- processed_f32 shape: %dx%d\n", processed_f32.extent[0], processed_f32.extent[1]);
-    printf("Preprocessing complete (%s)\n", t_preprocess.elapsed_str());
-    
-    // Build compute graph
-    compute_graph graph = compute_graph_init(ggml_graph_overhead() * ggml_tensor_overhead()*2);
-    model_ref m(weights, graph);
-    
-    tensor input = compute_graph_input(m, GGML_TYPE_F32, {3, img_sz, img_sz, 1}, "input");
-    printf("- input tensor shape: %ld, %ld, %ld, %ld\n", 
-        input->ne[0], input->ne[1], input->ne[2], input->ne[3]);
-    
-    // Forward pass - 이 함수 내부에서 모든 그래프 구성이 완료되어야 함
-    printf("Running YOLOv9t inference...\n");
-    DetectOutput outputs = yolov9t_forward(m, input);
-    printf("Forward pass built\n");
-    
-    // Upload input data
-    transfer_to_backend(input, processed_f32);
-    
-    // Allocate and compute
-    compute_graph_allocate(graph, backend);
-    compute_timed(graph, backend);
-    
-<<<<<<< HEAD
-    printf("graph computed\n");
-    
-
-    printf("input transferred to backend\n");
-
-    printf("Postprocessing... skipped (no renderer yet)\n");
-=======
-    printf("Inference complete\n");
-    // Post-processing
-    timer t_post;
-    std::vector<detected_obj> detections = non_max_suppression(outputs);
-    scale_boxes(detections, {img_sz, img_sz}, orig_extent);
->>>>>>> 17316d52
-    
-    // Draw and save
-    image_data output_image = image_load(args.inputs[0]);
-    std::vector<std::string> const& class_names = get_coco_class_names();
-<<<<<<< HEAD
-    // draw_detections(output_image, detections, class_names);
-    printf("input transferred to backend\n");
-    
-    printf("graph computed\n");
-    // image_save(output_image, args.output);
-    // printf("-> output image saved to %s\n", args.output);
-=======
-    draw_detections(output_image, detections, class_names);
-    image_save(output_image, args.output);
->>>>>>> 17316d52
-    
-    printf("Postprocessing complete (%s)\n", t_post.elapsed_str());
-    printf("Found %zu objects\n", detections.size());
-}
-
-void run_yolov9t_t(cli_args const& args) {
-    using namespace visp::yolov9t;
-    
-    backend_device backend = backend_init(args);
-    auto [file, weights] = load_model_weights(
-        args, backend, "models/yolov9t_converted.gguf", 0, backend.preferred_layout());
-    
-    yolov9t_params params = yolov9t_detect_params(file);
-    printf("- model input size: %dx%d\n", params.input_size, params.input_size);
-                std::string pred_txt = base + std::string("_predictions_cls.txt");
-                std::string pred_txt_bbox = base + std::string("_predictions_bbox.txt");
-    require_inputs(args.inputs, 1, "<image>");
-                save_input_to_txt(outputs.predictions_bbox, pred_txt_bbox.c_str());
-    // 원본 이미지 크기를 보존해 후처리 스케일링에 사용
-    i32x2 orig_extent = input_image.extent;
-    printf("- input image size: %dx%d\n", input_image.extent[0], input_image.extent[1]);
-    printf("- tensor layout: %s\n", 
-           (backend.preferred_layout() == visp::tensor_data_layout::cwhn) ? "CWHN" : "WHCN");
-    
-    timer t_preprocess;
-    // image_data processed_f32 = yolov9t_process_input(std::move(input_image), params);
-    image_data processed_f32 = yolov9t_process_input2(std::move(input_image), params);
-    printf("- processed_f32 shape: %dx%d\n", processed_f32.extent[0], processed_f32.extent[1]);
-
-    printf("Preprocessing complete (%s)\n", t_preprocess.elapsed_str());
-    compute_graph graph = compute_graph_init(ggml_graph_overhead() * ggml_tensor_overhead()*2);
-    model_ref m(weights, graph);
-    
-    tensor input = compute_graph_input(m, GGML_TYPE_F32, 
-                                        {3, img_sz, img_sz, 1}, "input");
-    printf("- input tensor shape: %ld, %ld, %ld, %ld\n", 
-           input->ne[0], input->ne[1], input->ne[2], input->ne[3]);
-    printf("Running YOLOv9t inference...\n");
-    DetectOutput outputs = yolov9t_forward(m, input);
-    // 그래프 완료
-    
-    printf("outputs.predictions built\n");
-    for (auto& raw_out : outputs.raw_outputs) {
-        ggml_build_forward_expand(m.graph, raw_out);
-    }
-    for (auto& feat : outputs.features) {
-        ggml_build_forward_expand(m.graph, feat);
-    }
-    for (auto& [k, v] : outputs.features_map) {
-        ggml_build_forward_expand(m.graph, v);
-    }
-    if (outputs.predictions_cls) {
-        ggml_build_forward_expand(m.graph, outputs.predictions_cls);
-    }
-    if (outputs.predictions_bbox) {
-        ggml_build_forward_expand(m.graph, outputs.predictions_bbox);
-    }
-    if (outputs.dist2bbox) {
-        ggml_build_forward_expand(m.graph, outputs.dist2bbox);
-    }
-    compute_graph_allocate(graph, backend);
-    
-    // Upload input data
-    transfer_to_backend(input, processed_f32);
-    // Sanity check and upload anchors/strides/DFL proj
-    if (outputs.anchor_points) {
-        size_t ae = (size_t)outputs.anchor_points->ne[0] * (size_t)outputs.anchor_points->ne[1];
-        if (outputs.anchor_host_data.size() != ae) {
-            printf("[ERROR] anchor_host_data.size()=%zu != tensor elems=%zu ([%ld,%ld]) — skip upload\n",
-                   outputs.anchor_host_data.size(), ae,
-                   outputs.anchor_points->ne[0], outputs.anchor_points->ne[1]);
-        } else if (!outputs.anchor_host_data.empty()) {
-            printf("Uploading anchors: tensor [2,%ld], host %zu floats\n",
-                   outputs.anchor_points->ne[1], outputs.anchor_host_data.size());
-            transfer_to_backend(outputs.anchor_points,
-                                span(outputs.anchor_host_data.data(), outputs.anchor_host_data.size()));
-        }
-    }
-    if (outputs.strides_points) {
-        size_t se = (size_t)outputs.strides_points->ne[0] * (size_t)outputs.strides_points->ne[1];
-        if (outputs.stride_host_data.size() != se) {
-            printf("[ERROR] stride_host_data.size()=%zu != tensor elems=%zu ([%ld,%ld]) — skip upload\n",
-                   outputs.stride_host_data.size(), se,
-                   outputs.strides_points->ne[0], outputs.strides_points->ne[1]);
-        } else if (!outputs.stride_host_data.empty()) {
-            printf("Uploading strides: tensor [1,%ld], host %zu floats\n",
-                   outputs.strides_points->ne[1], outputs.stride_host_data.size());
-            transfer_to_backend(outputs.strides_points,
-                                span(outputs.stride_host_data.data(), outputs.stride_host_data.size()));
-        }
-    }
-    if (outputs.dfl_proj) {
-        size_t pe = (size_t)outputs.dfl_proj->ne[0];
-        if (outputs.dfl_proj_host_data.size() != pe) {
-            printf("[ERROR] dfl_proj_host_data.size()=%zu != tensor elems=%zu ([%ld]) — skip upload\n",
-                   outputs.dfl_proj_host_data.size(), pe,
-                   outputs.dfl_proj->ne[0]);
-        } else if (!outputs.dfl_proj_host_data.empty()) {
-            printf("Uploading DFL proj: len %ld, host %zu floats\n",
-                   outputs.dfl_proj->ne[0], outputs.dfl_proj_host_data.size());
-            transfer_to_backend(outputs.dfl_proj,
-                                span(outputs.dfl_proj_host_data.data(), outputs.dfl_proj_host_data.size()));
-        }
-    }
-
-    
-    // Save preprocessed input tensor when dumping is requested
-    if (args.dump_all || !args.dump_keys.empty()) {
-        std::string base = args.output ? std::string(args.output) : std::string("output.png");
-        size_t dot = base.find_last_of('.');
-        if (dot != std::string::npos) base = base.substr(0, dot);
-        std::string in_txt = base + "_input.txt";
-        printf("Saving input tensor to %s\n", in_txt.c_str());
-        save_input_to_txt(input, in_txt.c_str());
-    }
-    compute_timed(graph, backend);
-    // Optionally pull outputs back for debugging/validation of IO matching
-    if (args.dump_all) {
-        if (outputs.predictions_cls) {
-            (void)transfer_from_backend(outputs.predictions_cls);
-        }
-        if (outputs.predictions_bbox) {
-            (void)transfer_from_backend(outputs.predictions_bbox);
-        }
-        if (outputs.dist2bbox) {
-            (void)transfer_from_backend(outputs.dist2bbox);
-        }
-    }
-    // ★ dist2bbox 결과 저장
-    {
-        std::string base = args.output ? std::string(args.output) : std::string("output.png");
-        size_t dot = base.find_last_of('.');
-        if (dot != std::string::npos) base = base.substr(0, dot);
-        std::string dbox_txt = base + "_dist2bbox.txt";
-        if (outputs.dist2bbox) {
-            printf("Saving dist2bbox tensor to %s\n", dbox_txt.c_str());
-            save_input_to_txt(outputs.dist2bbox, dbox_txt.c_str());
-        } else {
-            printf("dist2bbox tensor not available; skip saving\n");
-        }
-    }
-    printf("graph computed\n");
-    // Save selected feature maps to text files for debugging/analysis
-    if (args.dump_all || !args.dump_keys.empty()) {
-        std::string base = args.output ? std::string(args.output) : std::string("output.png");
-        size_t dot = base.find_last_of('.');
-        if (dot != std::string::npos) base = base.substr(0, dot);
-        base += "_features";
-        // If dump_all -> save all layers (empty keys). Otherwise, save specified keys.
-        if (args.dump_all) {
-            std::vector<int> empty_keys;
-            save_features_to_txt(outputs, base.c_str(), empty_keys);
-        } else {
-            save_features_to_txt(outputs, base.c_str(), args.dump_keys);
-        }
-        // Additionally dump predictions and raw outputs for full comparison
-        if (args.dump_all) {
-            if (outputs.predictions_cls && outputs.predictions_bbox) {
-                std::string pred_txt = base + std::string("_predictions_cls.txt");
-                std::string pred_txt_bbox = base + std::string("_predictions_bbox.txt");
-                save_input_to_txt(outputs.predictions_cls, pred_txt.c_str());
-                save_input_to_txt(outputs.predictions_bbox, pred_txt_bbox.c_str());
-            }
-            if (!outputs.raw_outputs.empty()) {
-                for (size_t i = 0; i < outputs.raw_outputs.size(); ++i) {
-                    std::string raw_txt = base + std::string("_raw_") + std::to_string(i) + std::string(".txt");
-                    // save_input_to_txt(outputs.raw_outputs[i], raw_txt.c_str());
-                }
-            }
-        }
-    }
-
-    timer t_post;
-    printf("Postprocessing... skipped (no renderer yet)\n");
-    
-    NMSParams nms_params;
-    
-    
-    std::vector<detected_obj> detections = non_max_suppression(
-        outputs, nms_params.conf_thres, nms_params.iou_thres, nms_params.max_det, nms_params.max_nms, nms_params.max_wh);
-    
-    // Scale boxes back to original image size
-    scale_boxes(detections, {img_sz, img_sz}, orig_extent);
-    // Reload original image for drawing
-    image_data output_image = image_load(args.inputs[0]);
-    
-    // Draw detections and save
-    std::vector<std::string> const& class_names = get_coco_class_names();
-    draw_detections(output_image, detections, class_names);
-    
-    // Save result
-    image_save(output_image, args.output);
-    printf("-> output image saved to %s\n", args.output);
-    
-    printf("Postprocessing complete (%s)\n", t_post.elapsed_str());
-    printf("Found %zu objects\n", detections.size());
-}
-} // namespace visp
+#include "util/math.h"
+#include "util/string.h"
+#include "visp/ml.h"
+#include "visp/vision.h"
+#include "visp/arch/yolov9t.h"
+#include "visp/nn.h"
+#include <algorithm>
+#include <charconv>
+#include <cstdio>
+#include <filesystem>
+#include <optional>
+#include <string_view>
+#include <vector>
+#include "ggml.h"
+
+namespace visp {
+using std::filesystem::path;
+
+enum class cli_command { none, sam, birefnet, depth_anything, migan, esrgan, yolov9t };
+
+struct cli_args {
+    cli_command command = cli_command::none;
+    std::vector<char const*> inputs;   // -i --input
+    char const* output = "output.png"; // -o --output
+    char const* model = nullptr;       // -m --model
+    std::vector<char const*> prompt;   // -p --prompt
+    // int threads = -1; // -t --threads
+    // bool verbose = false; // -v --verbose
+    std::optional<backend_type> bknd_type; // -b --backend
+    // std::string_view device = 0; // -d --device
+    // ggml_type float_type = GGML_TYPE_COUNT; // -f32 -f16
+
+    char const* composite = nullptr; // --composite
+    int tile_size = -1;              // --tile
+    // Debug dump options
+    bool dump_all = true;               // --dump-all
+    std::vector<int> dump_keys;          // --dump-keys <k1> <k2> ...
+};
+
+void print_usage() {
+    char const* const usage = R"(
+Usage: vision-cli <command> [options]
+
+Commands:
+    sam       - MobileSAM image segmentation
+    birefnet  - BirefNet background removal
+    depthany  - Depth-Anything depth estimation
+    migan     - MI-GAN inpainting
+    esrgan    - ESRGAN/Real-ESRGAN upscaling
+    yolov9t   - YOLOv9t object detection
+
+Options:
+    -i, --input <image1> [<image2> ...]  Input image(s)
+    -o, --output <file>                  Output file (default: output.png)
+    -m, --model <file>                   Model file (.gguf)
+    -p, --prompt <x> [<y> ...]           Prompt (eg. pixel coordinates)
+    -b, --backend <cpu|gpu>              Backend type (default: auto)
+    -h, --help                           Print usage and exit
+    --composite <file>                   Composite input image with mask
+    --tile <size>                        Tile size to split large images
+
+Examples:
+    vision-cli sam -m MobileSAM-F16.gguf -i image.jpg -p 100 200 -o mask.png
+    vision-cli birefnet -m BiRefNet-F16.gguf -i image.jpg -o mask.png --composite output.png
+    vision-cli migan -m MIGAN-F16.gguf -i image.jpg mask.png -o output.png
+    vision-cli esrgan -m ESRGAN-x4-F16.gguf -i image.jpg -o upscaled.png
+    vision-cli yolov9t -m yolov9t_converted-F16.gguf -i image.jpg -o detections.png
+)";
+    printf("%s", usage);
+}
+
+char const* const short_usage = R"(
+Usage: vision-cli <command> [options]
+See 'vision-cli --help' for more details.
+)";
+
+char const* next_arg(int argc, char** argv, int& i) {
+    if (++i < argc) {
+        return argv[i];
+    } else {
+        throw except("Missing argument after {}", argv[i - 1]);
+    }
+}
+
+std::vector<char const*> collect_args(int argc, char** argv, int& i, char delim = '-') {
+    std::vector<char const*> r;
+    do {
+        r.push_back(next_arg(argc, argv, i));
+    } while (i + 1 < argc && argv[i + 1][0] != delim);
+    if (r.empty()) {
+        throw except("Missing argument after {}", argv[i - 1]);
+    }
+    return r;
+}
+
+int parse_int(std::string_view arg) {
+    int value = 0;
+    auto [ptr, ec] = std::from_chars(arg.data(), arg.data() + arg.size(), value);
+    if (ec != std::errc()) {
+        throw except("Invalid integer argument: {}", arg);
+    }
+    return value;
+}
+
+char const* validate_path(char const* arg) {
+    if (!exists(path(arg))) {
+        throw except("File not found: {}", arg);
+    }
+    return arg;
+}
+
+void require_inputs(std::span<char const* const> inputs, int n_required, char const* names) {
+    if (inputs.size() != size_t(n_required)) {
+        throw except(
+            "Expected -i to be followed by {} inputs: {} - but found {}.", n_required, names,
+            inputs.size());
+    }
+}
+
+cli_args cli_parse(int argc, char** argv) {
+    cli_args r;
+    if (argc < 2) {
+        throw except("Missing command.\n{}", short_usage);
+    }
+
+    std::string_view arg1 = argv[1];
+    if (arg1 == "sam") {
+        r.command = cli_command::sam;
+    } else if (arg1 == "birefnet") {
+        r.command = cli_command::birefnet;
+    } else if (arg1 == "depthany" || arg1 == "depth-anything") {
+        r.command = cli_command::depth_anything;
+    } else if (arg1 == "migan") {
+        r.command = cli_command::migan;
+    } else if (arg1 == "yolov9t") {
+        r.command = cli_command::yolov9t;
+    } else if (arg1 == "esrgan") {
+        r.command = cli_command::esrgan;
+    } else if (arg1 == "yolov9t") {
+        r.command = cli_command::yolov9t;
+    } else if (arg1 == "-h" || arg1 == "--help") {
+        print_usage();
+    } else {
+        throw except("Unknown command: '{}'\n{}", arg1, short_usage);
+    }
+
+    for (int i = 2; i < argc; ++i) {
+        std::string_view arg = argv[i];
+        if (arg == "-i" || arg == "--input") {
+            r.inputs = collect_args(argc, argv, i);
+            for_each(r.inputs.begin(), r.inputs.end(), validate_path);
+        } else if (arg == "-o" || arg == "--output") {
+            r.output = next_arg(argc, argv, i);
+        } else if (arg == "-m" || arg == "--model") {
+            r.model = validate_path(next_arg(argc, argv, i));
+        } else if (arg == "-p" || arg == "--prompt") {
+            r.prompt = collect_args(argc, argv, i, '-');
+        } else if (arg == "-b" || arg == "--backend") {
+            std::string_view backend_arg = next_arg(argc, argv, i);
+            if (backend_arg == "cpu") {
+                r.bknd_type = backend_type::cpu;
+            } else if (backend_arg == "gpu") {
+                r.bknd_type = backend_type::gpu;
+            } else {
+                throw except("Unknown backend type '{}', must be one of: cpu, gpu", backend_arg);
+            }
+        } else if (arg == "--composite") {
+            r.composite = next_arg(argc, argv, i);
+        } else if (arg == "--tile") {
+            r.tile_size = parse_int(next_arg(argc, argv, i));
+        } else if (arg == "--dump-all") {
+            r.dump_all = true;
+        } else if (arg == "--dump-keys") {
+            auto keys = collect_args(argc, argv, i);
+            for (char const* k : keys) {
+                r.dump_keys.push_back(parse_int(k));
+            }
+        } else if (arg.starts_with("-")) {
+            throw except("Unknown argument: {}\n{}", arg, short_usage);
+        }
+    }
+    return r;
+}
+
+void run_sam(cli_args const&);
+void run_birefnet(cli_args const&);
+void run_depth_anything(cli_args const&);
+void run_migan(cli_args const&);
+void run_esrgan(cli_args const&);
+void run_yolov9t(cli_args const&);
+
+} // namespace visp
+
+//
+// main
+
+int main(int argc, char** argv) {
+    using namespace visp;
+    try {
+        ggml_time_init();
+
+        cli_args args = cli_parse(argc, argv);
+        switch (args.command) {
+            case cli_command::sam: run_sam(args); break;
+            case cli_command::birefnet: run_birefnet(args); break;
+            case cli_command::depth_anything: run_depth_anything(args); break;
+            case cli_command::migan: run_migan(args); break;
+            case cli_command::esrgan: run_esrgan(args); break;
+            case cli_command::yolov9t: run_yolov9t(args); break;
+            case cli_command::none: break;
+        }
+
+    } catch (std::exception const& e) {
+        printf("Error: %s\n", e.what());
+        return 1;
+    } catch (...) {
+        return -1;
+    }
+    return 0;
+}
+
+namespace visp {
+
+struct timer {
+    int64_t start;
+    fixed_string<16> string;
+
+    timer() : start(ggml_time_us()) {}
+
+    int64_t elapsed() const { return ggml_time_us() - start; }
+    float elapsed_ms() const { return float(elapsed()) / 1000.0f; }
+
+    char const* elapsed_str() {
+        format(string, "{:.1f} ms", elapsed_ms());
+        return string.c_str();
+    }
+};
+
+//
+// Common helpers
+
+backend_device backend_init(cli_args const& args) {
+    timer t;
+    printf("Initializing backend... ");
+
+    backend_device b;
+    if (args.bknd_type) {
+        b = backend_init(*args.bknd_type);
+    } else {
+        b = backend_init();
+    }
+    printf("done (%s)\n", t.elapsed_str());
+
+    ggml_backend_dev_t dev = ggml_backend_get_device(b);
+    char const* dev_name = ggml_backend_dev_name(dev);
+    char const* dev_desc = ggml_backend_dev_description(dev);
+    printf("- device: %s - %s\n", dev_name, dev_desc);
+    return b;
+}
+
+char const* to_string(tensor_data_layout l) {
+    switch (l) {
+        case tensor_data_layout::cwhn: return "cwhn";
+        case tensor_data_layout::whcn: return "whcn";
+        default: return "unknown";
+    }
+}
+
+std::tuple<model_file, model_weights> load_model_weights(
+    cli_args const& args,
+    backend_device const& dev,
+    char const* default_model,
+    int n_tensors = 0,
+    tensor_data_layout preferred_layout = tensor_data_layout::unknown) {
+
+    timer t;
+    char const* model_path = args.model ? args.model : default_model;
+    printf("Loading model weights from '%s'... ", model_path);
+
+    model_file file = model_load(model_path);
+    model_weights weights = model_init(file.n_tensors() + n_tensors);
+    if (preferred_layout == tensor_data_layout::unknown) {
+        preferred_layout = file.tensor_layout();
+    }
+    model_transfer(file, weights, dev, dev.preferred_float_type(), preferred_layout);
+
+    printf("done (%s)\n", t.elapsed_str());
+    printf("- float type: %s\n", ggml_type_name(weights.float_type()));
+    if (preferred_layout != tensor_data_layout::unknown) {
+        printf("- tensor layout: %s\n", to_string(preferred_layout));
+    }
+    return {std::move(file), std::move(weights)};
+}
+
+void print_model_flags(model_ref const& m) {
+    bool flash_attn = !!(m.flags & model_build_flag::flash_attention);
+    printf("- flash attention: %s\n", flash_attn ? "on" : "off");
+}
+
+void compute_timed(compute_graph const& g, backend_device const& b) {
+    timer t;
+    printf("Running inference... ");
+    compute(g, b);
+    printf("complete (%s)\n", t.elapsed_str());
+}
+
+void composite_image_with_mask(image_view image, image_view mask, char const* output_path) {
+    if (!output_path) {
+        return;
+    }
+    image_data image_f32_data;
+    if (!is_float(image.format)) {
+        image_f32_data = image_u8_to_f32(image, image_format::rgba_f32);
+        image = image_f32_data;
+    }
+    image_data mask_f32_data;
+    if (!is_float(mask.format)) {
+        mask_f32_data = image_u8_to_f32(mask, image_format::alpha_f32);
+        mask = mask_f32_data;
+    }
+
+    image_data foreground = image_estimate_foreground(image, mask);
+
+    image_data output = image_f32_to_u8(foreground, image_format::rgba_u8);
+    image_save(output, output_path);
+    printf("-> image composited and saved to %s\n", output_path);
+}
+
+//
+// SAM
+
+struct sam_prompt {
+    i32x2 point1 = {-1, -1};
+    i32x2 point2 = {-1, -1};
+
+    bool is_point() const { return point2[0] == -1 || point2[1] == -1; }
+    bool is_box() const { return !is_point(); }
+};
+
+sam_prompt sam_parse_prompt(std::span<char const* const> args, i32x2 extent) {
+    if (args.empty()) {
+        throw except(
+            "SAM requires a prompt with coordinates for a point or box"
+            "eg. '--prompt 100 200' to pick the point at pixel (x=100, y=200)");
+    }
+    if (args.size() < 2 || args.size() > 4) {
+        throw except(
+            "Invalid number of arguments for SAM prompt. Expected 2 (point) or 4 (box) numbers, "
+            "got {}",
+            args.size());
+    }
+    i32x2 a{-1, -1};
+    if (args.size() >= 2) {
+        a = {parse_int(args[0]), parse_int(args[1])};
+        if (a[0] < 0 || a[1] < 0 || a[0] >= extent[0] || a[1] >= extent[1]) {
+            throw except("Invalid image coordinates: ({}, {})", a[0], a[1]);
+        }
+    }
+    i32x2 b{-1, -1};
+    if (args.size() == 4) {
+        b = {parse_int(args[2]), parse_int(args[3])};
+        if (b[0] < 0 || b[1] < 0 || b[0] >= extent[0] || b[1] >= extent[1]) {
+            throw except("Invalid image coordinates: ({}, {})", b[0], b[1]);
+        }
+        if (a[0] >= b[0] || a[1] >= b[1]) {
+            throw except("Invalid box coordinates: ({}, {}) to ({}, {})", a[0], a[1], b[0], b[1]);
+        }
+    }
+    return sam_prompt{a, b};
+};
+
+void run_sam(cli_args const& args) {
+    backend_device backend = backend_init(args);
+    auto [file, weights] = load_model_weights(
+        args, backend, "models/MobileSAM-F16.gguf", 0, backend.preferred_layout());
+    sam_params params{};
+
+    require_inputs(args.inputs, 1, "<image>");
+    image_data image = image_load(args.inputs[0]);
+    image_data image_data_ = sam_process_input(image, params);
+
+    sam_prompt prompt = sam_parse_prompt(args.prompt, image.extent);
+    f32x4 prompt_data = prompt.is_point()
+        ? sam_process_point(prompt.point1, image.extent, params)
+        : sam_process_box({prompt.point1, prompt.point2}, image.extent, params);
+
+    compute_graph graph = compute_graph_init();
+    model_ref m(weights, graph);
+
+    tensor image_tensor = compute_graph_input(m, GGML_TYPE_F32, {3, 1024, 1024, 1}, "image");
+    tensor point_tensor = compute_graph_input(m, GGML_TYPE_F32, {2, 2, 1, 1}, "points");
+
+    tensor image_embed = sam_encode_image(m, image_tensor, params);
+    tensor prompt_embed = prompt.is_point() ? sam_encode_points(m, point_tensor)
+                                            : sam_encode_box(m, point_tensor);
+
+    sam_prediction output = sam_predict_mask(m, image_embed, prompt_embed);
+
+    compute_graph_allocate(graph, backend);
+    transfer_to_backend(image_tensor, image_data_);
+    transfer_to_backend(point_tensor, span(prompt_data.v, 4));
+
+    compute_timed(graph, backend);
+
+    timer t_post;
+    printf("Postprocessing output... ");
+
+    tensor_data iou = transfer_from_backend(output.iou);
+    tensor_data mask_data = transfer_from_backend(output.masks);
+
+    image_data mask = sam_process_mask(mask_data.as_f32(), 2, image.extent, params);
+    printf("complete (%s)\n", t_post.elapsed_str());
+
+    image_save(mask, args.output);
+
+    auto ious = iou.as_f32();
+    printf("-> estimated accuracy (IoU): %f, %f, %f\n", ious[0], ious[1], ious[2]);
+    printf("-> mask saved to %s\n", args.output);
+
+    composite_image_with_mask(image, mask, args.composite);
+}
+
+//
+// BirefNet
+
+void run_birefnet(cli_args const& args) {
+    backend_device backend = backend_init(args);
+    auto [file, weights] = load_model_weights(
+        args, backend, "models/BiRefNet-F16.gguf", 0, backend.preferred_layout());
+
+    require_inputs(args.inputs, 1, "<image>");
+    image_data image = image_load(args.inputs[0]);
+    birefnet_params params = birefnet_detect_params(file, image.extent, backend.max_alloc());
+    image_data input_data = birefnet_process_input(image, params);
+
+    i32x2 extent = params.image_extent;
+    char const* image_size_str = params.image_size < 0 ? " (dynamic)" : "";
+    printf("- model image size: %d%s\n", params.image_size, image_size_str);
+    printf("- inference image size: %dx%d\n", extent[0], extent[1]);
+
+    compute_graph graph = compute_graph_init(6 * 1024);
+    model_ref m(weights, graph);
+    print_model_flags(m);
+
+    birefnet_buffers buffers = birefnet_precompute(m, params);
+    tensor input = compute_graph_input(m, GGML_TYPE_F32, {3, extent[0], extent[1], 1});
+    tensor output = birefnet_predict(m, input, params);
+
+    compute_graph_allocate(graph, backend);
+    transfer_to_backend(input, input_data);
+    for (tensor_data const& buf : buffers) {
+        transfer_to_backend(buf);
+    }
+
+    compute_timed(graph, backend);
+
+    tensor_data mask_data = transfer_from_backend(output);
+    image_view mask_output(extent, mask_data.as_f32());
+    image_data mask_resized = image_scale(mask_output, image.extent);
+    image_data mask = image_f32_to_u8(mask_resized, image_format::alpha_u8);
+    image_save(mask, args.output);
+    printf("-> mask saved to %s\n", args.output);
+
+    composite_image_with_mask(image, mask_resized, args.composite);
+}
+
+//
+// Depth Anything
+
+void run_depth_anything(cli_args const& args) {
+    backend_device backend = backend_init(args);
+    auto [file, weights] = load_model_weights(
+        args, backend, "models/DepthAnythingV2-Small-F32.gguf", 0, backend.preferred_layout());
+
+    require_inputs(args.inputs, 1, "<image>");
+    image_data image = image_load(args.inputs[0]);
+    depthany_params params = depthany_detect_params(file, image.extent);
+    image_data input_data = depthany_process_input(image, params);
+
+    i32x2 extent = params.image_extent;
+    printf("- model image size: %d\n", params.image_size);
+    printf("- inference image size: %dx%d\n", params.image_extent[0], params.image_extent[1]);
+
+    compute_graph graph = compute_graph_init();
+    model_ref m(weights, graph);
+    print_model_flags(m);
+
+    tensor input = compute_graph_input(m, GGML_TYPE_F32, {3, extent[0], extent[1], 1});
+    tensor output = depthany_predict(m, input, params);
+
+    compute_graph_allocate(graph, backend);
+    transfer_to_backend(input, input_data);
+
+    compute_timed(graph, backend);
+
+    tensor_data output_data = transfer_from_backend(output);
+    image_data depth_raw = depthany_process_output(output_data.as_f32(), image.extent, params);
+    image_data depth_image = image_f32_to_u8(depth_raw, image_format::alpha_u8);
+    image_save(depth_image, args.output);
+    printf("-> depth image saved to %s\n", args.output);
+}
+
+//
+// MI-GAN
+
+void run_migan(cli_args const& args) {
+    backend_device backend = backend_init(args);
+    auto [file, weights] = load_model_weights(
+        args, backend, "models/MIGAN-512-places2-F16.gguf", backend.preferred_layout());
+    migan_params params = migan_detect_params(file);
+    params.invert_mask = true; // -> inpaint opaque areas
+
+    require_inputs(args.inputs, 2, "<image> <mask>");
+    image_data image = image_load(args.inputs[0]);
+    image_data mask = image_load(args.inputs[1]);
+    if (mask.format != image_format::alpha_u8) {
+        mask = image_to_mask(mask);
+    }
+    image_data input_data = migan_process_input(image, mask, params);
+
+    compute_graph graph = compute_graph_init();
+    model_ref m(weights, graph);
+
+    i64x4 input_shape = {4, params.resolution, params.resolution, 1};
+    tensor input = compute_graph_input(m, GGML_TYPE_F32, input_shape);
+    tensor output = migan_generate(m, input, params);
+
+    compute_graph_allocate(graph, backend);
+    transfer_to_backend(input, input_data);
+
+    compute_timed(graph, backend);
+
+    tensor_data output_data = transfer_from_backend(output);
+    image_data output_image = migan_process_output(output_data.as_f32(), image.extent, params);
+    image_data mask_resized = image_scale(mask, image.extent);
+    image_data composited = image_alpha_composite(output_image, image, mask_resized);
+    image_save(composited, args.output);
+    printf("-> output image saved to %s\n", args.output);
+}
+
+//
+// ESRGAN
+
+void run_esrgan(cli_args const& args) {
+    backend_device backend = backend_init(args);
+    auto [file, weights] = load_model_weights(
+        args, backend, "models/RealESRGAN-x4.gguf", 0, backend.preferred_layout());
+    esrgan_params params = esrgan_detect_params(file);
+    printf("- scale: %dx\n", params.scale);
+    printf("- block count: %d\n", params.n_blocks);
+
+    require_inputs(args.inputs, 1, "<image>");
+    image_data image = image_load(args.inputs[0]);
+    int tile_size = args.tile_size > 0 ? args.tile_size : 224;
+
+    tile_layout tiles = tile_layout(image.extent, tile_size, 16);
+    tile_layout tiles_out = tile_scale(tiles, params.scale);
+    image_data input_tile = image_alloc(tiles.tile_size, image_format::rgb_f32);
+    image_data output_tile = image_alloc(tiles_out.tile_size, image_format::rgb_f32);
+    image_data output_image = image_alloc(image.extent * params.scale, image_format::rgb_f32);
+    image_clear(output_image);
+
+    compute_graph graph = compute_graph_init(esrgan_estimate_graph_size(params));
+    model_ref m(weights, graph);
+
+    i64x4 input_shape = {3, tiles.tile_size[0], tiles.tile_size[1], 1};
+    tensor input = compute_graph_input(m, GGML_TYPE_F32, input_shape);
+    tensor output = esrgan_generate(m, input, params);
+
+    compute_graph_allocate(graph, backend);
+
+    timer total;
+    printf(
+        "Using tile size %d with %d overlap -> %dx%d tiles\n", //
+        tile_size, tiles.overlap[0], tiles.n_tiles[0], tiles.n_tiles[1]);
+
+    for (int t = 0; t < tiles.total(); ++t) {
+        printf("\rRunning inference... tile %d of %d", t + 1, tiles.total());
+        i32x2 tile_coord = tiles.coord(t);
+        i32x2 tile_offset = tiles.start(tile_coord);
+
+        image_u8_to_f32(image, input_tile, f32x4(0), f32x4(1), tile_offset);
+        transfer_to_backend(input, input_tile);
+
+        compute(graph, backend);
+
+        transfer_from_backend(output, output_tile);
+        tile_merge(output_tile, output_image, tile_coord, tiles_out);
+    }
+    printf("\rRunning inference... complete (%s)\n", total.elapsed_str());
+
+    image_data output_u8 = image_f32_to_u8(output_image, image_format::rgba_u8);
+    image_save(output_u8, args.output);
+    printf("-> output image saved to %s\n", args.output);
+}
+
+
+// YOLOv9t
+void run_yolov9t(cli_args const& args) {
+    using namespace visp::yolov9t;
+    
+    backend_device backend = backend_init(args);
+    auto [file, weights] = load_model_weights(
+        args, backend, "models/yolov9t_converted.gguf", 0, backend.preferred_layout());
+    
+    yolov9t_params params = yolov9t_detect_params(file);
+    printf("- model input size: %dx%d\n", params.input_size, params.input_size);
+    int img_sz = check_img_size(params.input_size, params.stride);
+    require_inputs(args.inputs, 1, "<image>");
+    image_data input_image = image_load(args.inputs[0]);
+    // 원본 이미지 크기를 보존해 후처리 스케일링에 사용
+    i32x2 orig_extent = input_image.extent;
+    printf("- input image size: %dx%d\n", input_image.extent[0], input_image.extent[1]);
+    printf("- tensor layout: %s\n", 
+           (backend.preferred_layout() == visp::tensor_data_layout::cwhn) ? "CWHN" : "WHCN");
+    
+    timer t_preprocess;
+    // image_data processed_f32 = yolov9t_process_input2(input_image, params);
+    printf("- processed_f32 shape: %dx%d\n", processed_f32.extent[0], processed_f32.extent[1]);
+    printf("Preprocessing complete (%s)\n", t_preprocess.elapsed_str());
+    
+    // Build compute graph
+    compute_graph graph = compute_graph_init(ggml_graph_overhead() * ggml_tensor_overhead()*2);
+    model_ref m(weights, graph);
+    
+    tensor input = compute_graph_input(m, GGML_TYPE_F32, {3, img_sz, img_sz, 1}, "input");
+    printf("- input tensor shape: %ld, %ld, %ld, %ld\n", 
+        input->ne[0], input->ne[1], input->ne[2], input->ne[3]);
+    
+    // Forward pass - 이 함수 내부에서 모든 그래프 구성이 완료되어야 함
+    printf("Running YOLOv9t inference...\n");
+    DetectOutput outputs = yolov9t_forward(m, input);
+    printf("Forward pass built\n");
+    
+    // Upload input data
+    transfer_to_backend(input, processed_f32);
+    
+    // Allocate and compute
+    compute_graph_allocate(graph, backend);
+    compute_timed(graph, backend);
+    
+    printf("graph computed\n");
+    
+
+    printf("input transferred to backend\n");
+
+    printf("Postprocessing... skipped (no renderer yet)\n");
+    
+    // Draw and save
+    image_data output_image = image_load(args.inputs[0]);
+    std::vector<std::string> const& class_names = get_coco_class_names();
+    // draw_detections(output_image, detections, class_names);
+    printf("input transferred to backend\n");
+    
+    printf("graph computed\n");
+    // image_save(output_image, args.output);
+    // printf("-> output image saved to %s\n", args.output);
+    
+    printf("Postprocessing complete (%s)\n", t_post.elapsed_str());
+    printf("Found %zu objects\n", detections.size());
+}
+
+void run_yolov9t_t(cli_args const& args) {
+    using namespace visp::yolov9t;
+    
+    backend_device backend = backend_init(args);
+    auto [file, weights] = load_model_weights(
+        args, backend, "models/yolov9t_converted.gguf", 0, backend.preferred_layout());
+    
+    yolov9t_params params = yolov9t_detect_params(file);
+    printf("- model input size: %dx%d\n", params.input_size, params.input_size);
+                std::string pred_txt = base + std::string("_predictions_cls.txt");
+                std::string pred_txt_bbox = base + std::string("_predictions_bbox.txt");
+    require_inputs(args.inputs, 1, "<image>");
+                save_input_to_txt(outputs.predictions_bbox, pred_txt_bbox.c_str());
+    // 원본 이미지 크기를 보존해 후처리 스케일링에 사용
+    i32x2 orig_extent = input_image.extent;
+    printf("- input image size: %dx%d\n", input_image.extent[0], input_image.extent[1]);
+    printf("- tensor layout: %s\n", 
+           (backend.preferred_layout() == visp::tensor_data_layout::cwhn) ? "CWHN" : "WHCN");
+    
+    timer t_preprocess;
+    // image_data processed_f32 = yolov9t_process_input(std::move(input_image), params);
+    image_data processed_f32 = yolov9t_process_input2(std::move(input_image), params);
+    printf("- processed_f32 shape: %dx%d\n", processed_f32.extent[0], processed_f32.extent[1]);
+
+    printf("Preprocessing complete (%s)\n", t_preprocess.elapsed_str());
+    compute_graph graph = compute_graph_init(ggml_graph_overhead() * ggml_tensor_overhead()*2);
+    model_ref m(weights, graph);
+    
+    tensor input = compute_graph_input(m, GGML_TYPE_F32, 
+                                        {3, img_sz, img_sz, 1}, "input");
+    printf("- input tensor shape: %ld, %ld, %ld, %ld\n", 
+           input->ne[0], input->ne[1], input->ne[2], input->ne[3]);
+    printf("Running YOLOv9t inference...\n");
+    DetectOutput outputs = yolov9t_forward(m, input);
+    // 그래프 완료
+    
+    printf("outputs.predictions built\n");
+    for (auto& raw_out : outputs.raw_outputs) {
+        ggml_build_forward_expand(m.graph, raw_out);
+    }
+    for (auto& feat : outputs.features) {
+        ggml_build_forward_expand(m.graph, feat);
+    }
+    for (auto& [k, v] : outputs.features_map) {
+        ggml_build_forward_expand(m.graph, v);
+    }
+    if (outputs.predictions_cls) {
+        ggml_build_forward_expand(m.graph, outputs.predictions_cls);
+    }
+    if (outputs.predictions_bbox) {
+        ggml_build_forward_expand(m.graph, outputs.predictions_bbox);
+    }
+    if (outputs.dist2bbox) {
+        ggml_build_forward_expand(m.graph, outputs.dist2bbox);
+    }
+    compute_graph_allocate(graph, backend);
+    
+    // Upload input data
+    transfer_to_backend(input, processed_f32);
+    // Sanity check and upload anchors/strides/DFL proj
+    if (outputs.anchor_points) {
+        size_t ae = (size_t)outputs.anchor_points->ne[0] * (size_t)outputs.anchor_points->ne[1];
+        if (outputs.anchor_host_data.size() != ae) {
+            printf("[ERROR] anchor_host_data.size()=%zu != tensor elems=%zu ([%ld,%ld]) — skip upload\n",
+                   outputs.anchor_host_data.size(), ae,
+                   outputs.anchor_points->ne[0], outputs.anchor_points->ne[1]);
+        } else if (!outputs.anchor_host_data.empty()) {
+            printf("Uploading anchors: tensor [2,%ld], host %zu floats\n",
+                   outputs.anchor_points->ne[1], outputs.anchor_host_data.size());
+            transfer_to_backend(outputs.anchor_points,
+                                span(outputs.anchor_host_data.data(), outputs.anchor_host_data.size()));
+        }
+    }
+    if (outputs.strides_points) {
+        size_t se = (size_t)outputs.strides_points->ne[0] * (size_t)outputs.strides_points->ne[1];
+        if (outputs.stride_host_data.size() != se) {
+            printf("[ERROR] stride_host_data.size()=%zu != tensor elems=%zu ([%ld,%ld]) — skip upload\n",
+                   outputs.stride_host_data.size(), se,
+                   outputs.strides_points->ne[0], outputs.strides_points->ne[1]);
+        } else if (!outputs.stride_host_data.empty()) {
+            printf("Uploading strides: tensor [1,%ld], host %zu floats\n",
+                   outputs.strides_points->ne[1], outputs.stride_host_data.size());
+            transfer_to_backend(outputs.strides_points,
+                                span(outputs.stride_host_data.data(), outputs.stride_host_data.size()));
+        }
+    }
+    if (outputs.dfl_proj) {
+        size_t pe = (size_t)outputs.dfl_proj->ne[0];
+        if (outputs.dfl_proj_host_data.size() != pe) {
+            printf("[ERROR] dfl_proj_host_data.size()=%zu != tensor elems=%zu ([%ld]) — skip upload\n",
+                   outputs.dfl_proj_host_data.size(), pe,
+                   outputs.dfl_proj->ne[0]);
+        } else if (!outputs.dfl_proj_host_data.empty()) {
+            printf("Uploading DFL proj: len %ld, host %zu floats\n",
+                   outputs.dfl_proj->ne[0], outputs.dfl_proj_host_data.size());
+            transfer_to_backend(outputs.dfl_proj,
+                                span(outputs.dfl_proj_host_data.data(), outputs.dfl_proj_host_data.size()));
+        }
+    }
+
+    
+    // Save preprocessed input tensor when dumping is requested
+    if (args.dump_all || !args.dump_keys.empty()) {
+        std::string base = args.output ? std::string(args.output) : std::string("output.png");
+        size_t dot = base.find_last_of('.');
+        if (dot != std::string::npos) base = base.substr(0, dot);
+        std::string in_txt = base + "_input.txt";
+        printf("Saving input tensor to %s\n", in_txt.c_str());
+        save_input_to_txt(input, in_txt.c_str());
+    }
+    compute_timed(graph, backend);
+    // Optionally pull outputs back for debugging/validation of IO matching
+    if (args.dump_all) {
+        if (outputs.predictions_cls) {
+            (void)transfer_from_backend(outputs.predictions_cls);
+        }
+        if (outputs.predictions_bbox) {
+            (void)transfer_from_backend(outputs.predictions_bbox);
+        }
+        if (outputs.dist2bbox) {
+            (void)transfer_from_backend(outputs.dist2bbox);
+        }
+    }
+    // ★ dist2bbox 결과 저장
+    {
+        std::string base = args.output ? std::string(args.output) : std::string("output.png");
+        size_t dot = base.find_last_of('.');
+        if (dot != std::string::npos) base = base.substr(0, dot);
+        std::string dbox_txt = base + "_dist2bbox.txt";
+        if (outputs.dist2bbox) {
+            printf("Saving dist2bbox tensor to %s\n", dbox_txt.c_str());
+            save_input_to_txt(outputs.dist2bbox, dbox_txt.c_str());
+        } else {
+            printf("dist2bbox tensor not available; skip saving\n");
+        }
+    }
+    printf("graph computed\n");
+    // Save selected feature maps to text files for debugging/analysis
+    if (args.dump_all || !args.dump_keys.empty()) {
+        std::string base = args.output ? std::string(args.output) : std::string("output.png");
+        size_t dot = base.find_last_of('.');
+        if (dot != std::string::npos) base = base.substr(0, dot);
+        base += "_features";
+        // If dump_all -> save all layers (empty keys). Otherwise, save specified keys.
+        if (args.dump_all) {
+            std::vector<int> empty_keys;
+            save_features_to_txt(outputs, base.c_str(), empty_keys);
+        } else {
+            save_features_to_txt(outputs, base.c_str(), args.dump_keys);
+        }
+        // Additionally dump predictions and raw outputs for full comparison
+        if (args.dump_all) {
+            if (outputs.predictions_cls && outputs.predictions_bbox) {
+                std::string pred_txt = base + std::string("_predictions_cls.txt");
+                std::string pred_txt_bbox = base + std::string("_predictions_bbox.txt");
+                save_input_to_txt(outputs.predictions_cls, pred_txt.c_str());
+                save_input_to_txt(outputs.predictions_bbox, pred_txt_bbox.c_str());
+            }
+            if (!outputs.raw_outputs.empty()) {
+                for (size_t i = 0; i < outputs.raw_outputs.size(); ++i) {
+                    std::string raw_txt = base + std::string("_raw_") + std::to_string(i) + std::string(".txt");
+                    // save_input_to_txt(outputs.raw_outputs[i], raw_txt.c_str());
+                }
+            }
+        }
+    }
+
+    timer t_post;
+    printf("Postprocessing... skipped (no renderer yet)\n");
+    
+    NMSParams nms_params;
+    
+    
+    std::vector<detected_obj> detections = non_max_suppression(
+        outputs, nms_params.conf_thres, nms_params.iou_thres, nms_params.max_det, nms_params.max_nms, nms_params.max_wh);
+    
+    // Scale boxes back to original image size
+    scale_boxes(detections, {img_sz, img_sz}, orig_extent);
+    // Reload original image for drawing
+    image_data output_image = image_load(args.inputs[0]);
+    
+    // Draw detections and save
+    std::vector<std::string> const& class_names = get_coco_class_names();
+    draw_detections(output_image, detections, class_names);
+    
+    // Save result
+    image_save(output_image, args.output);
+    printf("-> output image saved to %s\n", args.output);
+    
+    printf("Postprocessing complete (%s)\n", t_post.elapsed_str());
+    printf("Found %zu objects\n", detections.size());
+}
+} // namespace visp