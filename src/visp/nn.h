--- conflicted
+++ resolved
@@ -1,4 +1,3 @@
-<<<<<<< HEAD
 #pragma once
 
 #include "visp/ml.h"
@@ -39,50 +38,7 @@
 tensor conv_transpose_2d(model_ref m, tensor x, int stride);
 tensor batch_norm_2d(model_ref, tensor x);
 
-} // namespace visp
-=======
-#pragma once
-
-#include "visp/ml.h"
-#include "visp/util.h"
-
-// Common neural network building blocks
-
-namespace visp {
-
-tensor linear(model_ref, tensor x);
-tensor layer_norm(model_ref, tensor x, float eps = 1e-5f);
-
-// Permute between CWHN and WHCN tensor dimension ordering. Does not rewrite tensor data.
-tensor permute_cwhn_to_whcn(model_ref m, tensor x);
-tensor permute_whcn_to_cwhn(model_ref m, tensor x);
-
-// "Contiguous 2D" refers to the layout configured in `m` model flags, ie. the preferred
-// memory layout for 2D operations like convolution.
-inline bool is_whcn(model_ref m) { return !(m.flags & model_build_flag::cwhn); }
-inline bool is_cwhn(model_ref m) { return !!(m.flags & model_build_flag::cwhn); }
-
-// These functions convert between memory layouts, ie. they rewrite tensor data.
-tensor cwhn_to_contiguous_2d(model_ref m, tensor x);
-tensor whcn_to_contiguous_2d(model_ref m, tensor x);
-tensor contiguous_2d_to_cwhn(model_ref m, tensor x);
-tensor contiguous_2d_to_whcn(model_ref m, tensor x);
-
-// Always returns number of elements of tensor in width-height-channels-batch order,
-// even if that's not how they're stored in memory.
-std::array<int64_t, 4> nelements_whcn(model_ref const&, tensor t);
-
-// 2D (convolution) functions
-// Input and weight are expected to be in "contiguous 2D" layout as configured in `m`.
-tensor conv_2d(model_ref m, tensor x, int stride = 1, int pad = 0);
-tensor conv_2d_depthwise(model_ref m, tensor x, int stride = 1, int pad = 0);
-tensor conv_2d_deform(
-    model_ref m, tensor x, tensor weight, tensor offset, tensor mask, int stride, int pad);
-tensor conv_transpose_2d(model_ref m, tensor x, int stride);
-tensor batch_norm_2d(model_ref, tensor x);
-
 // 2D image to patch embedding using convolution and optional norm. CWHN input and output.
 tensor patch_embed(model_ref, tensor x, int patch_size);
 
-} // namespace visp
->>>>>>> d381eaf7
+} // namespace visp