<<<<<<< HEAD
#include "visp/ml.h"
#include "visp/nn.h"
#include "util/string.h"
#include "visp/platform.h"

#include <algorithm>
#include <array>
#include <thread>
#include <vector>

namespace visp {

//
// backend

bool load_ggml_backends() {
    static const bool loaded = []() {
        if (ggml_backend_reg_count() > 0) {
            return true; // already loaded
        }
        ggml_backend_load_all();
        if (ggml_backend_reg_count() == 0) {
            if (path dir = current_library_path(); !dir.empty()) {
                auto str = dir.parent_path().u8string();
                ggml_backend_load_all_from_path((char const*)str.c_str());
            }
        }
        return true;
    }();
    return loaded;
}

bool backend_is_available(backend_type type) {
    load_ggml_backends();
    switch (type) {
        case backend_type::cpu:
            return ggml_backend_dev_by_type(GGML_BACKEND_DEVICE_TYPE_CPU) != nullptr;
        case backend_type::gpu:
            return ggml_backend_dev_by_type(GGML_BACKEND_DEVICE_TYPE_GPU) != nullptr ||
                ggml_backend_dev_by_type(GGML_BACKEND_DEVICE_TYPE_IGPU) != nullptr;
        default: ASSERT(false, "Invalid backend type");
    }
    return false;
}

backend_device backend_init() {
    load_ggml_backends();
    backend_device b;
    b.handle.reset(ggml_backend_init_best());
    b.device = ggml_backend_get_device(b.handle.get());
    ASSERT(b.handle, "Failed to initialize backend");
    return b;
}

backend_device backend_init(backend_type type) {
    load_ggml_backends();

    backend_device b;
    switch (type) {
        case backend_type::cpu:
            b.handle.reset(ggml_backend_init_by_type(GGML_BACKEND_DEVICE_TYPE_CPU, nullptr));
            break;
        case backend_type::gpu:
            b.handle.reset(ggml_backend_init_by_type(GGML_BACKEND_DEVICE_TYPE_GPU, nullptr));
            if (!b.handle) {
                b.handle.reset(ggml_backend_init_by_type(GGML_BACKEND_DEVICE_TYPE_IGPU, nullptr));
            }
            break;
        default: ASSERT(false, "Invalid backend type");
    }
    if (!b.handle) {
        throw except("Failed to initialize backend, no suitable device available");
    }
    b.device = ggml_backend_get_device(b.handle.get());

    int nthreads = std::max(1, (int)std::thread::hardware_concurrency() - 2);
    backend_set_n_threads(b, nthreads);
    return b;
}

backend_type backend_device::type() const {
    ggml_backend_dev_t dev = ggml_backend_get_device(handle.get());
    switch (ggml_backend_dev_type(dev)) {
        case GGML_BACKEND_DEVICE_TYPE_CPU: return backend_type::cpu;
        case GGML_BACKEND_DEVICE_TYPE_GPU:
        case GGML_BACKEND_DEVICE_TYPE_IGPU: return backend_type::gpu;
        default: ASSERT(false, "Unsupported backend device type"); return backend_type::cpu;
    }
}

typedef bool (*ggml_backend_dev_supports_f16_t)(ggml_backend_dev_t);

ggml_type backend_device::preferred_float_type() const {
    if (type() == backend_type::cpu) {
        return GGML_TYPE_F32; // not all operations support F16
    } else {
        ggml_backend_reg_t reg = ggml_backend_dev_backend_reg(device);
        if (void* f = ggml_backend_reg_get_proc_address(reg, "ggml_backend_dev_supports_f16")) {
            bool supports_f16 = ((ggml_backend_dev_supports_f16_t)f)(device);
            if (!supports_f16) {
                return GGML_TYPE_F32;
            }
        }
    }
    return GGML_TYPE_COUNT; // no preference, use float type of model weights
}

tensor_data_layout backend_device::preferred_layout() const {
    if (type() == backend_type::cpu) {
        printf("Using CWHN tensor layout for CPU backend\n");
        return tensor_data_layout::cwhn;
    }
    return tensor_data_layout::unknown; // no preference, keep model weight layout
}

size_t backend_device::total_memory() const {
    ggml_backend_dev_t dev = ggml_backend_get_device(handle.get());
    size_t free, total;
    ggml_backend_dev_memory(dev, &free, &total);
    return total;
}

size_t backend_device::max_alloc() const {
    const size_t vulkan_max = 4 * 1024 * 1024 * 1024ULL; // TODO: query from backend
    return type() == backend_type::cpu ? SIZE_MAX : vulkan_max;
}

void backend_set_n_threads(backend_device& b, int n_threads) {
    if (b.type() != backend_type::cpu) {
        return;
    }
    ggml_backend_reg_t reg = ggml_backend_dev_backend_reg(b.device);
    ggml_backend_set_n_threads_t set_n_threads =
        (ggml_backend_set_n_threads_t)ggml_backend_reg_get_proc_address(
            reg, "ggml_backend_set_n_threads");
    ASSERT(set_n_threads, "Failed to get backend set_n_threads function");
    set_n_threads(b.handle.get(), n_threads);
}

//
// model_build_flags

model_build_flags backend_default_flags(backend_type type) {
    using enum model_build_flag;
    switch (type) {
        case backend_type::cpu:
            return conv_2d_direct_cwhn | concat_n | f16_conv_transpose | window_partition;
        case backend_type::gpu: return {};
    }
    return {};
}

model_build_flags model_get_build_flags(model_file const& file) {
    fixed_string<64> str;
    std::string_view arch = file.arch();
    model_build_flags flags;

    int64_t key = gguf_find_key(file.gguf.get(), format(str, "{}.tensor_data_layout", arch));
    if (key != -1) {
        std::string_view layout = gguf_get_val_str(file.gguf.get(), key);
        if (layout == "cwhn") {
            flags |= model_build_flag::cwhn;
        }
    }
    return flags;
}

//
// model_file

model_file model_load(char const* filepath) {
    ggml_context* data_ctx;
    gguf_init_params params;
    params.no_alloc = false;
    params.ctx = &data_ctx;

    gguf_context_ptr gguf_ctx(gguf_init_from_file(filepath, params));
    if (!gguf_ctx) {
        throw except("Failed to load GGUF model: {}", filepath);
    }
    return model_file{std::move(gguf_ctx), ggml_context_ptr(data_ctx), filepath};
}

int64_t model_file::n_tensors() const {
    return gguf_get_n_tensors(gguf.get());
}

int64_t model_file::key(char const* name) const {
    int64_t key_id = gguf_find_key(gguf.get(), name);
    if (key_id == -1) {
        throw except("Can't find key '{}' in model file {}", name, path);
    }
    return key_id;
}

std::string_view model_file::get_string(char const* key_name) const {
    return gguf_get_val_str(gguf.get(), key(key_name));
}

int model_file::get_int(char const* key_name) const {
    return gguf_get_val_i32(gguf.get(), key(key_name));
}

std::string_view model_file::arch() const {
    return get_string("general.architecture");
}

tensor_data_layout model_file::tensor_layout() const {
    fixed_string<64> str;
    int64_t key = gguf_find_key(gguf.get(), format(str, "{}.tensor_data_layout", arch()));
    if (key != -1) {
        std::string_view layout = gguf_get_val_str(gguf.get(), key);
        if (layout == "cwhn") {
            return tensor_data_layout::cwhn;
        } else if (layout == "whcn") {
            return tensor_data_layout::whcn;
        }
    }
    return tensor_data_layout::unknown;
}

//
// model_weights

model_weights model_init(size_t size) {
    ggml_init_params params{};
    params.mem_size = size * ggml_tensor_overhead();
    params.no_alloc = true;
    ggml_context_ptr ctx(ggml_init(params));

    model_weights w{};
    w.context = std::move(ctx);
    w.buffer_type = backend_type::cpu;
    return w;
}

bool model_allocate(model_weights& m, backend_device const& b) {
    ggml_backend_buffer_ptr buffer(ggml_backend_alloc_ctx_tensors(m.context.get(), b.handle.get()));
    if (!buffer) {
        return false; // context contains nothing to allocate
    }
    m.buffer_type = b.type();
    m.extra_buffers.push_back(std::move(buffer));
    return true;
}

namespace {

bool is_float_type(ggml_type t) {
    return t != GGML_TYPE_I8 && t != GGML_TYPE_I16 && t != GGML_TYPE_I32 && t != GGML_TYPE_I64;
}

int64_t max_tensor_elements(ggml_context* ctx) {
    int64_t result = 0;
    for (ggml_tensor* t = ggml_get_first_tensor(ctx); t; t = ggml_get_next_tensor(ctx, t)) {
        result = std::max(result, ggml_nelements(t));
    }
    return result;
}

ggml_type detect_float_type(ggml_context* ctx) {
    for (ggml_tensor* t = ggml_get_first_tensor(ctx); t; t = ggml_get_next_tensor(ctx, t)) {
        if (is_float_type(t->type)) {
            return t->type;
        }
    }
    return GGML_TYPE_F32;
}

template <typename T>
void permute_whcn_to_cwhn(T* n, bool depthwise) {
    if (depthwise) { // wh1c -> c1wh
        T perm[] = {n[3], n[2], n[0], n[1]};
        std::copy(perm, perm + 4, n);
    } else {
        std::swap(n[0], n[2]); // -> chwn
        std::swap(n[1], n[2]); // -> cwhn
    }
}

struct tensor_converter {
    ggml_type src_type;
    ggml_type dst_type;
    ggml_backend_ptr backend;
    ggml_context_ptr ctx;
    ggml_cgraph* graph;
    ggml_gallocr_ptr gallocr;
    ggml_tensor convert_src{};
    ggml_tensor* convert_dst;

    tensor_converter(ggml_context* weights, ggml_type target_type, bool whcn_to_cwhn)
        : dst_type(target_type) {

        if (dst_type == GGML_TYPE_COUNT && !whcn_to_cwhn) {
            return;
        }
        src_type = detect_float_type(weights);
        if (src_type == dst_type && !whcn_to_cwhn) {
            return;
        }
        if (dst_type == GGML_TYPE_COUNT) {
            dst_type = src_type;
        }

        ggml_init_params ctx_params{
            .mem_size = ggml_tensor_overhead() + ggml_graph_overhead(),
            .mem_buffer = nullptr,
            .no_alloc = true};
        ctx.reset(ggml_init(ctx_params));

        size_t max_elem = max_tensor_elements(weights);
        graph = ggml_new_graph_custom(ctx.get(), 2, false);
        convert_src.type = src_type;
        convert_src.ne[0] = max_elem;
        convert_src.nb[0] = ggml_type_size(src_type);
        for (int i = 1; i < GGML_MAX_DIMS; ++i) {
            convert_src.ne[i] = 1;
            convert_src.nb[i] = convert_src.nb[i - 1] * convert_src.ne[i - 1];
        }
        convert_dst = ggml_cast(ctx.get(), &convert_src, dst_type);
        ggml_set_output(convert_dst);
        ggml_build_forward_expand(graph, convert_dst);

        gallocr.reset(ggml_gallocr_new(ggml_backend_cpu_buffer_type()));
        ggml_gallocr_reserve(gallocr.get(), graph);

        backend.reset(ggml_backend_init_by_type(GGML_BACKEND_DEVICE_TYPE_CPU, nullptr));
    }

    ggml_type target_type(ggml_tensor const* t) const {
        if (dst_type == GGML_TYPE_COUNT || !is_float_type(t->type)) {
            return t->type;
        }
        return dst_type;
    }

    void const* operator()(ggml_tensor const* src, ggml_tensor const* dst, bool whcn_to_cwhn) {
        bool need_type_conv = is_float_type(src->type) && src->type != dst_type;
        if (dst_type == GGML_TYPE_COUNT || !(need_type_conv || whcn_to_cwhn)) {
            return src->data;
        }
        ASSERT(ctx, "Weights contain tensors that would require conversion");

        convert_src.type = src->type;
        convert_src.data = src->data;
        std::copy(src->ne, src->ne + GGML_MAX_DIMS, convert_src.ne);
        std::copy(src->nb, src->nb + GGML_MAX_DIMS, convert_src.nb);
        if (whcn_to_cwhn) {
            bool depthwise = convert_src.ne[2] == 1;
            permute_whcn_to_cwhn(convert_src.ne, depthwise);
            permute_whcn_to_cwhn(convert_src.nb, depthwise);
        }

        ASSERT(convert_dst->type == dst->type);
        std::copy(dst->ne, dst->ne + GGML_MAX_DIMS, convert_dst->ne);
        std::copy(dst->nb, dst->nb + GGML_MAX_DIMS, convert_dst->nb);

        bool alloc_ok = ggml_gallocr_alloc_graph(gallocr.get(), graph);
        ASSERT(alloc_ok);

        ggml_backend_graph_compute(backend.get(), graph);
        return convert_dst->data;
    }
};

span<int32_t const> find_conv2d_weight_indices(model_file const& f) {
    gguf_context* gguf = f.gguf.get();
    auto name = format<fixed_string<64>>("{}.conv2d_weights", f.arch());
    int64_t key = gguf_find_key(gguf, name.c_str());
    if (key != -1 && gguf_get_arr_type(gguf, key) == GGUF_TYPE_INT32) {
        size_t n = gguf_get_arr_n(gguf, key);
        int32_t const* a = reinterpret_cast<int32_t const*>(gguf_get_arr_data(gguf, key));
        return span(a, n);
    }
    return {};
}

} // namespace

void model_transfer(
    ggml_context* const& src_ctx,
    model_weights& weights,
    backend_device const& device,
    ggml_type float_type,
    tensor_data_layout src_layout,
    tensor_data_layout dst_layout,
    span<int32_t const> conv2d_weights) {

    ggml_context* dst_ctx = weights.context.get();
    bool to_cwhn = src_layout == tensor_data_layout::whcn && dst_layout == tensor_data_layout::cwhn;
    tensor_converter convert(src_ctx, float_type, to_cwhn);

    tensor orig = ggml_get_first_tensor(src_ctx);
    for (int64_t i = 0, conv2d_idx = 0; orig;) {
        if (strncmp(orig->name, "GGUF", 4) == 0) {
            orig = ggml_get_next_tensor(src_ctx, orig); // skip "GGUF tensor data binary blob"
            continue; // (why is there no way to iterate over GGUF tensors directly?)
        }
        auto ne = nelements(orig);
        if (to_cwhn && conv2d_idx < ssize(conv2d_weights) && conv2d_weights[conv2d_idx] == i) {
            permute_whcn_to_cwhn(ne.data(), ne[2] == 1);
            ++conv2d_idx;
        }
        tensor dup = ggml_new_tensor(dst_ctx, convert.target_type(orig), GGML_MAX_DIMS, ne.data());
        ggml_set_name(dup, ggml_get_name(orig));
        orig = ggml_get_next_tensor(src_ctx, orig);
        ++i;
    }

    ggml_backend_buffer_t buffer = ggml_backend_alloc_ctx_tensors(dst_ctx, device);
    weights.weights_buffer = ggml_backend_buffer_ptr(buffer);
    weights.buffer_type = device.type();
    if (to_cwhn) {
        weights.flags |= model_build_flag::cwhn;
    }

    tensor src = ggml_get_first_tensor(src_ctx);
    tensor dst = ggml_get_first_tensor(dst_ctx);
    for (int i = 0, conv2d_idx = 0; src && dst;) {
        if (strncmp(src->name, "GGUF", 4) == 0) {
            src = ggml_get_next_tensor(src_ctx, src);
            continue; // skip "GGUF tensor data binary blob"
        }
        bool is_2d = conv2d_idx < int(conv2d_weights.size()) && conv2d_weights[conv2d_idx] == i;
        if (is_2d) {
            ++conv2d_idx;
        }
        void const* data = convert(src, dst, is_2d && to_cwhn);
        ggml_backend_tensor_set(dst, data, 0, ggml_nbytes(dst));
        src = ggml_get_next_tensor(src_ctx, src);
        dst = ggml_get_next_tensor(dst_ctx, dst);
        ++i;
    }
}

void model_transfer(
    model_file const& file,
    model_weights& weights,
    backend_device const& device,
    ggml_type float_type,
    tensor_data_layout layout) {

    weights.flags = model_get_build_flags(file);
    model_transfer(
        file.data.get(), weights, device, float_type, file.tensor_layout(), layout,
        find_conv2d_weight_indices(file));
}

ggml_type model_weights::float_type() const {
    for (ggml_tensor* t = ggml_get_first_tensor(context.get()); t != nullptr;
         t = ggml_get_next_tensor(context.get(), t)) {
        if (is_float_type(t->type)) {
            return t->type; // return first float type found
        }
    }
    return GGML_TYPE_COUNT;
}

//
// compute_graph

compute_graph compute_graph_init(size_t size) {
    ggml_init_params graph_ctx_params{};
    graph_ctx_params.mem_size = size * ggml_tensor_overhead() + ggml_graph_overhead();
    graph_ctx_params.no_alloc = true;
    ggml_context* ctx = ggml_init(graph_ctx_params);
    ggml_context_ptr ctx_ptr(ctx);
    ggml_cgraph* graph = ggml_new_graph_custom(ctx, size, false);
    return compute_graph{std::move(ctx_ptr), graph, nullptr};
}

bool compute_graph_allocate(compute_graph& g, backend_device const& backend) {
    if (!g.allocr) {
        g.allocr.reset(ggml_gallocr_new(ggml_backend_get_default_buffer_type(backend)));
    }
    bool result = ggml_gallocr_alloc_graph(g.allocr.get(), g.graph);
    if (!result) {
        throw std::runtime_error("Failed to allocate buffer for graph");
    }
    return result;
}

void compute(compute_graph const& g, backend_device const& b) {
    ggml_backend_graph_compute(b, g.graph);
}

//
// model_ref

model_ref::model_ref(model_weights& m)
    : weights_context(m.context.get()),
      graph_context(m.context.get()),
      graph(nullptr),
      flags(m.flags | backend_default_flags(m.buffer_type)) {}

model_ref::model_ref(model_weights& m, compute_graph& g)
    : weights_context(m.context.get()),
      graph_context(g.context.get()),
      graph(g.graph),
      flags(m.flags | backend_default_flags(m.buffer_type)) {}

model_ref::model_ref(
    ggml_context* weights_context,
    ggml_context* graph_context,
    ggml_cgraph* graph,
    model_build_flags flags,
    tensor_name prefix)
    : weights_context(weights_context),
      graph_context(graph_context ? graph_context : weights_context),
      graph(graph),
      flags(flags),
      prefix(prefix) {}

tensor model_ref::find(char const* name) const {
    auto full_name = tensor_name();
    if (prefix) {
        name = format(full_name, "{}.{}", prefix.c_str(), name);
    }
    return ggml_get_tensor(weights_context, name);
}

tensor model_ref::weights(char const* name) const {
    if (tensor result = find(name)) {
        return result;
    }
    throw except("tensor not found: {}.{}", prefix.view(), name);
}

model_ref model_ref::with_prefix(tensor_name new_prefix) const {
    return model_ref{weights_context, graph_context, graph, flags, new_prefix};
}

template <typename Stringable>
model_ref chain_prefix(model_ref const& m, Stringable sub_module) {
    if (m.prefix) {
        return m.with_prefix(format<tensor_name>("{}.{}", m.prefix.view(), sub_module));
    } else {
        return m.with_prefix(format<tensor_name>("{}", sub_module));
    }
}

model_ref model_ref::operator[](char const* sub_module) const {
    return chain_prefix(*this, sub_module);
}
model_ref model_ref::operator[](tensor_name sub_module) const {
    return chain_prefix(*this, sub_module.view());
}
model_ref model_ref::operator[](int sub_module) const {
    return chain_prefix(*this, sub_module);
}

tensor named(model_ref const& m, tensor tensor) {
    ggml_set_name(tensor, m.prefix.c_str());
    return tensor;
}

//
// tensor creation and data handling

tensor compute_graph_input(model_ref const& m, ggml_type type, i64x4 shape, tensor_name name) {
    // 3, 640, 640, 1
    tensor x = ggml_new_tensor_4d(m, type, shape[0], shape[1], shape[2], shape[3]);
    x = contiguous_2d_to_cwhn(m, x);
    ggml_set_name(x, name.c_str());
    ggml_set_input(x);
    return x;
}

tensor compute_graph_output(model_ref const& m, tensor x, tensor_name name) {
    ggml_set_name(x, name.c_str());
    ggml_set_output(x);
    ggml_build_forward_expand(m.graph, x);
    return x;
}

tensor_data tensor_alloc(tensor x) {
    return {x, std::unique_ptr<byte[]>(new byte[ggml_nbytes(x)])};
}

tensor_data tensor_load(tensor x, char const* filepath) {
    FILE* file = fopen(filepath, "rb");
    if (!file) {
        throw except("Failed to open file: {}", filepath);
    }
    tensor_data result = tensor_alloc(x);
    size_t read = fread(result.data.get(), 1, ggml_nbytes(x), file);
    fclose(file);
    if (read != ggml_nbytes(x)) {
        throw except("Failed to read data from file: {}", filepath);
    }
    return result;
}

std::span<float> tensor_data::as_f32() {
    ASSERT(x->type == GGML_TYPE_F32);
    return span(reinterpret_cast<float*>(data.get()), ggml_nelements(x));
}

std::span<float const> tensor_data::as_f32() const {
    ASSERT(x->type == GGML_TYPE_F32);
    return span(reinterpret_cast<float const*>(data.get()), ggml_nelements(x));
}

std::span<int32_t> tensor_data::as_i32() {
    ASSERT(x->type == GGML_TYPE_I32);
    return span(reinterpret_cast<int32_t*>(data.get()), ggml_nelements(x));
}

std::span<int32_t const> tensor_data::as_i32() const {
    ASSERT(x->type == GGML_TYPE_I32);
    return span(reinterpret_cast<int32_t const*>(data.get()), ggml_nelements(x));
}

void transfer_to_backend(tensor_data const& d) {
    ggml_backend_tensor_set(d.x, d.data.get(), 0, ggml_nbytes(d.x));
}

void transfer_to_backend(tensor x, std::span<const byte> data) {
    ASSERT(ggml_nbytes(x) == data.size_bytes());
    ggml_backend_tensor_set(x, data.data(), 0, ggml_nbytes(x));
}

void transfer_to_backend(tensor x, std::span<const float> data) {
    ASSERT(ggml_nbytes(x) == data.size_bytes());
    ggml_backend_tensor_set(x, data.data(), 0, ggml_nbytes(x));
}

void transfer_to_backend(tensor x, image_view const& img) {
    ASSERT(ggml_nbytes(x) == n_bytes(img));
    ggml_backend_tensor_set(x, img.data, 0, ggml_nbytes(x));
}

tensor_data transfer_from_backend(tensor x) {
    tensor_data result = tensor_alloc(x);
    ggml_backend_tensor_get(x, result.data.get(), 0, ggml_nbytes(x));
    return result;
}

void transfer_from_backend(tensor x, span<float> dst, size_t offset) {
    size_t size = std::min(dst.size_bytes(), ggml_nbytes(x) - offset);
    ggml_backend_tensor_get(x, dst.data(), offset, size);
}

void transfer_from_backend(tensor x, image_span const& dst) {
    ASSERT(ggml_nbytes(x) == n_bytes(dst));
    ggml_backend_tensor_get(x, dst.data, 0, ggml_nbytes(x));
}

//
// tensor operations

tensor slice(model_ref const& m, tensor x, slice_t s0, slice_t s1, slice_t s2, slice_t s3) {
    ASSERT(s0.step == 1 && "Slice step must be 1 for the begin dimension");

    auto ne = std::array{x->ne[0], x->ne[1], x->ne[2], x->ne[3]};
    auto nb = std::array{x->nb[0], x->nb[1], x->nb[2], x->nb[3]};
    auto slices = std::array{s0, s1, s2, s3};
    size_t offset = 0;

    for (int dim = 0; dim < 4; ++dim) {
        auto [begin, end, step] = slices[dim];
        end = end == slice_t::max ? x->ne[dim] : end;
        end = end < 0 ? x->ne[dim] + end : end;
        begin = begin < 0 ? x->ne[dim] + begin : begin;
        ASSERT(begin >= 0 && end <= x->ne[dim] && "Slice indices out of bounds");
        ASSERT(begin < end && "Begin index must be less than end index");

        ne[dim] = (end - begin + step - 1) / step;
        nb[dim] = x->nb[dim] * step;
        offset += begin * x->nb[dim];
    }
    return ggml_view_4d(m, x, ne[0], ne[1], ne[2], ne[3], nb[1], nb[2], nb[3], offset);
}


tensor concat(model_ref const& m, std::vector<tensor> src, int dim) {
    int n = (int)src.size();
    ASSERT(n > 0 && "At least one tensor is required for concat");
    tensor result = src[0];
    for (int i = 1; i < n; ++i) {
        tensor output = ggml_concat(m, result, src[i], dim);
        result = ggml_cont(m, output);
    }
    
    return ggml_cont(m, result);
}

tensor concat(model_ref const& m, std::span<tensor> src, int dim) {
    int n = (int)src.size();
    ASSERT(n > 0 && "At least one tensor is required for concat");
    tensor result = src[0];
    for (int i = 1; i < n; ++i) {
        tensor output = ggml_concat(m, result, src[i], dim);
        result = ggml_cont(m, output);
    }
    return ggml_cont(m, result);
}

tensor interpolate(model_ref const& m, tensor x, i64x2 target, int32_t mode) {
    if ((m.flags & model_build_flag::cwhn) && mode == GGML_SCALE_MODE_NEAREST) {
        return ggml_interpolate(m, x, x->ne[0], target[0], target[1], x->ne[3], mode);
    }
    // Bilinear interpolation requires WHCN layout!
    return ggml_interpolate(m, x, target[0], target[1], x->ne[2], x->ne[3], mode);
}

} // namespace visp
=======
#include "visp/ml.h"
#include "util/string.h"
#include "visp/platform.h"

#include <algorithm>
#include <array>
#include <thread>
#include <vector>

namespace visp {

//
// backend

bool load_ggml_backends() {
    static const bool loaded = []() {
        if (ggml_backend_reg_count() > 0) {
            return true; // already loaded
        }
        ggml_backend_load_all();
        if (ggml_backend_reg_count() == 0) {
            if (path dir = current_library_path(); !dir.empty()) {
                auto str = dir.parent_path().u8string();
                ggml_backend_load_all_from_path((char const*)str.c_str());
            }
        }
        return true;
    }();
    return loaded;
}

bool backend_is_available(backend_type type) {
    load_ggml_backends();
    switch (type) {
        case backend_type::cpu:
            return ggml_backend_dev_by_type(GGML_BACKEND_DEVICE_TYPE_CPU) != nullptr;
        case backend_type::gpu:
            return ggml_backend_dev_by_type(GGML_BACKEND_DEVICE_TYPE_GPU) != nullptr ||
                ggml_backend_dev_by_type(GGML_BACKEND_DEVICE_TYPE_IGPU) != nullptr;
        default: ASSERT(false, "Invalid backend type");
    }
    return false;
}

backend_device backend_init() {
    load_ggml_backends();
    backend_device b;
    b.handle.reset(ggml_backend_init_best());
    b.device = ggml_backend_get_device(b.handle.get());
    ASSERT(b.handle, "Failed to initialize backend");
    return b;
}

backend_device backend_init(backend_type type) {
    load_ggml_backends();

    backend_device b;
    switch (type) {
        case backend_type::cpu:
            b.handle.reset(ggml_backend_init_by_type(GGML_BACKEND_DEVICE_TYPE_CPU, nullptr));
            break;
        case backend_type::gpu:
            b.handle.reset(ggml_backend_init_by_type(GGML_BACKEND_DEVICE_TYPE_GPU, nullptr));
            if (!b.handle) {
                b.handle.reset(ggml_backend_init_by_type(GGML_BACKEND_DEVICE_TYPE_IGPU, nullptr));
            }
            break;
        default: ASSERT(false, "Invalid backend type");
    }
    if (!b.handle) {
        throw except("Failed to initialize backend, no suitable device available");
    }
    b.device = ggml_backend_get_device(b.handle.get());

    int nthreads = std::max(1, (int)std::thread::hardware_concurrency() - 2);
    backend_set_n_threads(b, nthreads);
    return b;
}

backend_type backend_device::type() const {
    ggml_backend_dev_t dev = ggml_backend_get_device(handle.get());
    switch (ggml_backend_dev_type(dev)) {
        case GGML_BACKEND_DEVICE_TYPE_CPU: return backend_type::cpu;
        case GGML_BACKEND_DEVICE_TYPE_GPU:
        case GGML_BACKEND_DEVICE_TYPE_IGPU: return backend_type::gpu;
        default: ASSERT(false, "Unsupported backend device type"); return backend_type::cpu;
    }
}

typedef bool (*ggml_backend_dev_supports_f16_t)(ggml_backend_dev_t);

ggml_type backend_device::preferred_float_type() const {
    if (type() == backend_type::cpu) {
        return GGML_TYPE_F32; // not all operations support F16
    } else {
        ggml_backend_reg_t reg = ggml_backend_dev_backend_reg(device);
        if (void* f = ggml_backend_reg_get_proc_address(reg, "ggml_backend_dev_supports_f16")) {
            bool supports_f16 = ((ggml_backend_dev_supports_f16_t)f)(device);
            if (!supports_f16) {
                return GGML_TYPE_F32;
            }
        }
    }
    return GGML_TYPE_COUNT; // no preference, use float type of model weights
}

tensor_data_layout backend_device::preferred_layout() const {
    if (type() == backend_type::cpu) {
        return tensor_data_layout::cwhn;
    }
    return tensor_data_layout::unknown; // no preference, keep model weight layout
}

size_t backend_device::total_memory() const {
    ggml_backend_dev_t dev = ggml_backend_get_device(handle.get());
    size_t free, total;
    ggml_backend_dev_memory(dev, &free, &total);
    return total;
}

size_t backend_device::max_alloc() const {
    const size_t vulkan_max = 4 * 1024 * 1024 * 1024ULL; // TODO: query from backend
    return type() == backend_type::cpu ? SIZE_MAX : vulkan_max;
}

void backend_set_n_threads(backend_device& b, int n_threads) {
    if (b.type() != backend_type::cpu) {
        return;
    }
    ggml_backend_reg_t reg = ggml_backend_dev_backend_reg(b.device);
    ggml_backend_set_n_threads_t set_n_threads =
        (ggml_backend_set_n_threads_t)ggml_backend_reg_get_proc_address(
            reg, "ggml_backend_set_n_threads");
    ASSERT(set_n_threads, "Failed to get backend set_n_threads function");
    set_n_threads(b.handle.get(), n_threads);
}

//
// model_build_flags

model_build_flags flash_attn_flag(bool default_enabled) {
    static char const* const env = getenv("VISP_FLASH_ATTENTION");
    if (env && env[0] == '1') {
        return model_build_flag::flash_attention;
    } else if (env && env[0] == '0') {
        return model_build_flags{};
    }
    return default_enabled ? model_build_flag::flash_attention : model_build_flags{};
}

model_build_flags backend_default_flags(backend_type type) {
    using enum model_build_flag;
    switch (type) {
        case backend_type::cpu:
            return conv_2d_direct_cwhn | concat_n | f16_conv_transpose | window_partition |
                flash_attn_flag(false);
        case backend_type::gpu: return flash_attn_flag(true);
    }
    return {};
}

model_build_flags model_get_build_flags(model_file const& file) {
    fixed_string<64> str;
    std::string_view arch = file.arch();
    model_build_flags flags;

    int64_t key = gguf_find_key(file.gguf.get(), format(str, "{}.tensor_data_layout", arch));
    if (key != -1) {
        std::string_view layout = gguf_get_val_str(file.gguf.get(), key);
        if (layout == "cwhn") {
            flags |= model_build_flag::cwhn;
        }
    }
    return flags;
}

//
// model_file

model_file model_load(char const* filepath) {
    ggml_context* data_ctx;
    gguf_init_params params;
    params.no_alloc = false;
    params.ctx = &data_ctx;

    gguf_context_ptr gguf_ctx(gguf_init_from_file(filepath, params));
    if (!gguf_ctx) {
        throw except("Failed to load GGUF model: {}", filepath);
    }
    return model_file{std::move(gguf_ctx), ggml_context_ptr(data_ctx), filepath};
}

int64_t model_file::n_tensors() const {
    return gguf_get_n_tensors(gguf.get());
}

int64_t model_file::key(char const* name) const {
    int64_t key_id = gguf_find_key(gguf.get(), name);
    if (key_id == -1) {
        throw except("Can't find key '{}' in model file {}", name, path);
    }
    return key_id;
}

std::string_view model_file::get_string(char const* key_name) const {
    return gguf_get_val_str(gguf.get(), key(key_name));
}

int model_file::get_int(char const* key_name) const {
    return gguf_get_val_i32(gguf.get(), key(key_name));
}

void model_file::get_array(char const* key_name, span<int> out_values) const {
    int64_t key_id = key(key_name);
    if (gguf_get_arr_n(gguf.get(), key_id) != out_values.size()) {
        throw except("Array size mismatch for key '{}' in model file {}", key_name, path);
    }
    if (gguf_get_arr_type(gguf.get(), key_id) != GGUF_TYPE_INT32) {
        throw except(
            "Array type mismatch for key '{}' in model file {}, expected int32", key_name, path);
    }
    auto ptr = (int const*)gguf_get_arr_data(gguf.get(), key_id);
    std::copy(ptr, ptr + out_values.size(), out_values.data());
}

std::string_view model_file::arch() const {
    return get_string("general.architecture");
}

tensor_data_layout model_file::tensor_layout() const {
    fixed_string<64> str;
    int64_t key = gguf_find_key(gguf.get(), format(str, "{}.tensor_data_layout", arch()));
    if (key != -1) {
        std::string_view layout = gguf_get_val_str(gguf.get(), key);
        if (layout == "cwhn") {
            return tensor_data_layout::cwhn;
        } else if (layout == "whcn") {
            return tensor_data_layout::whcn;
        }
    }
    return tensor_data_layout::unknown;
}

//
// model_weights

model_weights model_init(size_t size) {
    ggml_init_params params{};
    params.mem_size = size * ggml_tensor_overhead();
    params.no_alloc = true;
    ggml_context_ptr ctx(ggml_init(params));

    model_weights w{};
    w.context = std::move(ctx);
    w.buffer_type = backend_type::cpu;
    return w;
}

bool model_allocate(model_weights& m, backend_device const& b) {
    ggml_backend_buffer_ptr buffer(ggml_backend_alloc_ctx_tensors(m.context.get(), b.handle.get()));
    if (!buffer) {
        return false; // context contains nothing to allocate
    }
    m.buffer_type = b.type();
    m.extra_buffers.push_back(std::move(buffer));
    return true;
}

namespace {

bool is_float_type(ggml_type t) {
    return t != GGML_TYPE_I8 && t != GGML_TYPE_I16 && t != GGML_TYPE_I32 && t != GGML_TYPE_I64;
}

int64_t max_tensor_elements(ggml_context* ctx) {
    int64_t result = 0;
    for (ggml_tensor* t = ggml_get_first_tensor(ctx); t; t = ggml_get_next_tensor(ctx, t)) {
        result = std::max(result, ggml_nelements(t));
    }
    return result;
}

ggml_type detect_float_type(ggml_context* ctx) {
    for (ggml_tensor* t = ggml_get_first_tensor(ctx); t; t = ggml_get_next_tensor(ctx, t)) {
        if (is_float_type(t->type)) {
            return t->type;
        }
    }
    return GGML_TYPE_F32;
}

template <typename T>
void permute_whcn_to_cwhn(T* n, bool depthwise) {
    if (depthwise) { // wh1c -> c1wh
        T perm[] = {n[3], n[2], n[0], n[1]};
        std::copy(perm, perm + 4, n);
    } else {
        std::swap(n[0], n[2]); // -> chwn
        std::swap(n[1], n[2]); // -> cwhn
    }
}

struct tensor_converter {
    ggml_type src_type;
    ggml_type dst_type;
    ggml_backend_ptr backend;
    ggml_context_ptr ctx;
    ggml_cgraph* graph;
    ggml_gallocr_ptr gallocr;
    ggml_tensor convert_src{};
    ggml_tensor* convert_dst;

    tensor_converter(ggml_context* weights, ggml_type target_type, bool whcn_to_cwhn)
        : dst_type(target_type) {

        if (dst_type == GGML_TYPE_COUNT && !whcn_to_cwhn) {
            return;
        }
        src_type = detect_float_type(weights);
        if (src_type == dst_type && !whcn_to_cwhn) {
            return;
        }
        if (dst_type == GGML_TYPE_COUNT) {
            dst_type = src_type;
        }

        ggml_init_params ctx_params{
            .mem_size = ggml_tensor_overhead() + ggml_graph_overhead(),
            .mem_buffer = nullptr,
            .no_alloc = true};
        ctx.reset(ggml_init(ctx_params));

        size_t max_elem = max_tensor_elements(weights);
        graph = ggml_new_graph_custom(ctx.get(), 2, false);
        convert_src.type = src_type;
        convert_src.ne[0] = max_elem;
        convert_src.nb[0] = ggml_type_size(src_type);
        for (int i = 1; i < GGML_MAX_DIMS; ++i) {
            convert_src.ne[i] = 1;
            convert_src.nb[i] = convert_src.nb[i - 1] * convert_src.ne[i - 1];
        }
        convert_dst = ggml_cast(ctx.get(), &convert_src, dst_type);
        ggml_set_output(convert_dst);
        ggml_build_forward_expand(graph, convert_dst);

        gallocr.reset(ggml_gallocr_new(ggml_backend_cpu_buffer_type()));
        ggml_gallocr_reserve(gallocr.get(), graph);

        backend.reset(ggml_backend_init_by_type(GGML_BACKEND_DEVICE_TYPE_CPU, nullptr));
    }

    ggml_type target_type(ggml_tensor const* t) const {
        if (dst_type == GGML_TYPE_COUNT || !is_float_type(t->type)) {
            return t->type;
        }
        return dst_type;
    }

    void const* operator()(ggml_tensor const* src, ggml_tensor const* dst, bool whcn_to_cwhn) {
        bool need_type_conv = is_float_type(src->type) && src->type != dst_type;
        if (dst_type == GGML_TYPE_COUNT || !(need_type_conv || whcn_to_cwhn)) {
            return src->data;
        }
        ASSERT(ctx, "Weights contain tensors that would require conversion");

        convert_src.type = src->type;
        convert_src.data = src->data;
        std::copy(src->ne, src->ne + GGML_MAX_DIMS, convert_src.ne);
        std::copy(src->nb, src->nb + GGML_MAX_DIMS, convert_src.nb);
        if (whcn_to_cwhn) {
            bool depthwise = convert_src.ne[2] == 1;
            permute_whcn_to_cwhn(convert_src.ne, depthwise);
            permute_whcn_to_cwhn(convert_src.nb, depthwise);
        }

        ASSERT(convert_dst->type == dst->type);
        std::copy(dst->ne, dst->ne + GGML_MAX_DIMS, convert_dst->ne);
        std::copy(dst->nb, dst->nb + GGML_MAX_DIMS, convert_dst->nb);

        bool alloc_ok = ggml_gallocr_alloc_graph(gallocr.get(), graph);
        ASSERT(alloc_ok);

        ggml_backend_graph_compute(backend.get(), graph);
        return convert_dst->data;
    }
};

span<int32_t const> find_conv2d_weight_indices(model_file const& f) {
    gguf_context* gguf = f.gguf.get();
    auto name = format<fixed_string<64>>("{}.conv2d_weights", f.arch());
    int64_t key = gguf_find_key(gguf, name.c_str());
    if (key != -1 && gguf_get_arr_type(gguf, key) == GGUF_TYPE_INT32) {
        size_t n = gguf_get_arr_n(gguf, key);
        int32_t const* a = reinterpret_cast<int32_t const*>(gguf_get_arr_data(gguf, key));
        return span(a, n);
    }
    return {};
}

} // namespace

void model_transfer(
    ggml_context* const& src_ctx,
    model_weights& weights,
    backend_device const& device,
    ggml_type float_type,
    tensor_data_layout src_layout,
    tensor_data_layout dst_layout,
    span<int32_t const> conv2d_weights) {

    ggml_context* dst_ctx = weights.context.get();
    bool to_cwhn = src_layout == tensor_data_layout::whcn && dst_layout == tensor_data_layout::cwhn;
    tensor_converter convert(src_ctx, float_type, to_cwhn);

    tensor orig = ggml_get_first_tensor(src_ctx);
    for (int64_t i = 0, conv2d_idx = 0; orig;) {
        if (strncmp(orig->name, "GGUF", 4) == 0) {
            orig = ggml_get_next_tensor(src_ctx, orig); // skip "GGUF tensor data binary blob"
            continue; // (why is there no way to iterate over GGUF tensors directly?)
        }
        auto ne = nelements(orig);
        if (to_cwhn && conv2d_idx < ssize(conv2d_weights) && conv2d_weights[conv2d_idx] == i) {
            permute_whcn_to_cwhn(ne.data(), ne[2] == 1);
            ++conv2d_idx;
        }
        tensor dup = ggml_new_tensor(dst_ctx, convert.target_type(orig), GGML_MAX_DIMS, ne.data());
        ggml_set_name(dup, ggml_get_name(orig));
        orig = ggml_get_next_tensor(src_ctx, orig);
        ++i;
    }

    ggml_backend_buffer_t buffer = ggml_backend_alloc_ctx_tensors(dst_ctx, device);
    weights.weights_buffer = ggml_backend_buffer_ptr(buffer);
    weights.buffer_type = device.type();
    if (to_cwhn) {
        weights.flags |= model_build_flag::cwhn;
    }

    tensor src = ggml_get_first_tensor(src_ctx);
    tensor dst = ggml_get_first_tensor(dst_ctx);
    for (int i = 0, conv2d_idx = 0; src && dst;) {
        if (strncmp(src->name, "GGUF", 4) == 0) {
            src = ggml_get_next_tensor(src_ctx, src);
            continue; // skip "GGUF tensor data binary blob"
        }
        bool is_2d = conv2d_idx < int(conv2d_weights.size()) && conv2d_weights[conv2d_idx] == i;
        if (is_2d) {
            ++conv2d_idx;
        }
        void const* data = convert(src, dst, is_2d && to_cwhn);
        ggml_backend_tensor_set(dst, data, 0, ggml_nbytes(dst));
        src = ggml_get_next_tensor(src_ctx, src);
        dst = ggml_get_next_tensor(dst_ctx, dst);
        ++i;
    }
}

void model_transfer(
    model_file const& file,
    model_weights& weights,
    backend_device const& device,
    ggml_type float_type,
    tensor_data_layout layout) {

    weights.flags = model_get_build_flags(file);
    model_transfer(
        file.data.get(), weights, device, float_type, file.tensor_layout(), layout,
        find_conv2d_weight_indices(file));
}

ggml_type model_weights::float_type() const {
    for (ggml_tensor* t = ggml_get_first_tensor(context.get()); t != nullptr;
         t = ggml_get_next_tensor(context.get(), t)) {
        if (is_float_type(t->type)) {
            return t->type; // return first float type found
        }
    }
    return GGML_TYPE_COUNT;
}

//
// compute_graph

compute_graph compute_graph_init(size_t size) {
    ggml_init_params graph_ctx_params{};
    graph_ctx_params.mem_size = size * ggml_tensor_overhead() + ggml_graph_overhead();
    graph_ctx_params.no_alloc = true;
    ggml_context* ctx = ggml_init(graph_ctx_params);
    ggml_context_ptr ctx_ptr(ctx);
    ggml_cgraph* graph = ggml_new_graph_custom(ctx, size, false);
    return compute_graph{std::move(ctx_ptr), graph, nullptr};
}

bool compute_graph_allocate(compute_graph& g, backend_device const& backend) {
    if (!g.allocr) {
        g.allocr.reset(ggml_gallocr_new(ggml_backend_get_default_buffer_type(backend)));
    }
    bool result = ggml_gallocr_alloc_graph(g.allocr.get(), g.graph);
    if (!result) {
        throw std::runtime_error("Failed to allocate buffer for graph");
    }
    return result;
}

void compute(compute_graph const& g, backend_device const& b) {
    ggml_backend_graph_compute(b, g.graph);
}

//
// model_ref

model_ref::model_ref(model_weights& m)
    : weights_context(m.context.get()),
      graph_context(m.context.get()),
      graph(nullptr),
      flags(m.flags | backend_default_flags(m.buffer_type)) {}

model_ref::model_ref(model_weights& m, compute_graph& g)
    : weights_context(m.context.get()),
      graph_context(g.context.get()),
      graph(g.graph),
      flags(m.flags | backend_default_flags(m.buffer_type)) {}

model_ref::model_ref(
    ggml_context* weights_context,
    ggml_context* graph_context,
    ggml_cgraph* graph,
    model_build_flags flags,
    tensor_name prefix)
    : weights_context(weights_context),
      graph_context(graph_context ? graph_context : weights_context),
      graph(graph),
      flags(flags),
      prefix(prefix) {}

tensor model_ref::find(char const* name) const {
    auto full_name = tensor_name();
    if (prefix) {
        name = format(full_name, "{}.{}", prefix.c_str(), name);
    }
    return ggml_get_tensor(weights_context, name);
}

tensor model_ref::weights(char const* name) const {
    if (tensor result = find(name)) {
        return result;
    }
    throw except("tensor not found: {}.{}", prefix.view(), name);
}

model_ref model_ref::with_prefix(tensor_name new_prefix) const {
    return model_ref{weights_context, graph_context, graph, flags, new_prefix};
}

template <typename Stringable>
model_ref chain_prefix(model_ref const& m, Stringable sub_module) {
    if (m.prefix) {
        return m.with_prefix(format<tensor_name>("{}.{}", m.prefix.view(), sub_module));
    } else {
        return m.with_prefix(format<tensor_name>("{}", sub_module));
    }
}

model_ref model_ref::operator[](char const* sub_module) const {
    return chain_prefix(*this, sub_module);
}
model_ref model_ref::operator[](tensor_name sub_module) const {
    return chain_prefix(*this, sub_module.view());
}
model_ref model_ref::operator[](int sub_module) const {
    return chain_prefix(*this, sub_module);
}

tensor named(model_ref const& m, tensor tensor) {
    ggml_set_name(tensor, m.prefix.c_str());
    return tensor;
}

//
// tensor creation and data handling

tensor compute_graph_input(model_ref const& m, ggml_type type, i64x4 shape, tensor_name name) {
    tensor x = ggml_new_tensor_4d(m, type, shape[0], shape[1], shape[2], shape[3]);
    ggml_set_name(x, name.c_str());
    ggml_set_input(x);
    return x;
}

tensor compute_graph_output(model_ref const& m, tensor x, tensor_name name) {
    ggml_set_name(x, name.c_str());
    ggml_set_output(x);
    ggml_build_forward_expand(m.graph, x);
    return x;
}

tensor_data tensor_alloc(tensor x) {
    return {x, std::unique_ptr<byte[]>(new byte[ggml_nbytes(x)])};
}

tensor_data tensor_load(tensor x, char const* filepath) {
    FILE* file = fopen(filepath, "rb");
    if (!file) {
        throw except("Failed to open file: {}", filepath);
    }
    tensor_data result = tensor_alloc(x);
    size_t read = fread(result.data.get(), 1, ggml_nbytes(x), file);
    fclose(file);
    if (read != ggml_nbytes(x)) {
        throw except("Failed to read data from file: {}", filepath);
    }
    return result;
}

void tensor_save(tensor x, char const* filepath) {
    FILE* file = fopen(filepath, "wb");
    if (!file) {
        throw except("Failed to open file for writing: {}", filepath);
    }
    size_t written = fwrite(x->data, 1, ggml_nbytes(x), file);
    fclose(file);
    if (written != ggml_nbytes(x)) {
        throw except("Failed to write tensor data to file: {}", filepath);
    }
}

std::span<float> tensor_data::as_f32() {
    ASSERT(x->type == GGML_TYPE_F32);
    return span(reinterpret_cast<float*>(data.get()), ggml_nelements(x));
}

std::span<float const> tensor_data::as_f32() const {
    ASSERT(x->type == GGML_TYPE_F32);
    return span(reinterpret_cast<float const*>(data.get()), ggml_nelements(x));
}

std::span<int32_t> tensor_data::as_i32() {
    ASSERT(x->type == GGML_TYPE_I32);
    return span(reinterpret_cast<int32_t*>(data.get()), ggml_nelements(x));
}

std::span<int32_t const> tensor_data::as_i32() const {
    ASSERT(x->type == GGML_TYPE_I32);
    return span(reinterpret_cast<int32_t const*>(data.get()), ggml_nelements(x));
}

std::span<byte> tensor_data::as_bytes() {
    return span(data.get(), ggml_nbytes(x));
}

std::span<byte const> tensor_data::as_bytes() const {
    return span(data.get(), ggml_nbytes(x));
}

void transfer_to_backend(tensor_data const& d) {
    ggml_backend_tensor_set(d.x, d.data.get(), 0, ggml_nbytes(d.x));
}

void transfer_to_backend(tensor x, std::span<const byte> data) {
    ASSERT(ggml_nbytes(x) == data.size_bytes());
    ggml_backend_tensor_set(x, data.data(), 0, ggml_nbytes(x));
}

void transfer_to_backend(tensor x, std::span<const float> data) {
    ASSERT(ggml_nbytes(x) == data.size_bytes());
    ggml_backend_tensor_set(x, data.data(), 0, ggml_nbytes(x));
}

void transfer_to_backend(tensor x, image_view const& img) {
    ASSERT(ggml_nbytes(x) == n_bytes(img));
    ggml_backend_tensor_set(x, img.data, 0, ggml_nbytes(x));
}

tensor_data transfer_from_backend(tensor x) {
    tensor_data result = tensor_alloc(x);
    ggml_backend_tensor_get(x, result.data.get(), 0, ggml_nbytes(x));
    return result;
}

void transfer_from_backend(tensor x, span<float> dst, size_t offset) {
    size_t size = std::min(dst.size_bytes(), ggml_nbytes(x) - offset);
    ggml_backend_tensor_get(x, dst.data(), offset, size);
}

void transfer_from_backend(tensor x, image_span const& dst) {
    ASSERT(ggml_nbytes(x) == n_bytes(dst));
    ggml_backend_tensor_get(x, dst.data, 0, ggml_nbytes(x));
}

//
// tensor operations

tensor slice(model_ref const& m, tensor x, slice_t s0, slice_t s1, slice_t s2, slice_t s3) {
    ASSERT(s0.step == 1 && "Slice step must be 1 for the begin dimension");

    auto ne = std::array{x->ne[0], x->ne[1], x->ne[2], x->ne[3]};
    auto nb = std::array{x->nb[0], x->nb[1], x->nb[2], x->nb[3]};
    auto slices = std::array{s0, s1, s2, s3};
    size_t offset = 0;

    for (int dim = 0; dim < 4; ++dim) {
        auto [begin, end, step] = slices[dim];
        end = end == slice_t::max ? x->ne[dim] : end;
        end = end < 0 ? x->ne[dim] + end : end;
        begin = begin < 0 ? x->ne[dim] + begin : begin;
        ASSERT(begin >= 0 && end <= x->ne[dim] && "Slice indices out of bounds");
        ASSERT(begin < end && "Begin index must be less than end index");

        ne[dim] = (end - begin + step - 1) / step;
        nb[dim] = x->nb[dim] * step;
        offset += begin * x->nb[dim];
    }
    return ggml_view_4d(m, x, ne[0], ne[1], ne[2], ne[3], nb[1], nb[2], nb[3], offset);
}

tensor concat(model_ref const& m, std::array<tensor, GGML_MAX_SRC> src, int dim) {
    int n = (int)std::count_if(src.begin(), src.end(), [](tensor t) { return t != nullptr; });
    if (m.flags & model_build_flag::concat_n) {
        return ggml_concat_n(m, src.data(), n, dim);
    } else {
        tensor x = src[0];
        for (int i = 1; i < n; ++i) {
            x = ggml_concat(m, x, src[i], dim);
        }
        return x;
    }
}

tensor interpolate(model_ref const& m, tensor x, i64x2 target, int32_t mode) {
    if ((m.flags & model_build_flag::cwhn) && mode == GGML_SCALE_MODE_NEAREST) {
        return ggml_interpolate(m, x, x->ne[0], target[0], target[1], x->ne[3], mode);
    }
    // Bilinear interpolation requires WHCN layout!
    return ggml_interpolate(m, x, target[0], target[1], x->ne[2], x->ne[3], mode);
}

} // namespace visp
>>>>>>> d381eaf7
<|MERGE_RESOLUTION|>--- conflicted
+++ resolved
@@ -1,6 +1,4 @@
-<<<<<<< HEAD
 #include "visp/ml.h"
-#include "visp/nn.h"
 #include "util/string.h"
 #include "visp/platform.h"
 
@@ -108,7 +106,6 @@
 
 tensor_data_layout backend_device::preferred_layout() const {
     if (type() == backend_type::cpu) {
-        printf("Using CWHN tensor layout for CPU backend\n");
         return tensor_data_layout::cwhn;
     }
     return tensor_data_layout::unknown; // no preference, keep model weight layout
@@ -141,12 +138,23 @@
 //
 // model_build_flags
 
+model_build_flags flash_attn_flag(bool default_enabled) {
+    static char const* const env = getenv("VISP_FLASH_ATTENTION");
+    if (env && env[0] == '1') {
+        return model_build_flag::flash_attention;
+    } else if (env && env[0] == '0') {
+        return model_build_flags{};
+    }
+    return default_enabled ? model_build_flag::flash_attention : model_build_flags{};
+}
+
 model_build_flags backend_default_flags(backend_type type) {
     using enum model_build_flag;
     switch (type) {
         case backend_type::cpu:
-            return conv_2d_direct_cwhn | concat_n | f16_conv_transpose | window_partition;
-        case backend_type::gpu: return {};
+            return conv_2d_direct_cwhn | concat_n | f16_conv_transpose | window_partition |
+                flash_attn_flag(false);
+        case backend_type::gpu: return flash_attn_flag(true);
     }
     return {};
 }
@@ -200,6 +208,19 @@
 
 int model_file::get_int(char const* key_name) const {
     return gguf_get_val_i32(gguf.get(), key(key_name));
+}
+
+void model_file::get_array(char const* key_name, span<int> out_values) const {
+    int64_t key_id = key(key_name);
+    if (gguf_get_arr_n(gguf.get(), key_id) != out_values.size()) {
+        throw except("Array size mismatch for key '{}' in model file {}", key_name, path);
+    }
+    if (gguf_get_arr_type(gguf.get(), key_id) != GGUF_TYPE_INT32) {
+        throw except(
+            "Array type mismatch for key '{}' in model file {}, expected int32", key_name, path);
+    }
+    auto ptr = (int const*)gguf_get_arr_data(gguf.get(), key_id);
+    std::copy(ptr, ptr + out_values.size(), out_values.data());
 }
 
 std::string_view model_file::arch() const {
@@ -559,9 +580,7 @@
 // tensor creation and data handling
 
 tensor compute_graph_input(model_ref const& m, ggml_type type, i64x4 shape, tensor_name name) {
-    // 3, 640, 640, 1
     tensor x = ggml_new_tensor_4d(m, type, shape[0], shape[1], shape[2], shape[3]);
-    x = contiguous_2d_to_cwhn(m, x);
     ggml_set_name(x, name.c_str());
     ggml_set_input(x);
     return x;
@@ -592,6 +611,18 @@
     return result;
 }
 
+void tensor_save(tensor x, char const* filepath) {
+    FILE* file = fopen(filepath, "wb");
+    if (!file) {
+        throw except("Failed to open file for writing: {}", filepath);
+    }
+    size_t written = fwrite(x->data, 1, ggml_nbytes(x), file);
+    fclose(file);
+    if (written != ggml_nbytes(x)) {
+        throw except("Failed to write tensor data to file: {}", filepath);
+    }
+}
+
 std::span<float> tensor_data::as_f32() {
     ASSERT(x->type == GGML_TYPE_F32);
     return span(reinterpret_cast<float*>(data.get()), ggml_nelements(x));
@@ -610,6 +641,14 @@
 std::span<int32_t const> tensor_data::as_i32() const {
     ASSERT(x->type == GGML_TYPE_I32);
     return span(reinterpret_cast<int32_t const*>(data.get()), ggml_nelements(x));
+}
+
+std::span<byte> tensor_data::as_bytes() {
+    return span(data.get(), ggml_nbytes(x));
+}
+
+std::span<byte const> tensor_data::as_bytes() const {
+    return span(data.get(), ggml_nbytes(x));
 }
 
 void transfer_to_backend(tensor_data const& d) {
@@ -705,742 +744,4 @@
     return ggml_interpolate(m, x, target[0], target[1], x->ne[2], x->ne[3], mode);
 }
 
-} // namespace visp
-=======
-#include "visp/ml.h"
-#include "util/string.h"
-#include "visp/platform.h"
-
-#include <algorithm>
-#include <array>
-#include <thread>
-#include <vector>
-
-namespace visp {
-
-//
-// backend
-
-bool load_ggml_backends() {
-    static const bool loaded = []() {
-        if (ggml_backend_reg_count() > 0) {
-            return true; // already loaded
-        }
-        ggml_backend_load_all();
-        if (ggml_backend_reg_count() == 0) {
-            if (path dir = current_library_path(); !dir.empty()) {
-                auto str = dir.parent_path().u8string();
-                ggml_backend_load_all_from_path((char const*)str.c_str());
-            }
-        }
-        return true;
-    }();
-    return loaded;
-}
-
-bool backend_is_available(backend_type type) {
-    load_ggml_backends();
-    switch (type) {
-        case backend_type::cpu:
-            return ggml_backend_dev_by_type(GGML_BACKEND_DEVICE_TYPE_CPU) != nullptr;
-        case backend_type::gpu:
-            return ggml_backend_dev_by_type(GGML_BACKEND_DEVICE_TYPE_GPU) != nullptr ||
-                ggml_backend_dev_by_type(GGML_BACKEND_DEVICE_TYPE_IGPU) != nullptr;
-        default: ASSERT(false, "Invalid backend type");
-    }
-    return false;
-}
-
-backend_device backend_init() {
-    load_ggml_backends();
-    backend_device b;
-    b.handle.reset(ggml_backend_init_best());
-    b.device = ggml_backend_get_device(b.handle.get());
-    ASSERT(b.handle, "Failed to initialize backend");
-    return b;
-}
-
-backend_device backend_init(backend_type type) {
-    load_ggml_backends();
-
-    backend_device b;
-    switch (type) {
-        case backend_type::cpu:
-            b.handle.reset(ggml_backend_init_by_type(GGML_BACKEND_DEVICE_TYPE_CPU, nullptr));
-            break;
-        case backend_type::gpu:
-            b.handle.reset(ggml_backend_init_by_type(GGML_BACKEND_DEVICE_TYPE_GPU, nullptr));
-            if (!b.handle) {
-                b.handle.reset(ggml_backend_init_by_type(GGML_BACKEND_DEVICE_TYPE_IGPU, nullptr));
-            }
-            break;
-        default: ASSERT(false, "Invalid backend type");
-    }
-    if (!b.handle) {
-        throw except("Failed to initialize backend, no suitable device available");
-    }
-    b.device = ggml_backend_get_device(b.handle.get());
-
-    int nthreads = std::max(1, (int)std::thread::hardware_concurrency() - 2);
-    backend_set_n_threads(b, nthreads);
-    return b;
-}
-
-backend_type backend_device::type() const {
-    ggml_backend_dev_t dev = ggml_backend_get_device(handle.get());
-    switch (ggml_backend_dev_type(dev)) {
-        case GGML_BACKEND_DEVICE_TYPE_CPU: return backend_type::cpu;
-        case GGML_BACKEND_DEVICE_TYPE_GPU:
-        case GGML_BACKEND_DEVICE_TYPE_IGPU: return backend_type::gpu;
-        default: ASSERT(false, "Unsupported backend device type"); return backend_type::cpu;
-    }
-}
-
-typedef bool (*ggml_backend_dev_supports_f16_t)(ggml_backend_dev_t);
-
-ggml_type backend_device::preferred_float_type() const {
-    if (type() == backend_type::cpu) {
-        return GGML_TYPE_F32; // not all operations support F16
-    } else {
-        ggml_backend_reg_t reg = ggml_backend_dev_backend_reg(device);
-        if (void* f = ggml_backend_reg_get_proc_address(reg, "ggml_backend_dev_supports_f16")) {
-            bool supports_f16 = ((ggml_backend_dev_supports_f16_t)f)(device);
-            if (!supports_f16) {
-                return GGML_TYPE_F32;
-            }
-        }
-    }
-    return GGML_TYPE_COUNT; // no preference, use float type of model weights
-}
-
-tensor_data_layout backend_device::preferred_layout() const {
-    if (type() == backend_type::cpu) {
-        return tensor_data_layout::cwhn;
-    }
-    return tensor_data_layout::unknown; // no preference, keep model weight layout
-}
-
-size_t backend_device::total_memory() const {
-    ggml_backend_dev_t dev = ggml_backend_get_device(handle.get());
-    size_t free, total;
-    ggml_backend_dev_memory(dev, &free, &total);
-    return total;
-}
-
-size_t backend_device::max_alloc() const {
-    const size_t vulkan_max = 4 * 1024 * 1024 * 1024ULL; // TODO: query from backend
-    return type() == backend_type::cpu ? SIZE_MAX : vulkan_max;
-}
-
-void backend_set_n_threads(backend_device& b, int n_threads) {
-    if (b.type() != backend_type::cpu) {
-        return;
-    }
-    ggml_backend_reg_t reg = ggml_backend_dev_backend_reg(b.device);
-    ggml_backend_set_n_threads_t set_n_threads =
-        (ggml_backend_set_n_threads_t)ggml_backend_reg_get_proc_address(
-            reg, "ggml_backend_set_n_threads");
-    ASSERT(set_n_threads, "Failed to get backend set_n_threads function");
-    set_n_threads(b.handle.get(), n_threads);
-}
-
-//
-// model_build_flags
-
-model_build_flags flash_attn_flag(bool default_enabled) {
-    static char const* const env = getenv("VISP_FLASH_ATTENTION");
-    if (env && env[0] == '1') {
-        return model_build_flag::flash_attention;
-    } else if (env && env[0] == '0') {
-        return model_build_flags{};
-    }
-    return default_enabled ? model_build_flag::flash_attention : model_build_flags{};
-}
-
-model_build_flags backend_default_flags(backend_type type) {
-    using enum model_build_flag;
-    switch (type) {
-        case backend_type::cpu:
-            return conv_2d_direct_cwhn | concat_n | f16_conv_transpose | window_partition |
-                flash_attn_flag(false);
-        case backend_type::gpu: return flash_attn_flag(true);
-    }
-    return {};
-}
-
-model_build_flags model_get_build_flags(model_file const& file) {
-    fixed_string<64> str;
-    std::string_view arch = file.arch();
-    model_build_flags flags;
-
-    int64_t key = gguf_find_key(file.gguf.get(), format(str, "{}.tensor_data_layout", arch));
-    if (key != -1) {
-        std::string_view layout = gguf_get_val_str(file.gguf.get(), key);
-        if (layout == "cwhn") {
-            flags |= model_build_flag::cwhn;
-        }
-    }
-    return flags;
-}
-
-//
-// model_file
-
-model_file model_load(char const* filepath) {
-    ggml_context* data_ctx;
-    gguf_init_params params;
-    params.no_alloc = false;
-    params.ctx = &data_ctx;
-
-    gguf_context_ptr gguf_ctx(gguf_init_from_file(filepath, params));
-    if (!gguf_ctx) {
-        throw except("Failed to load GGUF model: {}", filepath);
-    }
-    return model_file{std::move(gguf_ctx), ggml_context_ptr(data_ctx), filepath};
-}
-
-int64_t model_file::n_tensors() const {
-    return gguf_get_n_tensors(gguf.get());
-}
-
-int64_t model_file::key(char const* name) const {
-    int64_t key_id = gguf_find_key(gguf.get(), name);
-    if (key_id == -1) {
-        throw except("Can't find key '{}' in model file {}", name, path);
-    }
-    return key_id;
-}
-
-std::string_view model_file::get_string(char const* key_name) const {
-    return gguf_get_val_str(gguf.get(), key(key_name));
-}
-
-int model_file::get_int(char const* key_name) const {
-    return gguf_get_val_i32(gguf.get(), key(key_name));
-}
-
-void model_file::get_array(char const* key_name, span<int> out_values) const {
-    int64_t key_id = key(key_name);
-    if (gguf_get_arr_n(gguf.get(), key_id) != out_values.size()) {
-        throw except("Array size mismatch for key '{}' in model file {}", key_name, path);
-    }
-    if (gguf_get_arr_type(gguf.get(), key_id) != GGUF_TYPE_INT32) {
-        throw except(
-            "Array type mismatch for key '{}' in model file {}, expected int32", key_name, path);
-    }
-    auto ptr = (int const*)gguf_get_arr_data(gguf.get(), key_id);
-    std::copy(ptr, ptr + out_values.size(), out_values.data());
-}
-
-std::string_view model_file::arch() const {
-    return get_string("general.architecture");
-}
-
-tensor_data_layout model_file::tensor_layout() const {
-    fixed_string<64> str;
-    int64_t key = gguf_find_key(gguf.get(), format(str, "{}.tensor_data_layout", arch()));
-    if (key != -1) {
-        std::string_view layout = gguf_get_val_str(gguf.get(), key);
-        if (layout == "cwhn") {
-            return tensor_data_layout::cwhn;
-        } else if (layout == "whcn") {
-            return tensor_data_layout::whcn;
-        }
-    }
-    return tensor_data_layout::unknown;
-}
-
-//
-// model_weights
-
-model_weights model_init(size_t size) {
-    ggml_init_params params{};
-    params.mem_size = size * ggml_tensor_overhead();
-    params.no_alloc = true;
-    ggml_context_ptr ctx(ggml_init(params));
-
-    model_weights w{};
-    w.context = std::move(ctx);
-    w.buffer_type = backend_type::cpu;
-    return w;
-}
-
-bool model_allocate(model_weights& m, backend_device const& b) {
-    ggml_backend_buffer_ptr buffer(ggml_backend_alloc_ctx_tensors(m.context.get(), b.handle.get()));
-    if (!buffer) {
-        return false; // context contains nothing to allocate
-    }
-    m.buffer_type = b.type();
-    m.extra_buffers.push_back(std::move(buffer));
-    return true;
-}
-
-namespace {
-
-bool is_float_type(ggml_type t) {
-    return t != GGML_TYPE_I8 && t != GGML_TYPE_I16 && t != GGML_TYPE_I32 && t != GGML_TYPE_I64;
-}
-
-int64_t max_tensor_elements(ggml_context* ctx) {
-    int64_t result = 0;
-    for (ggml_tensor* t = ggml_get_first_tensor(ctx); t; t = ggml_get_next_tensor(ctx, t)) {
-        result = std::max(result, ggml_nelements(t));
-    }
-    return result;
-}
-
-ggml_type detect_float_type(ggml_context* ctx) {
-    for (ggml_tensor* t = ggml_get_first_tensor(ctx); t; t = ggml_get_next_tensor(ctx, t)) {
-        if (is_float_type(t->type)) {
-            return t->type;
-        }
-    }
-    return GGML_TYPE_F32;
-}
-
-template <typename T>
-void permute_whcn_to_cwhn(T* n, bool depthwise) {
-    if (depthwise) { // wh1c -> c1wh
-        T perm[] = {n[3], n[2], n[0], n[1]};
-        std::copy(perm, perm + 4, n);
-    } else {
-        std::swap(n[0], n[2]); // -> chwn
-        std::swap(n[1], n[2]); // -> cwhn
-    }
-}
-
-struct tensor_converter {
-    ggml_type src_type;
-    ggml_type dst_type;
-    ggml_backend_ptr backend;
-    ggml_context_ptr ctx;
-    ggml_cgraph* graph;
-    ggml_gallocr_ptr gallocr;
-    ggml_tensor convert_src{};
-    ggml_tensor* convert_dst;
-
-    tensor_converter(ggml_context* weights, ggml_type target_type, bool whcn_to_cwhn)
-        : dst_type(target_type) {
-
-        if (dst_type == GGML_TYPE_COUNT && !whcn_to_cwhn) {
-            return;
-        }
-        src_type = detect_float_type(weights);
-        if (src_type == dst_type && !whcn_to_cwhn) {
-            return;
-        }
-        if (dst_type == GGML_TYPE_COUNT) {
-            dst_type = src_type;
-        }
-
-        ggml_init_params ctx_params{
-            .mem_size = ggml_tensor_overhead() + ggml_graph_overhead(),
-            .mem_buffer = nullptr,
-            .no_alloc = true};
-        ctx.reset(ggml_init(ctx_params));
-
-        size_t max_elem = max_tensor_elements(weights);
-        graph = ggml_new_graph_custom(ctx.get(), 2, false);
-        convert_src.type = src_type;
-        convert_src.ne[0] = max_elem;
-        convert_src.nb[0] = ggml_type_size(src_type);
-        for (int i = 1; i < GGML_MAX_DIMS; ++i) {
-            convert_src.ne[i] = 1;
-            convert_src.nb[i] = convert_src.nb[i - 1] * convert_src.ne[i - 1];
-        }
-        convert_dst = ggml_cast(ctx.get(), &convert_src, dst_type);
-        ggml_set_output(convert_dst);
-        ggml_build_forward_expand(graph, convert_dst);
-
-        gallocr.reset(ggml_gallocr_new(ggml_backend_cpu_buffer_type()));
-        ggml_gallocr_reserve(gallocr.get(), graph);
-
-        backend.reset(ggml_backend_init_by_type(GGML_BACKEND_DEVICE_TYPE_CPU, nullptr));
-    }
-
-    ggml_type target_type(ggml_tensor const* t) const {
-        if (dst_type == GGML_TYPE_COUNT || !is_float_type(t->type)) {
-            return t->type;
-        }
-        return dst_type;
-    }
-
-    void const* operator()(ggml_tensor const* src, ggml_tensor const* dst, bool whcn_to_cwhn) {
-        bool need_type_conv = is_float_type(src->type) && src->type != dst_type;
-        if (dst_type == GGML_TYPE_COUNT || !(need_type_conv || whcn_to_cwhn)) {
-            return src->data;
-        }
-        ASSERT(ctx, "Weights contain tensors that would require conversion");
-
-        convert_src.type = src->type;
-        convert_src.data = src->data;
-        std::copy(src->ne, src->ne + GGML_MAX_DIMS, convert_src.ne);
-        std::copy(src->nb, src->nb + GGML_MAX_DIMS, convert_src.nb);
-        if (whcn_to_cwhn) {
-            bool depthwise = convert_src.ne[2] == 1;
-            permute_whcn_to_cwhn(convert_src.ne, depthwise);
-            permute_whcn_to_cwhn(convert_src.nb, depthwise);
-        }
-
-        ASSERT(convert_dst->type == dst->type);
-        std::copy(dst->ne, dst->ne + GGML_MAX_DIMS, convert_dst->ne);
-        std::copy(dst->nb, dst->nb + GGML_MAX_DIMS, convert_dst->nb);
-
-        bool alloc_ok = ggml_gallocr_alloc_graph(gallocr.get(), graph);
-        ASSERT(alloc_ok);
-
-        ggml_backend_graph_compute(backend.get(), graph);
-        return convert_dst->data;
-    }
-};
-
-span<int32_t const> find_conv2d_weight_indices(model_file const& f) {
-    gguf_context* gguf = f.gguf.get();
-    auto name = format<fixed_string<64>>("{}.conv2d_weights", f.arch());
-    int64_t key = gguf_find_key(gguf, name.c_str());
-    if (key != -1 && gguf_get_arr_type(gguf, key) == GGUF_TYPE_INT32) {
-        size_t n = gguf_get_arr_n(gguf, key);
-        int32_t const* a = reinterpret_cast<int32_t const*>(gguf_get_arr_data(gguf, key));
-        return span(a, n);
-    }
-    return {};
-}
-
-} // namespace
-
-void model_transfer(
-    ggml_context* const& src_ctx,
-    model_weights& weights,
-    backend_device const& device,
-    ggml_type float_type,
-    tensor_data_layout src_layout,
-    tensor_data_layout dst_layout,
-    span<int32_t const> conv2d_weights) {
-
-    ggml_context* dst_ctx = weights.context.get();
-    bool to_cwhn = src_layout == tensor_data_layout::whcn && dst_layout == tensor_data_layout::cwhn;
-    tensor_converter convert(src_ctx, float_type, to_cwhn);
-
-    tensor orig = ggml_get_first_tensor(src_ctx);
-    for (int64_t i = 0, conv2d_idx = 0; orig;) {
-        if (strncmp(orig->name, "GGUF", 4) == 0) {
-            orig = ggml_get_next_tensor(src_ctx, orig); // skip "GGUF tensor data binary blob"
-            continue; // (why is there no way to iterate over GGUF tensors directly?)
-        }
-        auto ne = nelements(orig);
-        if (to_cwhn && conv2d_idx < ssize(conv2d_weights) && conv2d_weights[conv2d_idx] == i) {
-            permute_whcn_to_cwhn(ne.data(), ne[2] == 1);
-            ++conv2d_idx;
-        }
-        tensor dup = ggml_new_tensor(dst_ctx, convert.target_type(orig), GGML_MAX_DIMS, ne.data());
-        ggml_set_name(dup, ggml_get_name(orig));
-        orig = ggml_get_next_tensor(src_ctx, orig);
-        ++i;
-    }
-
-    ggml_backend_buffer_t buffer = ggml_backend_alloc_ctx_tensors(dst_ctx, device);
-    weights.weights_buffer = ggml_backend_buffer_ptr(buffer);
-    weights.buffer_type = device.type();
-    if (to_cwhn) {
-        weights.flags |= model_build_flag::cwhn;
-    }
-
-    tensor src = ggml_get_first_tensor(src_ctx);
-    tensor dst = ggml_get_first_tensor(dst_ctx);
-    for (int i = 0, conv2d_idx = 0; src && dst;) {
-        if (strncmp(src->name, "GGUF", 4) == 0) {
-            src = ggml_get_next_tensor(src_ctx, src);
-            continue; // skip "GGUF tensor data binary blob"
-        }
-        bool is_2d = conv2d_idx < int(conv2d_weights.size()) && conv2d_weights[conv2d_idx] == i;
-        if (is_2d) {
-            ++conv2d_idx;
-        }
-        void const* data = convert(src, dst, is_2d && to_cwhn);
-        ggml_backend_tensor_set(dst, data, 0, ggml_nbytes(dst));
-        src = ggml_get_next_tensor(src_ctx, src);
-        dst = ggml_get_next_tensor(dst_ctx, dst);
-        ++i;
-    }
-}
-
-void model_transfer(
-    model_file const& file,
-    model_weights& weights,
-    backend_device const& device,
-    ggml_type float_type,
-    tensor_data_layout layout) {
-
-    weights.flags = model_get_build_flags(file);
-    model_transfer(
-        file.data.get(), weights, device, float_type, file.tensor_layout(), layout,
-        find_conv2d_weight_indices(file));
-}
-
-ggml_type model_weights::float_type() const {
-    for (ggml_tensor* t = ggml_get_first_tensor(context.get()); t != nullptr;
-         t = ggml_get_next_tensor(context.get(), t)) {
-        if (is_float_type(t->type)) {
-            return t->type; // return first float type found
-        }
-    }
-    return GGML_TYPE_COUNT;
-}
-
-//
-// compute_graph
-
-compute_graph compute_graph_init(size_t size) {
-    ggml_init_params graph_ctx_params{};
-    graph_ctx_params.mem_size = size * ggml_tensor_overhead() + ggml_graph_overhead();
-    graph_ctx_params.no_alloc = true;
-    ggml_context* ctx = ggml_init(graph_ctx_params);
-    ggml_context_ptr ctx_ptr(ctx);
-    ggml_cgraph* graph = ggml_new_graph_custom(ctx, size, false);
-    return compute_graph{std::move(ctx_ptr), graph, nullptr};
-}
-
-bool compute_graph_allocate(compute_graph& g, backend_device const& backend) {
-    if (!g.allocr) {
-        g.allocr.reset(ggml_gallocr_new(ggml_backend_get_default_buffer_type(backend)));
-    }
-    bool result = ggml_gallocr_alloc_graph(g.allocr.get(), g.graph);
-    if (!result) {
-        throw std::runtime_error("Failed to allocate buffer for graph");
-    }
-    return result;
-}
-
-void compute(compute_graph const& g, backend_device const& b) {
-    ggml_backend_graph_compute(b, g.graph);
-}
-
-//
-// model_ref
-
-model_ref::model_ref(model_weights& m)
-    : weights_context(m.context.get()),
-      graph_context(m.context.get()),
-      graph(nullptr),
-      flags(m.flags | backend_default_flags(m.buffer_type)) {}
-
-model_ref::model_ref(model_weights& m, compute_graph& g)
-    : weights_context(m.context.get()),
-      graph_context(g.context.get()),
-      graph(g.graph),
-      flags(m.flags | backend_default_flags(m.buffer_type)) {}
-
-model_ref::model_ref(
-    ggml_context* weights_context,
-    ggml_context* graph_context,
-    ggml_cgraph* graph,
-    model_build_flags flags,
-    tensor_name prefix)
-    : weights_context(weights_context),
-      graph_context(graph_context ? graph_context : weights_context),
-      graph(graph),
-      flags(flags),
-      prefix(prefix) {}
-
-tensor model_ref::find(char const* name) const {
-    auto full_name = tensor_name();
-    if (prefix) {
-        name = format(full_name, "{}.{}", prefix.c_str(), name);
-    }
-    return ggml_get_tensor(weights_context, name);
-}
-
-tensor model_ref::weights(char const* name) const {
-    if (tensor result = find(name)) {
-        return result;
-    }
-    throw except("tensor not found: {}.{}", prefix.view(), name);
-}
-
-model_ref model_ref::with_prefix(tensor_name new_prefix) const {
-    return model_ref{weights_context, graph_context, graph, flags, new_prefix};
-}
-
-template <typename Stringable>
-model_ref chain_prefix(model_ref const& m, Stringable sub_module) {
-    if (m.prefix) {
-        return m.with_prefix(format<tensor_name>("{}.{}", m.prefix.view(), sub_module));
-    } else {
-        return m.with_prefix(format<tensor_name>("{}", sub_module));
-    }
-}
-
-model_ref model_ref::operator[](char const* sub_module) const {
-    return chain_prefix(*this, sub_module);
-}
-model_ref model_ref::operator[](tensor_name sub_module) const {
-    return chain_prefix(*this, sub_module.view());
-}
-model_ref model_ref::operator[](int sub_module) const {
-    return chain_prefix(*this, sub_module);
-}
-
-tensor named(model_ref const& m, tensor tensor) {
-    ggml_set_name(tensor, m.prefix.c_str());
-    return tensor;
-}
-
-//
-// tensor creation and data handling
-
-tensor compute_graph_input(model_ref const& m, ggml_type type, i64x4 shape, tensor_name name) {
-    tensor x = ggml_new_tensor_4d(m, type, shape[0], shape[1], shape[2], shape[3]);
-    ggml_set_name(x, name.c_str());
-    ggml_set_input(x);
-    return x;
-}
-
-tensor compute_graph_output(model_ref const& m, tensor x, tensor_name name) {
-    ggml_set_name(x, name.c_str());
-    ggml_set_output(x);
-    ggml_build_forward_expand(m.graph, x);
-    return x;
-}
-
-tensor_data tensor_alloc(tensor x) {
-    return {x, std::unique_ptr<byte[]>(new byte[ggml_nbytes(x)])};
-}
-
-tensor_data tensor_load(tensor x, char const* filepath) {
-    FILE* file = fopen(filepath, "rb");
-    if (!file) {
-        throw except("Failed to open file: {}", filepath);
-    }
-    tensor_data result = tensor_alloc(x);
-    size_t read = fread(result.data.get(), 1, ggml_nbytes(x), file);
-    fclose(file);
-    if (read != ggml_nbytes(x)) {
-        throw except("Failed to read data from file: {}", filepath);
-    }
-    return result;
-}
-
-void tensor_save(tensor x, char const* filepath) {
-    FILE* file = fopen(filepath, "wb");
-    if (!file) {
-        throw except("Failed to open file for writing: {}", filepath);
-    }
-    size_t written = fwrite(x->data, 1, ggml_nbytes(x), file);
-    fclose(file);
-    if (written != ggml_nbytes(x)) {
-        throw except("Failed to write tensor data to file: {}", filepath);
-    }
-}
-
-std::span<float> tensor_data::as_f32() {
-    ASSERT(x->type == GGML_TYPE_F32);
-    return span(reinterpret_cast<float*>(data.get()), ggml_nelements(x));
-}
-
-std::span<float const> tensor_data::as_f32() const {
-    ASSERT(x->type == GGML_TYPE_F32);
-    return span(reinterpret_cast<float const*>(data.get()), ggml_nelements(x));
-}
-
-std::span<int32_t> tensor_data::as_i32() {
-    ASSERT(x->type == GGML_TYPE_I32);
-    return span(reinterpret_cast<int32_t*>(data.get()), ggml_nelements(x));
-}
-
-std::span<int32_t const> tensor_data::as_i32() const {
-    ASSERT(x->type == GGML_TYPE_I32);
-    return span(reinterpret_cast<int32_t const*>(data.get()), ggml_nelements(x));
-}
-
-std::span<byte> tensor_data::as_bytes() {
-    return span(data.get(), ggml_nbytes(x));
-}
-
-std::span<byte const> tensor_data::as_bytes() const {
-    return span(data.get(), ggml_nbytes(x));
-}
-
-void transfer_to_backend(tensor_data const& d) {
-    ggml_backend_tensor_set(d.x, d.data.get(), 0, ggml_nbytes(d.x));
-}
-
-void transfer_to_backend(tensor x, std::span<const byte> data) {
-    ASSERT(ggml_nbytes(x) == data.size_bytes());
-    ggml_backend_tensor_set(x, data.data(), 0, ggml_nbytes(x));
-}
-
-void transfer_to_backend(tensor x, std::span<const float> data) {
-    ASSERT(ggml_nbytes(x) == data.size_bytes());
-    ggml_backend_tensor_set(x, data.data(), 0, ggml_nbytes(x));
-}
-
-void transfer_to_backend(tensor x, image_view const& img) {
-    ASSERT(ggml_nbytes(x) == n_bytes(img));
-    ggml_backend_tensor_set(x, img.data, 0, ggml_nbytes(x));
-}
-
-tensor_data transfer_from_backend(tensor x) {
-    tensor_data result = tensor_alloc(x);
-    ggml_backend_tensor_get(x, result.data.get(), 0, ggml_nbytes(x));
-    return result;
-}
-
-void transfer_from_backend(tensor x, span<float> dst, size_t offset) {
-    size_t size = std::min(dst.size_bytes(), ggml_nbytes(x) - offset);
-    ggml_backend_tensor_get(x, dst.data(), offset, size);
-}
-
-void transfer_from_backend(tensor x, image_span const& dst) {
-    ASSERT(ggml_nbytes(x) == n_bytes(dst));
-    ggml_backend_tensor_get(x, dst.data, 0, ggml_nbytes(x));
-}
-
-//
-// tensor operations
-
-tensor slice(model_ref const& m, tensor x, slice_t s0, slice_t s1, slice_t s2, slice_t s3) {
-    ASSERT(s0.step == 1 && "Slice step must be 1 for the begin dimension");
-
-    auto ne = std::array{x->ne[0], x->ne[1], x->ne[2], x->ne[3]};
-    auto nb = std::array{x->nb[0], x->nb[1], x->nb[2], x->nb[3]};
-    auto slices = std::array{s0, s1, s2, s3};
-    size_t offset = 0;
-
-    for (int dim = 0; dim < 4; ++dim) {
-        auto [begin, end, step] = slices[dim];
-        end = end == slice_t::max ? x->ne[dim] : end;
-        end = end < 0 ? x->ne[dim] + end : end;
-        begin = begin < 0 ? x->ne[dim] + begin : begin;
-        ASSERT(begin >= 0 && end <= x->ne[dim] && "Slice indices out of bounds");
-        ASSERT(begin < end && "Begin index must be less than end index");
-
-        ne[dim] = (end - begin + step - 1) / step;
-        nb[dim] = x->nb[dim] * step;
-        offset += begin * x->nb[dim];
-    }
-    return ggml_view_4d(m, x, ne[0], ne[1], ne[2], ne[3], nb[1], nb[2], nb[3], offset);
-}
-
-tensor concat(model_ref const& m, std::array<tensor, GGML_MAX_SRC> src, int dim) {
-    int n = (int)std::count_if(src.begin(), src.end(), [](tensor t) { return t != nullptr; });
-    if (m.flags & model_build_flag::concat_n) {
-        return ggml_concat_n(m, src.data(), n, dim);
-    } else {
-        tensor x = src[0];
-        for (int i = 1; i < n; ++i) {
-            x = ggml_concat(m, x, src[i], dim);
-        }
-        return x;
-    }
-}
-
-tensor interpolate(model_ref const& m, tensor x, i64x2 target, int32_t mode) {
-    if ((m.flags & model_build_flag::cwhn) && mode == GGML_SCALE_MODE_NEAREST) {
-        return ggml_interpolate(m, x, x->ne[0], target[0], target[1], x->ne[3], mode);
-    }
-    // Bilinear interpolation requires WHCN layout!
-    return ggml_interpolate(m, x, target[0], target[1], x->ne[2], x->ne[3], mode);
-}
-
-} // namespace visp
->>>>>>> d381eaf7
+} // namespace visp