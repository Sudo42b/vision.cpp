--- conflicted
+++ resolved
@@ -1,261 +1,253 @@
-#pragma once
-
-#include "visp/image.h"
-#include "visp/ml.h"
-#include "visp/util.h"
-#include "visp/vision.h"
-
-#include <array>
-#include <map>
-#include <vector>
-
-namespace visp::yolov9t {
-
-// YOLOv9t Parameters
-struct yolov9t_params {
-    float scale = 1.0f;
-    float offset = 0.0f;
-    int num_classes = 80;
-    int input_size = 640;
-    std::string variant = "tiny";
-
-    static constexpr int stride = 32;
-};
-
-struct detected_obj {
-    float x1, y1, x2, y2;   // Bounding box (x1, y1, x2, y2)
-    float confidence;       // Object confidence
-    int class_id;           // Class ID
-    float class_confidence; // Class confidence
-};
-
-// Complete Detect head forward pass
-struct DetectOutput {
-    std::vector<tensor> raw_outputs;
-    std::vector<tensor> features; // Selected backbone/neck features exposed for dumping
-    std::map<int, tensor> features_map;
-    tensor predictions_cls;  // [nc, num_anchors, 1, bs]
-<<<<<<< HEAD
-    tensor predictions_bbox; // [4, num_anchors, 1, bs]
-=======
-    tensor predictions_bbox;  // [4, num_anchors, 1, bs]
-    tensor anchor_points;
-    tensor strides_points;
-    tensor dfl_proj;     // DFL projection weights tensor (reg_max elements)
-    int reg_max = 0;     // number of DFL bins
-    std::vector<float> anchor_host_data;  // host-side buffer to upload after allocation
-    std::vector<float> stride_host_data;  // host-side buffer to upload after allocation
-    std::vector<float> dfl_proj_host_data; // host-side DFL projection weights
-    // std::vector<float> anchor_data;  // 추가
-    // std::vector<float> stride_data;        // 추가
-};
-// Image preprocessing for YOLOv9t
-struct PreprocessResult {
-    tensor input_tensor;
-    float scale;
-    int pad_w;
-    int pad_h;
-    int orig_w;
-    int orig_h;
->>>>>>> 17316d52
-};
-struct NMSParams {
-    float conf_thres = 0.25f;
-    float iou_thres = 0.45f;
-    int max_det = 1000;
-    int max_nms = 30000;
-    int max_wh = 7680;
-};
-
-// functions
-
-float resize_longest_side(i32x2 extent, int target_longest_side);
-image_data yolov9t_process_input(image_data image, yolov9t_params const& p);
-image_data yolov9t_process_input2(image_view image, yolov9t_params const& p);
-void sync_detect_outputs(DetectOutput& outputs, backend_device const& backend);
-// Detection parameters
-yolov9t_params yolov9t_detect_params(model_file const& file);
-// Core modules - actual layer implementations
-// Conv function matching Python Conv class parameters
-tensor Conv(
-    model_ref m,
-    tensor x,
-    std::string const& name,
-    int c1,
-    int c2,
-    int k = 1,
-    int s = 1,
-    int p = -1,
-    bool act = true,
-    bool debug = false,
-    bool bn = false);
-tensor ELAN1(
-    model_ref m,
-    tensor x,
-    std::string const& name,
-    int c1,
-    int c2,
-    int c3,
-    int c4,
-    bool debug = false);
-tensor AConv(model_ref m, tensor x, std::string const& name, int c1, int c2, bool debug = false);
-tensor RepNCSPELAN4(
-    model_ref m,
-    tensor x,
-    std::string const& name,
-    int c1,
-    int c2,
-    int c3,
-    int c4,
-    int n = 1,
-    bool debug = false);
-tensor SPPELAN(
-    model_ref m,
-    tensor x,
-    std::string const& name,
-    int c1,
-    int c2,
-    int c3,
-    int k = 5,
-    bool debug = false);
-tensor RepBottleneck(
-    model_ref m,
-    tensor x,
-    std::string const& name,
-    int c1,
-    int c2,
-    bool shortcut = true,
-    int g = 1,
-    int k = 3,
-    float e = 0.5,
-    bool debug = false);
-tensor RepCSP(
-    model_ref m,
-    tensor x,
-    std::string const& name,
-    int c1,
-    int c2,
-    int n,
-    bool shortcut = true,
-    int g = 1,
-    float e = 0.5,
-    bool debug = false);
-tensor Upsample(model_ref m, tensor x, int scale_factor, bool debug = false);
-tensor Concat(model_ref m, tensor a, tensor b, int axis = 2, bool debug = false);
-tensor C3(
-    model_ref m,
-    tensor x,
-    std::string const& name,
-    int c1,
-    int c2,
-    int n = 1,
-    bool shortcut = true,
-    int g = 1,
-    float e = 0.5,
-    bool debug = false);
-tensor RepConv(
-    model_ref m,
-    tensor x,
-    std::string const& name,
-    int c1,
-    int c2,
-    int k = 3,
-    int s = 1,
-    int p = 1,
-    int g = 1,
-    int d = 1,
-    bool act = true,
-    bool bn = false,
-    bool deploy = false,
-    bool debug = false);
-
-tensor Bottleneck(
-    model_ref m,
-    tensor x,
-    std::string const& name,
-    int c1,
-    int c2,
-    bool shortcut = true,
-    int g = 1,
-    float e = 0.5,
-    bool debug = false);
-// Backbone network
-// std::vector<tensor> yolov9t_backbone(model_ref m, tensor x);
-std::map<int, tensor> yolov9t_backbone(model_ref m, tensor x);
-
-// Detection head components
-<<<<<<< HEAD
-tensor dfl_forward(model_ref m, tensor x, int reg_max, tensor& proj, bool debug = false);
-=======
-tensor dfl_forward(model_ref m, tensor weight, tensor x, int reg_max, bool debug=false);
->>>>>>> 17316d52
-
-std::pair<tensor, tensor> make_anchors(
-    model_ref m,
-    DetectOutput const& out,
-    std::vector<float>& anchor_host,
-    std::vector<float>& stride_host,
-    std::vector<float> const& strides,
-    float grid_cell_offset = 0.5f);
-tensor dist2bbox(model_ref m, tensor dists, tensor anchors, bool xywh);
-// Detect head over multi-scale features
-DetectOutput detect_forward(
-    model_ref m, std::vector<tensor> features, std::vector<int> ch, int nc, bool training);
-// Main forward pass
-DetectOutput yolov9t_forward(model_ref m, tensor x);
-
-// Process outputs to detections
-std::vector<DetectOutput> process_outputs(
-    detected_obj const& outputs,
-    yolov9t_params const& params,
-    i32x2 input_size,
-    float conf_threshold = 0.25f);
-
-// Post-processing
-std::vector<detected_obj> non_max_suppression(
-    DetectOutput const& outputs,
-    float conf_thres = 0.25f,
-    float iou_thres = 0.45f,
-    int max_det = 300,
-    int max_nms = 30000,
-    int max_wh = 7680);
-
-image_data hwc_to_chw_f32(image_data const& hwc);
-
-// Class names
-std::vector<std::string> const& get_coco_class_names();
-
-int check_img_size(int imgsz, int s = 32, int floor = 0);
-image_data letterbox(
-    image_data im,
-    i32x2 new_shape = {640, 640},
-    u8x3 color = {114, 114, 114},
-    bool _auto = true,
-    bool scaleFill = false,
-    bool scaleup = true,
-    int stride = 32);
-image_data linear_image_resize(image_data im, i32x2 new_shape);
-image_data image_add_border(image_data im, int top, int bottom, int left, int right, u8x3 color);
-void scale_boxes(
-    std::vector<detected_obj>& detections,
-    i32x2 model_shape, // [height, width] of model input
-    i32x2 img_shape);
-
-std::vector<int> nms(
-    std::vector<detected_obj> const& detections,
-    float iou_threshold,
-    bool agnostic,
-    int max_wh = 7680);
-void xywh2xyxy(float* boxes, int n);
-void draw_detections(
-    image_data& img,
-    std::vector<detected_obj> const& detections,
-    std::vector<std::string> const& class_names);
-
-// Utilities: save selected feature maps to text files using base path prefix
-void save_features_to_txt(
-    DetectOutput const& out, char const* base_path, std::vector<int> const& keys = {});
-
-// Save preprocessed input (float32 RGB, CWHN tensor) to a text file
-void save_input_to_txt(tensor input, char const* filepath);
-} // namespace visp::yolov9t
+#pragma once
+
+#include "visp/image.h"
+#include "visp/ml.h"
+#include "visp/util.h"
+#include "visp/vision.h"
+
+#include <array>
+#include <map>
+#include <vector>
+
+namespace visp::yolov9t {
+
+// YOLOv9t Parameters
+struct yolov9t_params {
+    float scale = 1.0f;
+    float offset = 0.0f;
+    int num_classes = 80;
+    int input_size = 640;
+    std::string variant = "tiny";
+
+    static constexpr int stride = 32;
+};
+
+struct detected_obj {
+    float x1, y1, x2, y2;   // Bounding box (x1, y1, x2, y2)
+    float confidence;       // Object confidence
+    int class_id;           // Class ID
+    float class_confidence; // Class confidence
+};
+
+// Complete Detect head forward pass
+struct DetectOutput {
+    std::vector<tensor> raw_outputs;
+    std::vector<tensor> features; // Selected backbone/neck features exposed for dumping
+    std::map<int, tensor> features_map;
+    tensor predictions_cls;  // [nc, num_anchors, 1, bs]
+    tensor predictions_bbox;  // [4, num_anchors, 1, bs]
+    tensor anchor_points;
+    tensor strides_points;
+    tensor dfl_proj;     // DFL projection weights tensor (reg_max elements)
+    int reg_max = 0;     // number of DFL bins
+    std::vector<float> anchor_host_data;  // host-side buffer to upload after allocation
+    std::vector<float> stride_host_data;  // host-side buffer to upload after allocation
+    std::vector<float> dfl_proj_host_data; // host-side DFL projection weights
+    // std::vector<float> anchor_data;  // 추가
+    // std::vector<float> stride_data;        // 추가
+};
+// Image preprocessing for YOLOv9t
+struct PreprocessResult {
+    tensor input_tensor;
+    float scale;
+    int pad_w;
+    int pad_h;
+    int orig_w;
+    int orig_h;
+};
+struct NMSParams {
+    float conf_thres = 0.25f;
+    float iou_thres = 0.45f;
+    int max_det = 1000;
+    int max_nms = 30000;
+    int max_wh = 7680;
+};
+
+// functions
+
+float resize_longest_side(i32x2 extent, int target_longest_side);
+image_data yolov9t_process_input(image_data image, yolov9t_params const& p);
+image_data yolov9t_process_input2(image_view image, yolov9t_params const& p);
+void sync_detect_outputs(DetectOutput& outputs, backend_device const& backend);
+// Detection parameters
+yolov9t_params yolov9t_detect_params(model_file const& file);
+// Core modules - actual layer implementations
+// Conv function matching Python Conv class parameters
+tensor Conv(
+    model_ref m,
+    tensor x,
+    std::string const& name,
+    int c1,
+    int c2,
+    int k = 1,
+    int s = 1,
+    int p = -1,
+    bool act = true,
+    bool debug = false,
+    bool bn = false);
+tensor ELAN1(
+    model_ref m,
+    tensor x,
+    std::string const& name,
+    int c1,
+    int c2,
+    int c3,
+    int c4,
+    bool debug = false);
+tensor AConv(model_ref m, tensor x, std::string const& name, int c1, int c2, bool debug = false);
+tensor RepNCSPELAN4(
+    model_ref m,
+    tensor x,
+    std::string const& name,
+    int c1,
+    int c2,
+    int c3,
+    int c4,
+    int n = 1,
+    bool debug = false);
+tensor SPPELAN(
+    model_ref m,
+    tensor x,
+    std::string const& name,
+    int c1,
+    int c2,
+    int c3,
+    int k = 5,
+    bool debug = false);
+tensor RepBottleneck(
+    model_ref m,
+    tensor x,
+    std::string const& name,
+    int c1,
+    int c2,
+    bool shortcut = true,
+    int g = 1,
+    int k = 3,
+    float e = 0.5,
+    bool debug = false);
+tensor RepCSP(
+    model_ref m,
+    tensor x,
+    std::string const& name,
+    int c1,
+    int c2,
+    int n,
+    bool shortcut = true,
+    int g = 1,
+    float e = 0.5,
+    bool debug = false);
+tensor Upsample(model_ref m, tensor x, int scale_factor, bool debug = false);
+tensor Concat(model_ref m, tensor a, tensor b, int axis = 2, bool debug = false);
+tensor C3(
+    model_ref m,
+    tensor x,
+    std::string const& name,
+    int c1,
+    int c2,
+    int n = 1,
+    bool shortcut = true,
+    int g = 1,
+    float e = 0.5,
+    bool debug = false);
+tensor RepConv(
+    model_ref m,
+    tensor x,
+    std::string const& name,
+    int c1,
+    int c2,
+    int k = 3,
+    int s = 1,
+    int p = 1,
+    int g = 1,
+    int d = 1,
+    bool act = true,
+    bool bn = false,
+    bool deploy = false,
+    bool debug = false);
+
+tensor Bottleneck(
+    model_ref m,
+    tensor x,
+    std::string const& name,
+    int c1,
+    int c2,
+    bool shortcut = true,
+    int g = 1,
+    float e = 0.5,
+    bool debug = false);
+// Backbone network
+// std::vector<tensor> yolov9t_backbone(model_ref m, tensor x);
+std::map<int, tensor> yolov9t_backbone(model_ref m, tensor x);
+
+// Detection head components
+tensor dfl_forward(model_ref m, tensor weight, tensor x, int reg_max, bool debug=false);
+
+std::pair<tensor, tensor> make_anchors(
+    model_ref m,
+    DetectOutput const& out,
+    std::vector<float>& anchor_host,
+    std::vector<float>& stride_host,
+    std::vector<float> const& strides,
+    float grid_cell_offset = 0.5f);
+tensor dist2bbox(model_ref m, tensor dists, tensor anchors, bool xywh);
+// Detect head over multi-scale features
+DetectOutput detect_forward(
+    model_ref m, std::vector<tensor> features, std::vector<int> ch, int nc, bool training);
+// Main forward pass
+DetectOutput yolov9t_forward(model_ref m, tensor x);
+
+// Process outputs to detections
+std::vector<DetectOutput> process_outputs(
+    detected_obj const& outputs,
+    yolov9t_params const& params,
+    i32x2 input_size,
+    float conf_threshold = 0.25f);
+
+// Post-processing
+std::vector<detected_obj> non_max_suppression(
+    DetectOutput const& outputs,
+    float conf_thres = 0.25f,
+    float iou_thres = 0.45f,
+    int max_det = 300,
+    int max_nms = 30000,
+    int max_wh = 7680);
+
+image_data hwc_to_chw_f32(image_data const& hwc);
+
+// Class names
+std::vector<std::string> const& get_coco_class_names();
+
+int check_img_size(int imgsz, int s = 32, int floor = 0);
+image_data letterbox(
+    image_data im,
+    i32x2 new_shape = {640, 640},
+    u8x3 color = {114, 114, 114},
+    bool _auto = true,
+    bool scaleFill = false,
+    bool scaleup = true,
+    int stride = 32);
+image_data linear_image_resize(image_data im, i32x2 new_shape);
+image_data image_add_border(image_data im, int top, int bottom, int left, int right, u8x3 color);
+void scale_boxes(
+    std::vector<detected_obj>& detections,
+    i32x2 model_shape, // [height, width] of model input
+    i32x2 img_shape);
+
+std::vector<int> nms(
+    std::vector<detected_obj> const& detections,
+    float iou_threshold,
+    bool agnostic,
+    int max_wh = 7680);
+void xywh2xyxy(float* boxes, int n);
+void draw_detections(
+    image_data& img,
+    std::vector<detected_obj> const& detections,
+    std::vector<std::string> const& class_names);
+
+// Utilities: save selected feature maps to text files using base path prefix
+void save_features_to_txt(
+    DetectOutput const& out, char const* base_path, std::vector<int> const& keys = {});
+
+// Save preprocessed input (float32 RGB, CWHN tensor) to a text file
+void save_input_to_txt(tensor input, char const* filepath);
+} // namespace visp::yolov9t