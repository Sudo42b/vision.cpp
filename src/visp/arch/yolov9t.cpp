--- conflicted
+++ resolved
@@ -1,2437 +1,2402 @@
-#include "yolov9t.h"
-#include "visp/image.h"
-#include "visp/ml.h"
-#include "visp/nn.h"
-#include "visp/util.h"
-#include "util/math.h"
-#include "visp/vision.h"
-#include <algorithm>
-#include <cmath>
-#include <cstring>
-#include <map>
-#include <memory>
-#include <numeric>
-#include <stdexcept>
-#include <string>
-#include <vector>
-#include <cstdio>
-#include "ggml.h"
-
-#include <optional>
-#include <span>
-#pragma GCC diagnostic push
-#pragma GCC diagnostic ignored "-Wunused-parameter"
-#pragma GCC diagnostic ignored "-Wmissing-field-initializers"
-#pragma GCC diagnostic ignored "-Wunused-variable"
-#pragma GCC diagnostic ignored "-Wpragmas"
-using namespace visp;
-
-enum PADDING_MODE { NONE = -INT16_MAX, YES = 1 };
-namespace visp::yolov9t {
-
-// Parameter detection from model weights
-yolov9t_params yolov9t_detect_params(model_file const& /*file*/) {
-    yolov9t_params params;
-    // Use default parameters since metadata functions aren't available
-    // In actual implementation, these would be extracted from GGUF metadata
-    params.num_classes = 80;
-    params.input_size = 640;
-    params.variant = "tiny";
-    // Normalize inputs to [0, 1]
-
-    return params;
-}
-int autopad(int k, int p = -1, int d = 1) {
-    if (d > 1) {
-        k = d * (k - 1) + 1;
-    }
-    if (p == -1) { // p is None in Python
-        p = k / 2;
-    }
-    return p;
-}
-
-// Conv: Standard convolution with BN and SiLU (matching Python Conv class)
-// Parameters: c1(input_ch), c2(output_ch), k(kernel), s(stride), p(padding), g(groups),
-// d(dilation), act(activation)
-// tensor Conv(
-//     model_ref m,
-//     tensor x,
-//     std::string const& name,
-//     int c1,
-//     int c2,
-//     int k,
-//     int s,
-//     int p,
-//     bool act,
-//     bool bn,
-//     bool debug) {
-//     if (debug) {
-//         printf(
-//             "Conv In: ne[0]=%d, ne[1]=%d, ne[2]=%d, ne[3]=%d\n", (int)x->ne[0], (int)x->ne[1],
-//             (int)x->ne[2], (int)x->ne[3]);
-//     }
-    
-//     // Calculate padding using autopad if p == -1
-//     int auto_pad = autopad(k, p, 1);
-
-//     // Save current prefix
-//     tensor_name old_prefix = m.prefix;
-
-//     // Set prefix to the layer name so conv_2d can find "weight" and "bias"
-//     std::string weight_name = name;
-//     // printf("Weight name: %s\n", weight_name.c_str());
-//     // printf("Name: %s\n", name.c_str());
-//     if (name.find(".conv") == std::string::npos) {
-//         weight_name += ".conv";
-//     }
-//     m.prefix = tensor_name(weight_name.c_str());
-//     tensor weight = m.weights("weight");
-    
-//     if (debug) {
-//         printf("Weight shape: [%d,%d,%d,%d]\n", (int)weight->ne[0], (int)weight->ne[1], (int)weight->ne[2], (int)weight->ne[3]);
-//         printf("Input shape: [%d,%d,%d,%d]\n", (int)x->ne[0], (int)x->ne[1], (int)x->ne[2], (int)x->ne[3]);
-//     }
-
-//     // Get input channels from tensor
-//     // c1 = (int)x->ne[0]; // input channels
-//     // c2 = (int)weight->ne[3]; // output channels in GGML format
-    
-//     if (debug) {
-//         printf(
-//             "Conv: c1=%d, c2=%d, k=%d, s=%d, p=%d, g=1, d=1, act=%s\n", c1, c2, k, s, auto_pad,
-//             act ? "True" : "False");
-//     }
-
-//     // Check if input is in CWHN format and needs conversion to WHCN
-        
-//     // Ensure tensor is contiguous before convolution
-//     if (!ggml_is_contiguous(x)) {
-//         x = ggml_cont(m, x);
-//     }
-    
-//     // Apply convolution: ggml_conv_2d expects (weight, input)
-//     x = conv_2d(m, x, s, auto_pad, 1);
-
-//     // Apply BatchNorm2d (if bias exists, it's typically the bn bias)
-//     // // if (m.find("bias")) {
-//     //     tensor bias = m.weights("bias");
-//     //     x = ggml_add(m, x, bias);
-//     // // }
-//     if (bn){
-//         printf("old_prefix: %s\n", name.c_str());
-//         std::string bn_name = name.c_str();
-//         if (auto pos = bn_name.rfind(".conv"); pos != std::string::npos) {
-//             bn_name.replace(pos, std::string(".conv").size(), ".bn");
-//         }
-//         if (bn_name.find(".bn") == std::string::npos) {
-//             bn_name += ".bn";
-//         }
-//         m.prefix = tensor_name(bn_name.c_str());
-//         x = batch_norm_2d(m, x);
-//     }
-//     // Apply SiLU activation if act=true
-//     if (act) {
-//         x = ggml_silu(m, x);
-//     }
-
-//     // Restore prefix
-//     m.prefix = old_prefix;
-    
-//     if (debug) {
-//         printf(
-//             "Conv Out: ne[0]=%d, ne[1]=%d, ne[2]=%d, ne[3]=%d\n", (int)x->ne[0], (int)x->ne[1],
-//             (int)x->ne[2], (int)x->ne[3]);
-//     }
-//     return x;
-// }
-
-
-
-
-
-
-
-
-tensor Conv(
-    model_ref m,
-    tensor x,
-    std::string const& name,
-    int c1,
-    int c2,
-    int k,
-    int s,
-    int p,
-    bool act,
-    bool bn,
-    bool debug) {
-
-    if (debug) {
-        printf("Conv In: ne[0]=%d, ne[1]=%d, ne[2]=%d, ne[3]=%d\n",
-               (int)x->ne[0], (int)x->ne[1], (int)x->ne[2], (int)x->ne[3]);
-    }
-
-    int auto_pad = autopad(k, p, 1);
-    tensor_name old_prefix = m.prefix;
-
-    // conv_2d가 참조할 prefix를 '<...>.conv'로 맞춤
-    std::string weight_name = name;
-    if (weight_name.find(".conv") == std::string::npos) weight_name += ".conv";
-    m.prefix = tensor_name(weight_name.c_str());
-
-    if (debug) {
-        tensor w = m.find("weight");
-        tensor b = m.find("bias");
-        printf("[DBG][Conv] prefix='%s' has(weight)=%d has(bias)=%d\n",
-               weight_name.c_str(), w!=nullptr, b!=nullptr);
-        if (w) {
-            printf("  weight shape: [%d,%d,%d,%d]\n",
-                   (int)w->ne[0], (int)w->ne[1], (int)w->ne[2], (int)w->ne[3]);
-        }
-    }
-
-    if (!ggml_is_contiguous(x)) x = ggml_cont(m, x);
-
-    // ★ conv_2d가 내부에서 weight/bias를 사용함 → 여기서 bias를 '수동 add' 하지 말 것!
-    x = conv_2d(m, x, s, auto_pad, 1);
-
-    // BN: 퓨징 모델이면 BN 파라미터가 없으니 스킵.
-    if (bn) {
-        std::string bn_name = weight_name;
-        if (auto pos = bn_name.rfind(".conv"); pos != std::string::npos) {
-            bn_name.replace(pos, std::string(".conv").size(), ".bn");
-        } else {
-            bn_name += ".bn";
-        }
-        m.prefix = tensor_name(bn_name.c_str());
-        if (m.find("weight")) {
-            x = batch_norm_2d(m, x);
-        } else if (debug) {
-            printf("[DBG][Conv] BN requested but no BN params at '%s' → skip (fused)\n",
-                   bn_name.c_str());
-        }
-    }
-
-    if (act) x = ggml_silu(m, x);
-
-    m.prefix = old_prefix;
-
-    if (debug) {
-        printf("Conv Out: ne[0]=%d, ne[1]=%d, ne[2]=%d, ne[3]=%d\n",
-               (int)x->ne[0], (int)x->ne[1], (int)x->ne[2], (int)x->ne[3]);
-    }
-    return x;
-}
-
-
-
-
-
-
-
-
-
-
-
-
-
-
-
-
-
-
-
-
-
-
-
-
-
-// AConv: Average pooling + Conv for downsampling
-// Python signature: AConv(c1, c2) where c1=input_ch, c2=output_ch
-/*
-class AConv(nn.Module):
-    """Average pooling convolution for downsampling"""
-    def __init__(self, c1, c2):
-        super().__init__()
-        self.cv1 = Conv(c1, c2, 3, 2, 1)  # 단순한 3x3 stride=2 컨볼루션
-        self.avgpool = nn.AvgPool2d(2, 1, 0, False, True)
-
-    def forward(self, x):
-        pool = self.avgpool(x)
-        x = self.cv1(pool)
-        return x
-*/
-tensor conv_2d_batch_norm(model_ref m, tensor x, int stride = 1, int pad = 0) {
-    return conv_2d(m, x, stride, pad); // batch_norm is fused into conv_2d at model conversion
-}
-tensor mean_2d(model_ref m, tensor x) {
-    auto [w, h, c, n] = nelements_whcn(m, x);
-    x = contiguous_2d_to_whcn(m, x);
-    x = ggml_reshape_3d(m, x, w * h, c, n);
-    x = ggml_mean(m, x);
-    x = is_cwhn(m) ? ggml_reshape_4d(m, x, c, 1, 1, n) : ggml_reshape_4d(m, x, 1, 1, c, n);
-    return x;
-}
-
-tensor global_avg_pool(model_ref m, tensor x) {
-    x = mean_2d(m, x);
-    x = conv_2d_batch_norm(m[1], x);
-    x = ggml_relu_inplace(m, x);
-    return named(m, x);
-}
-tensor AConv(model_ref m, tensor x, std::string const& name, int c1, int c2, bool debug) {
-    if (debug) {
-        printf("AConv In  (C,W,H,N) = [%d,%d,%d,%d]\n",
-               (int)x->ne[0], (int)x->ne[1], (int)x->ne[2], (int)x->ne[3]);
-    }
-
-    // 1) AvgPool2d(k=2, s=1, p=0)  — 파이토치: nn.AvgPool2d(2, 1, 0, False, True)
-    //    CWHN에서 풀링은 W,H 축(ne[1], ne[2])에 적용됨.
-    printf("Before Pooling (C,W,H,N) = [%d,%d,%d,%d]\n",
-           (int)x->ne[0], (int)x->ne[1], (int)x->ne[2], (int)x->ne[3]);
-    x = contiguous_2d_to_whcn(m, x);
-    // permute
-    printf("After Permute (W,H,C,N) = [%d,%d,%d,%d]\n",
-           (int)x->ne[0], (int)x->ne[1], (int)x->ne[2], (int)x->ne[3]);
-    tensor pooled = ggml_pool_2d(
-        m, x,
-        GGML_OP_POOL_AVG,
-        /*kW*/ 2, /*kH*/ 2,
-        /*sW*/ 1, /*sH*/ 1,
-        /*pW*/ 0, /*pH*/ 0
-    );
-    
-    printf("After Pooling (C,W,H,N) = [%d,%d,%d,%d]\n",
-           (int)pooled->ne[0], (int)pooled->ne[1], (int)pooled->ne[2], (int)pooled->ne[3]);
-           pooled = whcn_to_contiguous_2d(m, pooled);
-    printf("After Permute (C,W,H,N) = [%d,%d,%d,%d]\n",
-                  (int)x->ne[0], (int)x->ne[1], (int)x->ne[2], (int)x->ne[3]);
-    if (debug) {
-        printf("AConv Pool (C,W,H,N) = [%d,%d,%d,%d]\n",
-               (int)pooled->ne[0], (int)pooled->ne[1], (int)pooled->ne[2], (int)pooled->ne[3]);
-    }
-
-    // 2) Conv 3x3, stride=2, pad=1  — PyTorch: Conv(c1, c2, 3, 2, 1)
-    //    입력 채널 c1 → 출력 채널 c2
-    tensor out = Conv(m, pooled, name + ".cv1.conv", c1, c2, /*k=*/3, /*stride=*/2, /*pad=*/1, /*act=*/true);
-    printf("%ld, %ld, %ld, %ld\n", x->ne[0], x->ne[1], x->ne[2], x->ne[3]);
-    if (debug) {
-        printf("AConv Out  (C,W,H,N) = [%d,%d,%d,%d]\n",
-               (int)out->ne[0], (int)out->ne[1], (int)out->ne[2], (int)out->ne[3]);
-    }
-    return out;
-}
-
-// ELAN1: Efficient Layer Aggregation Network block
-// Python signature: ELAN1(c1, c2, c3, c4) where c1=input_ch, c2=output_ch, c3=cv2_ch, c4=cv3_ch
-/*
-class ELAN1(RepNCSPELAN4):
-    """ELAN-1 block"""
-    def __init__(self, c1: int, c2: int, c3: int, c4: int):
-        super().__init__(c1, c2, c3, c4)
-        self.c = c3 // 2
-        self.cv1 = Conv(c1, c3, 1, 1)
-        self.cv2 = Conv(c3 // 2, c4, 3, 1)
-        self.cv3 = Conv(c4, c4, 3, 1)
-        self.cv4 = Conv(c3 + (2 * c4), c2, 1, 1)
-    def forward(self, x: torch.Tensor) -> torch.Tensor:
-        """Forward pass through ELAN1 layer."""
-        y = list(self.cv1(x).chunk(2, 1))
-        y.extend((m(y[-1])) for m in [self.cv2, self.cv3])
-        x = self.cv4(torch.cat(y, 1))
-        return x
-*/
-tensor ELAN1(
-    model_ref m,
-    tensor x,
-    std::string const& name,
-    int c1,
-    int c2,
-    int c3,
-    int c4,
-    bool debug
-) {
-    // x: CWHN
-    if (debug) {
-        printf("ELAN1 %s: x (C,W,H,N) = [%d,%d,%d,%d]\n",
-               name.c_str(), (int)x->ne[0], (int)x->ne[1], (int)x->ne[2], (int)x->ne[3]);
-    }
-
-    // cv1: 1x1 conv -> c3 channels
-    GGML_ASSERT(c3 % 2 == 0 && "ELAN1: c3 must be even for chunk(2)");
-    const int c_half = c3 / 2;
-    tensor cv1_out = Conv(m, x, name + ".cv1.conv", c1, c3, 1, 1, -1, true);
-
-    // 채널을 반으로 분할 (PyTorch chunk(2, dim=1)와 동일; 여기선 dim0=C)
-    // slice_t는 [begin, end) 규칙. step은 채널축에서 1만 허용(헬퍼가 그렇게 설계됨).
-    tensor split1 = slice(m, cv1_out,
-                          /*C*/ {0,       c_half},
-                          /*W*/{}, /*H*/ {}, /*N*/ {});
-    tensor split2 = slice(m, cv1_out,
-                          /*C*/ {c_half, c3},
-                          /*W*/ {}, /*H*/ {}, /*N*/ {});
-
-    // 필요 시 연속화 (Conv가 비연속 view 입력을 못 받는 경우 대비)
-    if (!ggml_is_contiguous(split1)) split1 = ggml_cont(m, split1);
-    if (!ggml_is_contiguous(split2)) split2 = ggml_cont(m, split2);
-
-    // cv2: 3x3 conv on split2 (c_half -> c4)
-    tensor cv2_out = Conv(m, split2, name + ".cv2.conv", c_half, c4, 3, 1, -1, true);
-
-    // cv3: 3x3 conv on cv2_out (c4 -> c4)
-    tensor cv3_out = Conv(m, cv2_out, name + ".cv3.conv", c4, c4, 3, 1, -1, true);
-
-    // concat: [split1, split2, cv2_out, cv3_out] along channel dim (dim=0 for CWHN)
-    tensor cat12   = Concat(m, split1, split2, /*dim=*/0);
-    tensor cat123  = Concat(m, cat12,  cv2_out, /*dim=*/0);
-    tensor cat1234 = Concat(m, cat123, cv3_out, /*dim=*/0);
-
-    if (debug) {
-        printf("ELAN1 %s: cat (C,W,H,N) = [%d,%d,%d,%d]\n",
-               name.c_str(), (int)cat1234->ne[0], (int)cat1234->ne[1], (int)cat1234->ne[2], (int)cat1234->ne[3]);
-    }
-
-    // cv4: 1x1 conv to final output channels: (c3 + 2*c4) -> c2
-    tensor out = Conv(m, cat1234, name + ".cv4.conv", c3 + (2 * c4), c2, 1, 1, -1, true);
-
-    // 레이아웃 변환 불필요 (네트워크 전반 CWHN 유지). 항등 permute/contiguous 강제 없음.
-    if (debug) {
-        printf("ELAN1 %s: out (C,W,H,N) = [%d,%d,%d,%d]\n",
-               name.c_str(), (int)out->ne[0], (int)out->ne[1], (int)out->ne[2], (int)out->ne[3]);
-    }
-    return out;
-}
-
-tensor Bottleneck(
-    model_ref m,
-    tensor x,
-    std::string const& name,
-    int c1,
-    int c2,
-    bool shortcut,
-    int g,
-    float e,
-    bool debug) {
-    if (debug) {
-        printf(
-            "Bottleneck %s: In shape [%d,%d,%d,%d]\n", name.c_str(), (int)x->ne[3], (int)x->ne[2],
-            (int)x->ne[1], (int)x->ne[0]);
-    }
-    int c_ = (int)(c2 * e); // hidden channels
-
-    // cv1: 1x1 conv
-    tensor cv1_out = Conv(m, x, name + ".cv1.conv", c1, c_, 1, 1, -1, true);
-
-    // cv2: 3x3 conv
-    tensor cv2_out = Conv(m, cv1_out, name + ".cv2.conv", c_, c2, 3, 1, -1, true);
-
-    // Add shortcut if applicable
-    // if (shortcut && x->ne[2] == cv2_out->ne[2]) {
-    //     return ggml_add(m, x, cv2_out);
-    // }
-    if (debug) {
-        printf(
-            "Bottleneck %s: Out shape [%d,%d,%d,%d]\n", name.c_str(), (int)cv2_out->ne[3],
-            (int)cv2_out->ne[2], (int)cv2_out->ne[1], (int)cv2_out->ne[0]);
-    }
-    return cv2_out;
-}
-// RepConv: Reparameterizable Convolution with training and deploy modes
-tensor RepConv(
-    model_ref m,
-    tensor x,
-    std::string const& name,
-    int c1,
-    int c2,
-    int k,
-    int s,
-    int p,
-    int g,
-    int d,
-    bool act,
-    bool bn,
-    bool deploy,
-    bool debug) {
-    if (debug) {
-        printf(
-            "RepConv %s In: ne[0]=%d, ne[1]=%d, ne[2]=%d, ne[3]=%d\n", name.c_str(), (int)x->ne[0], (int)x->ne[1],
-            (int)x->ne[2], (int)x->ne[3]);
-    }
-    
-    // Assert k == 3 and p == 1 as in Python implementation
-    if (k != 3 || p != 1) {
-        throw std::invalid_argument("RepConv requires k=3 and p=1");
-    }
-    
-    tensor output;
-    
-    if (deploy) {
-        // In deploy mode, use fused convolution (would be pre-computed)
-        output = Conv(m, x, name + ".fused_conv", c1, c2, k, s, p, act, debug);
-    } else {
-        // Training mode: PyTorch structure with conv1 (3x3) + conv2 (1x1)
-        
-        std::string cv11_name = name;
-        // suffix가 .cv1이면 .cv1.conv1로 교체
-        tensor conv1_out = Conv(m, x, cv11_name + ".conv1.conv", c1, c2, k, s, p, false, debug);
-        
-        
-        tensor conv2_out = Conv(m, x, cv11_name + ".conv2.conv", c1, c2, 1, s, (p-k)/2, false, debug);  // stride, pad=1, dilate=1
-        
-        // id_out
-        if (bn){
-            printf("batchnorm 처리해야함\n");
-        }
-        // Add conv1 + conv2
-        output = ggml_add(m, conv1_out, conv2_out);
-        
-        // Apply activation
-        if (act) {
-            output = ggml_silu(m, output); // SiLU is default activation
-        }
-    }
-    
-    if (debug) {
-        printf(
-            "RepConv %s Out: ne[0]=%d, ne[1]=%d, ne[2]=%d, ne[3]=%d\n", name.c_str(), 
-            (int)output->ne[0], (int)output->ne[1], (int)output->ne[2], (int)output->ne[3]);
-    }
-    
-    return output;
-}
-
-// RepBottleneck: Bottleneck with RepConv (inherits from Bottleneck behavior)
-tensor RepBottleneck(
-    model_ref m,
-    tensor x,
-    std::string const& name,
-    int c1,
-    int c2,
-    bool shortcut,
-    int g,
-    int k,
-    float e,
-    bool debug) {
-    if (debug) {
-        printf(
-            "RepBottleneck %s: In shape [%d,%d,%d,%d]\n", name.c_str(), (int)x->ne[3],
-            (int)x->ne[2], (int)x->ne[1], (int)x->ne[0]);
-    }
-    
-    int c_ = (int)(c2 * e); // hidden channels
-    
-    // cv1: RepConv(c1, c_, 3, 1, 1) - RepConv with k=3, s=1, p=1
-    tensor cv1_out = RepConv(m, x, name + ".cv1", c1, c_, 3, 1, 1, 1, 1, true, false, false, debug);
-    
-    // cv2: Conv(c_, c2, 3, 1) - Regular Conv  
-    tensor cv2_out = Conv(m, cv1_out, name + ".cv2", c_, c2, 3, 1, -1, true, debug);
-    
-    // Add shortcut if applicable (same as original Bottleneck)
-    if (shortcut && c1 == c2) {
-        tensor result = ggml_add(m, x, cv2_out);
-        if (debug) {
-            printf(
-                "RepBottleneck %s: Out shape with shortcut [%d,%d,%d,%d]\n", name.c_str(), 
-                (int)result->ne[3], (int)result->ne[2], (int)result->ne[1], (int)result->ne[0]);
-        }
-        return result;
-    }
-    
-    if (debug) {
-        printf(
-            "RepBottleneck %s: Out shape [%d,%d,%d,%d]\n", name.c_str(), (int)cv2_out->ne[3],
-            (int)cv2_out->ne[2], (int)cv2_out->ne[1], (int)cv2_out->ne[0]);
-    }
-    
-    return cv2_out;
-}
-// C3: CSP Bottleneck with 3 convolutions
-tensor C3(
-    model_ref m,
-    tensor x,
-    std::string const& name,
-    int c1,
-    int c2,
-    int n,
-    bool shortcut,
-    int g,
-    float e,
-    bool debug) {
-    if (debug) {
-        printf(
-            "C3 %s: In shape [%d,%d,%d,%d]\n", name.c_str(), (int)x->ne[3], (int)x->ne[2],
-            (int)x->ne[1], (int)x->ne[0]);
-    }
-    int c_ = (int)(c2 * e); // hidden channels
-    
-    // cv1: 1x1 conv (c1 -> c_)
-    tensor cv1_out = Conv(m, x, name + ".cv1", c1, c_, 1, 1, -1, true);
-
-    // cv2: 1x1 conv (c1 -> c_)
-    tensor cv2_out = Conv(m, x, name + ".cv2", c1, c_, 1, 1, -1, true);
-
-    // Process cv1_out through n Bottleneck blocks
-    tensor m_out = cv1_out;
-    for (int i = 0; i < n; ++i) {
-        std::string bottleneck_name = name + ".m." + std::to_string(i);
-        m_out = Bottleneck(m, m_out, bottleneck_name, c_, c_, shortcut, g, 1.0);
-    }
-
-    // Concatenate m_out and cv2_out (2 * c_ channels)
-    tensor concat = ggml_concat(m, m_out, cv2_out, 0); // Channel dimension concat
-    concat = ggml_cont(m, concat); // Ensure contiguous memory
-    // cv3: 1x1 conv (2*c_ -> c2)
-    tensor output = Conv(m, concat, name + ".cv3", 2 * c_, c2, 1, 1, -1, true);
-    
-    if (debug) {
-        printf(
-            "C3 %s: Out shape [%d,%d,%d,%d]\n", name.c_str(), (int)output->ne[3],
-            (int)output->ne[2], (int)output->ne[1], (int)output->ne[0]);
-    }
-    return output;
-}
-
-// RepCSP: Repeatable Cross Stage Partial Network (inherits from C3 behavior)
-tensor RepCSP(
-    model_ref m,
-    tensor x,
-    std::string const& name,
-    int c1,
-    int c2,
-    int n,
-    bool shortcut,
-    int g,
-    float e,
-    bool debug) {
-    if (debug) {
-        printf(
-            "RepCSP %s: In shape [%d,%d,%d,%d]\n", name.c_str(), (int)x->ne[3], (int)x->ne[2],
-            (int)x->ne[1], (int)x->ne[0]);
-    }
-    
-    int c_ = (int)(c2 * e); // hidden channels
-    
-    // cv1: 1x1 conv (c1 -> c_)
-    tensor cv1_out = Conv(m, x, name + ".cv1", c1, c_, 1, 1, -1, true);
-
-    // cv2: 1x1 conv (c1 -> c_)
-    tensor cv2_out = Conv(m, x, name + ".cv2", c1, c_, 1, 1, -1, true);
-
-    // Process cv1_out through n RepBottleneck blocks (key difference from C3)
-    tensor m_out = cv1_out;
-    for (int i = 0; i < n; ++i) {
-        std::string bottleneck_name = name + ".m." + std::to_string(i);
-        m_out = RepBottleneck(m, m_out, bottleneck_name, c_, c_, shortcut, g, 3, 1.0);
-    }
-
-    // Concatenate m_out and cv2_out (2 * c_ channels)
-    tensor concat = ggml_concat(m, m_out, cv2_out, 0); // Channel dimension concat
-    concat = ggml_cont(m, concat); // Ensure contiguous memory
-    // cv3: 1x1 conv (2*c_ -> c2)
-    tensor output = Conv(m, concat, name + ".cv3", 2 * c_, c2, 1, 1, -1, true);
-    
-    if (debug) {
-        printf(
-            "RepCSP %s: Out shape [%d,%d,%d,%d]\n", name.c_str(), (int)output->ne[3],
-            (int)output->ne[2], (int)output->ne[1], (int)output->ne[0]);
-    }
-    return output;
-}
-// RepNCSPELAN4: RepNCSP + ELAN structure
-// Python signature: RepNCSPELAN4(c1, c2, c3, c4, n) where c1=input_ch, c2=output_ch,
-// c3=hidden_ch, c4=branch_ch, n=num_blocks
-tensor RepNCSPELAN4(
-    model_ref m, tensor x, std::string const& name, int c1, int c2, int c3, int c4, int n, bool debug) {
-    
-    if (debug) {
-        printf(
-            "RepNCSPELAN4 %s In : x shape [%d,%d,%d,%d]\n", name.c_str(), (int)x->ne[3],
-            (int)x->ne[2], (int)x->ne[1], (int)x->ne[0]);
-    }
-    int c = c3 / 2;
-    printf("Name: %s, c1=%d, c2=%d, c3=%d, c4=%d, n=%d\n", name.c_str(), c1, c2, c3, c4, n);
-    // cv1: 1x1 conv (c1 -> c3), stride=1, pad=0
-    tensor cv1_out = Conv(m, x, name + ".cv1", c1, c3, /*k=*/1, /*stride=*/1, /*pad=*/0, /*bias=*/true);
-
-    // 채널을 반으로 분할: y1 = [0:c_half), y2_input = [c_half:c3)
-    tensor cv1_out_h0 = slice(m, cv1_out,
-                      /*C*/ slice_t(0,       c),
-                      /*W*/ slice_t(), /*H*/ slice_t(), /*N*/ slice_t());
-    tensor cv1_out_h1 = slice(m, cv1_out,
-                            /*C*/ slice_t(c, c3),
-                            /*W*/ slice_t(), /*H*/ slice_t(), /*N*/ slice_t());
-    
-
-    // Conv가 비연속 view를 받지 못할 수 있으니 안전하게 연속화
-    if (!ggml_is_contiguous(cv1_out_h0)) 
-        cv1_out_h0 = ggml_cont(m, cv1_out_h0);
-    if (!ggml_is_contiguous(cv1_out_h1)) 
-        cv1_out_h1 = ggml_cont(m, cv1_out_h1);
-
-    auto rep_conv = [=](model_ref m, tensor x, std::string name, int c_in, int c_out, int n) {
-        tensor y2 = RepCSP(m, x, name+ ".0", c_in, c_out, n);
-        return Conv(m, y2, name + ".1", c_out, c_out, 3, 1, 1, true);
-    };
-    
-    // y2 = RepCSP(m, y2, name + ".cv3.0", c4, c4, n);
-    // tensor y3 = Conv(m, y2, name + ".cv3.1", c4, c4, 3, 1, 1, true);
-    // cv2: RepCSP(c3//2 -> c4) + Conv(c4 -> c4)
-    tensor cv2 = rep_conv(m, cv1_out_h1, name + ".cv2", c3 / 2, c4, n);
-    // cv3: RepCSP(c4 -> c4) + Conv(c4 -> c4)
-    tensor cv3 = rep_conv(m, cv2, name + ".cv3", c4, c4, n);
-    
-    // Use dimension 0 for channel concat in CWHN
-    // tensor cat = ggml_concat(m, y1, y2_input, 0);
-    // cat = ggml_concat(m, cat, y2, 0);
-    // cat = ggml_concat(m, cat, y3, 0);
-    tensor cat = concat(m, {cv1_out_h0, cv1_out_h1, cv2, cv3}, 0);
-    if (!ggml_is_contiguous(cat))
-    {
-        printf("Making concatenated tensor contiguous for RepNCSPELAN4 %s\n", name.c_str());
-        cat = ggml_cont(m, cat); // Ensure contiguous memory
-    }
-    
-    // cv4: 1x1 conv (c + 2*c4 -> c2)
-    tensor output = Conv(m, cat, name + ".cv4", c3 + (2 * c4), c2, 1, 1, -1, true);
-    if (debug) {
-        printf(
-            "RepNCSPELAN4 %s: output shape [%d,%d,%d,%d]\n", name.c_str(), (int)output->ne[3],
-            (int)output->ne[2], (int)output->ne[1], (int)output->ne[0]);
-    }
-
-    return output;
-}
-
-// SPPELAN: Spatial Pyramid Pooling - ELAN
-// Python signature: SPPELAN(c1, c2, c3) where c1=input_ch, c2=output_ch, c3=hidden_ch
-tensor SPPELAN(model_ref m, tensor x, std::string const& name, int c1, int c2, int c3, int k, bool debug) {
-    if (debug) {
-        printf(
-            "SPPELAN %s: x shape [%d,%d,%d,%d]\n", name.c_str(), (int)x->ne[3],
-            (int)x->ne[2], (int)x->ne[1], (int)x->ne[0]);
-    }
-    // cv1: 1x1 conv
-    tensor cv1 = Conv(m, x, name + ".cv1", c1, c3, 1, 1, -1, true);
-    // 디버깅: cv1 shape 확인
-    if (debug) {
-        printf("cv1: [%ld, %ld, %ld, %ld]\n", 
-               cv1->ne[0], cv1->ne[1], cv1->ne[2], cv1->ne[3]);
-    }
-    
-    int pad = k / 2;
-    // x = contiguous_2d_to_whcn(m, x);
-    // tensor cv2 = ggml_pool_2d(m, cv1, GGML_OP_POOL_MAX, k, k, 1, 1, pad, pad);
-    
-    // cv2 = whcn_to_contiguous_2d(m, cv2);
-    auto max_pool = [=](model_ref m, tensor x) {
-        x = contiguous_2d_to_whcn(m, x);
-        x = ggml_pool_2d(m, x, GGML_OP_POOL_MAX, k, k, 1, 1, pad, pad);
-        x = whcn_to_contiguous_2d(m, x);
-        return x;
-    };
-    tensor cv2 = max_pool(m, cv1);
-    tensor cv3 = max_pool(m, cv2);
-    tensor cv4 = max_pool(m, cv3);
-    
-
-    // Ensure all tensors are contiguous before concatenation
-    // tensor tensors[4] = { cv1_out, cv2, cv3, cv4 };
-    tensor cv5 = concat(m, {cv1, cv2, cv3, cv4}, 0); // Channel dimension concat in CWHN
-    cv5 = ggml_cont(m, cv5); // Ensure contiguous memory
-
-    tensor output = Conv(m, cv5, name + ".cv5", 4*c3, c2, 1, 1, -1, true);
-    // if (debug){
-    //     printf(
-    //         "SPPELAN %s: Out shape [%d,%d,%d,%d]\n", name.c_str(), (int)output->ne[3],
-    //         (int)output->ne[2], (int)output->ne[1], (int)output->ne[0]);
-    // }
-    
-    return output;
-}
-
-// Upsample: Nearest neighbor upsampling
-tensor Upsample(model_ref m, tensor x, int scale_factor, bool debug) {
-    // NHWC to WHNC
-    x = permute_cwhn_to_whcn(m, x);
-    x = ggml_upscale(m, x, scale_factor, GGML_SCALE_MODE_NEAREST);
-    x = permute_whcn_to_cwhn(m, x);
-    x = ggml_cont(m, x);
-    return  x; // Ensure contiguous memory
-}
-// Concatenate tensors along channel dimension
-tensor Concat(model_ref m, tensor a, tensor b, int axis, bool debug) {
-    // In WHCN: channels are at ne[2]
-    // In CWHN: channels are at ne[0]
-    int dim = (m.flags & model_build_flag::cwhn) ? 0 : 2;
-    tensor output = ggml_concat(m, a, b, dim);
-    // output = ggml_permute(m, output, 2, 1, 0, 3); // NHWC -> WHNC
-    output = ggml_cont(m, output); // Ensure contiguous memory
-    return output;
-}
-
-// YOLOv9t backbone implementation (matching Python structure)
-// std::vector<tensor> yolov9t_backbone(model_ref m, tensor x) {
-std::map<int, tensor> yolov9t_backbone(model_ref m, tensor x) {
-    std::map<int, tensor> features;
-    // Layer 0: Conv(3, 16, 3, 2) - P1/2
-    tensor x0 = Conv(m, x, "model.0", 3, 16, 3, 2, -1, true, false);
-    features[0] = x0;
-    ggml_set_output(x0);
-
-    // Layer 1: Conv(16, 32, 3, 2) - P2/4
-    tensor x1 = Conv(m, x0, "model.1", 16, 32, 3, 2, -1, true, false);
-    features[1] = x1;
-    ggml_set_output(x1);
-    
-    // Layer 2: ELAN1(32, 32, 32, 16)
-    tensor x2 = ELAN1(m, x1, "model.2", 32, 32, 32, 16);
-    ggml_set_output(x2);
-    features[2] = x2;
-    
-    // Layer 3: AConv(32, 64) - P3/8
-    tensor x3 = AConv(m, x2, "model.3", 32, 64);
-    ggml_set_output(x3);
-    features[3] = x3;
-
-    // Layer 4: RepNCSPELAN4(64, 64, 64, 32, 3)
-    tensor x4 = RepNCSPELAN4(m, x3, "model.4", 64, 64, 64, 32, 3, false);
-    features[4] = x4;
-    ggml_set_output(x4);
-    
-    // Layer 5: AConv(64, 96) - P4/16
-    tensor x5 = AConv(m, x4, "model.5", 64, 96);
-    features[5] = x5;
-    ggml_set_output(x5);
-    
-    // Layer 6: RepNCSPELAN4(96, 96, 96, 48, 3)
-    tensor x6 = RepNCSPELAN4(m, x5, "model.6", 96, 96, 96, 48, 3);
-    features[6] = x6;
-    ggml_set_output(x6);
-
-    // Layer 7: AConv(96, 128) - P5/32
-    tensor x7 = AConv(m, x6, "model.7", 96, 128);
-    features[7] = x7;
-    ggml_set_output(x7);
-
-    // Layer 8: RepNCSPELAN4(128, 128, 128, 64, 3)
-    tensor x8 = RepNCSPELAN4(m, x7, "model.8", 128, 128, 128, 64, 3);
-    features[8] = x8;
-    ggml_set_output(x8);
-
-    // Layer 9: SPPELAN(128, 128, 64)
-    tensor x9 = SPPELAN(m, x8, "model.9", 128, 128, 64, 5, false);
-    features[9] = x9;
-    ggml_set_output(x9);
-
-    // Layer 10: Upsample(None, 2, 'nearest')
-    tensor x10 = Upsample(m, x9, 2);
-    features[10] = x10;
-    ggml_set_output(x10);
-
-    // printf("After Upsample layer 10: ne[0]=%d, ne[1]=%d, ne[2]=%d, ne[3]=%d\n",
-    //        (int)x10->ne[0], (int)x10->ne[1], (int)x10->ne[2], (int)x10->ne[3]);
-    // printf("Feature map from layer 6 (P4): ne[0]=%d, ne[1]=%d, ne[2]=%d, ne[3]=%d\n",
-    //        (int)features[6]->ne[0], (int)features[6]->ne[1], (int)features[6]->ne[2], (int)features[6]->ne[3]);
-    // Layer 11: Concat(1) - with P4 (layer 6)
-    tensor x11 = Concat(m, x10, features[6], 2);
-    features[11] = x11;
-    ggml_set_output(x11);
-
-    // printf("After Concat layer 11: ne[0]=%d, ne[1]=%d, ne[2]=%d, ne[3]=%d\n",
-    //        (int)x11->ne[0], (int)x11->ne[1], (int)x11->ne[2], (int)x11->ne[3]);
-    // Layer 12: RepNCSPELAN4(224, 96, 96, 48, 3)
-    tensor x12 = RepNCSPELAN4(m, x11, "model.12", 224, 96, 96, 48, 3, false);
-    features[12] = x12;
-    ggml_set_output(x12);
-
-    // Layer 13: Upsample(None, 2, 'nearest')
-    tensor x13 = Upsample(m, x12, 2);
-    features[13] = x13;
-    ggml_set_output(x13);
-
-    // Layer 14: Concat(1) - with P3 (layer 4)
-    tensor x14 = Concat(m, x13, features[4], 2);
-    features[14] = x14;
-    ggml_set_output(x14);
-
-    // Layer 15: RepNCSPELAN4(160, 64, 64, 32, 3) - N3 output
-    tensor x15 = RepNCSPELAN4(m, x14, "model.15", 160, 64, 64, 32, 3);
-    features[15] = x15;
-    ggml_set_output(x15);
-
-    // Layer 16: AConv(64, 48)
-    tensor x16 = AConv(m, x15, "model.16", 64, 48);
-    features[16] = x16;
-    ggml_set_output(x16);
-
-    // Layer 17: Concat(1) - with P4 (layer 12)
-    tensor x17 = Concat(m, x16, features[12]);
-    features[17] = x17;
-    ggml_set_output(x17);
-
-    // Layer 18: RepNCSPELAN4(144, 96, 96, 48, 3) - N4 output
-    tensor x18 = RepNCSPELAN4(m, x17, "model.18", 144, 96, 96, 48, 3);
-    features[18] = x18;
-    ggml_set_output(x18);
-
-    // Layer 19: AConv(96, 64)
-    tensor x19 = AConv(m, x18, "model.19", 96, 64);
-    features[19] = x19;
-    ggml_set_output(x19);
-
-    // Layer 20: Concat(1) - with P5 (layer 9)
-    tensor x20 = Concat(m, x19, features[9]);
-    features[20] = x20;
-    ggml_set_output(x20);
-
-    // Layer 21: RepNCSPELAN4(192, 128, 128, 64, 3) - N5 output
-    tensor x21 = RepNCSPELAN4(m, x20, "model.21", 192, 128, 128, 64, 3);
-    features[21] = x21;
-    ggml_set_output(x21);
-    
-    // Return detection outputs: N3(x15), N4(x18), N5(x21)
-    // return {x15, x18, x21};
-    return features;
-}
-/*
-
-*/
-
-
-// PyTorch 코드를 참고해서 GGML로 변환한 dist2bbox 구현
-// PyTorch 코드:
-// def dist2bbox(distance:Tensor, anchor_points:Tensor, xywh:bool=True, dim:int=-1) -> Tensor:
-//     """Transform distance(ltrb) to box(xywh or xyxy)."""
-//     lt, rb = torch.split(distance, 2, dim)
-//     x1y1 = anchor_points - lt
-//     x2y2 = anchor_points + rb
-//     if xywh:
-//         c_xy = (x1y1 + x2y2) / 2
-//         wh = x2y2 - x1y1
-//         return torch.concatenate((c_xy, wh), dim)  # xywh bbox
-//     return torch.concatenate((x1y1, x2y2), dim)  # xyxy bbox
-
-// tensor dist2bbox(model_ref m, tensor distance, tensor anchor_points, bool xywh/*=true*/) {
-tensor dist2bbox(model_ref m, tensor distance, tensor anchor_points, tensor stride_tensor, bool xywh) {
-    // distance: [4, N, ...], anchor_points: [2, N, ...]
-    printf("distance shape before permute: [%ld,%ld,%ld,%ld]\n",
-        distance->ne[0], distance->ne[1], distance->ne[2], distance->ne[3]);
-    
-    distance = ggml_cont(m, distance);
-    distance = ggml_permute(m, distance, 2, 0, 1, 3);
-    printf("distance shape after permute: [%ld,%ld,%ld,%ld]\n",
-        distance->ne[0], distance->ne[1], distance->ne[2], distance->ne[3]);
-    distance = ggml_cont(m, distance);
-    GGML_ASSERT(distance->ne[0] == 4);
-    GGML_ASSERT(anchor_points->ne[0] == 2);
-
-    // lt, rb = torch.split(distance, 2, dim=0)
-    // lt = distance[0:2, ...], rb = distance[2:4, ...]
-    // tensor lt = slice(m, distance, slice_t{0, 2}, slice_t{}, slice_t{}, slice_t{});
-    // tensor rb = slice(m, distance, slice_t{2, 4}, slice_t{}, slice_t{}, slice_t{});
-    // // x1y1 = anchor_points - lt
-    // tensor x1y1 = ggml_sub(m, anchor_points, lt);
-
-    // // x2y2 = anchor_points + rb
-    // tensor x2y2 = ggml_add(m, anchor_points, rb);
-
-    // if (xywh) {
-    //     // c_xy = (x1y1 + x2y2) / 2
-    //     tensor c_xy = ggml_scale(m, ggml_add(m, x1y1, x2y2), 0.5f);
-    //     // wh = x2y2 - x1y1
-    //     tensor wh = ggml_sub(m, x2y2, x1y1);
-    //     // return torch.concatenate((c_xy, wh), dim=0)
-    //     return ggml_concat(m, c_xy, wh, 0);
-    // } else {
-    //     // return torch.concatenate((x1y1, x2y2), dim=0)
-    //     return ggml_concat(m, x1y1, x2y2, 0);
-    // }
-    // lt, rb = torch.split(distance, 2, dim=0)
-    tensor lt = slice(m, distance, slice_t{0, 2}, slice_t{}, slice_t{}, slice_t{});
-    tensor rb = slice(m, distance, slice_t{2, 4}, slice_t{}, slice_t{}, slice_t{});
-
-    // x1y1 = anchor_points - lt * stride
-    tensor x1y1 = ggml_sub(m, anchor_points, lt);
-    tensor x2y2 = ggml_add(m, anchor_points, rb);
-
-    if (xywh) {
-        tensor c_xy = ggml_scale(m, ggml_add(m, x1y1, x2y2), 0.5f);
-        tensor wh   = ggml_sub(m, x2y2, x1y1);
-        return ggml_concat(m, c_xy, wh, 0);
-    } else {
-        return ggml_concat(m, x1y1, x2y2, 0);
-    }
-
-    
-}
-
-// DFL (Distribution Focal Loss) layer implementation
-tensor dfl_forward(model_ref m, tensor proj_tensor, tensor x, int reg_max, bool debug) {
-    // Implements Distribution Focal Loss decoding used in the Python DFL layer.
-    // Python behaviour summary:
-    //   b,c,a = x.shape  # b=batch, c=4*reg_max, a=num_anchors
-    //   x = x.view(b, 4, reg_max, a).transpose(2,1) -> (b, reg_max, 4, a)
-    //   x = softmax(x, dim=1)  # softmax over reg_max
-    //   out = conv1x1(proj)(x)  # projection over reg_max -> produces (b,1,4,a)
-    //   return out.view(b,4,a)
-    // In GGML we operate on tensors in CWHN layout. Expected input `x` layout:
-    //   x: [4*reg_max, num_anchors, 1, batch]
-    if (debug) {
-        printf("dfl_forward: x shape: [%ld,%ld,%ld,%ld] reg_max=%d\n",
-               x->ne[0], x->ne[1], x->ne[2], x->ne[3], reg_max);
-    }
-
-    // Ensure contiguous
-    if (!ggml_is_contiguous(x)) x = ggml_cont(m, x);
-
-    // Compute total elements and infer anchors and batch so reshape matches
-    int64_t e0 = x->ne[0];
-    int64_t e1 = x->ne[1];
-    int64_t e2 = x->ne[2];
-    int64_t e3 = x->ne[3];
-    int64_t total_elements = e0 * e1 * e2 * e3;
-    int64_t batch = e3;
-    int64_t expected_per_anchor = int64_t(reg_max) * 4 * batch;
-    if (expected_per_anchor == 0) {
-        throw std::runtime_error("Invalid reg_max or batch size in dfl_forward");
-    }
-    if (total_elements % expected_per_anchor != 0) {
-        throw std::runtime_error("dfl_forward: input size not divisible by reg_max*4*batch");
-    }
-    int64_t anchors = total_elements / expected_per_anchor;
-
-    // Reshape x -> [reg_max, 4, anchors, batch]
-    tensor reshaped = ggml_reshape_4d(m, x, reg_max, 4, anchors, batch);
-
-    // Softmax along reg_max dimension (first dimension)
-    tensor soft = ggml_soft_max(m, reshaped);
-
-    // Prepare projection tensor: proj_tensor may be either a 1D tensor of length reg_max
-    // or a weight shaped (1, reg_max, 1, 1). Reshape it to [reg_max,1,1,1]
-    if (!ggml_is_contiguous(proj_tensor)) proj_tensor = ggml_cont(m, proj_tensor);
-    tensor proj = ggml_reshape_4d(m, proj_tensor, reg_max, 1, 1, 1);
-
-    // Broadcast-multiply soft * proj -> shape [reg_max,4,anchors,b]
-    tensor weighted = ggml_mul(m, soft, proj);
-
-    // Sum along reg_max (first) dimension -> result shape [4, anchors, batch, 1?]
-    tensor summed = ggml_sum_rows(m, weighted);
-
-    // Ensure contiguous and return
-    if (!ggml_is_contiguous(summed)) summed = ggml_cont(m, summed);
-    return summed;
-}
-// //(m, out.raw_outputs, ch, reg_max, nc);
-// DetectOutput inference(model_ref m, 
-//                 DetectOutput out, // List of feature maps from different detection layers.
-//                 std::vector<int> ch, 
-//                 int reg_max, 
-//                 int nc) {
-
-//     std::vector<tensor> reshaped_outputs;
-//     // Concat along anchor dimension (dim 1)
-//     tensor x_cat = concat(m, out.features, 1); // [144, 8400, 1]
-//     printf("x_cat shape: [%ld,%ld,%ld, %ld]\n", x_cat->ne[0], x_cat->ne[1], x_cat->ne[2], x_cat->ne[3]);
-
-//     // anchors, strides shape is torch.Size([2, 8400]) torch.Size([1, 8400])
-//     int64_t total_channels = x_cat->ne[0];
-//     int64_t total_anchors = x_cat->ne[1];
-    
-//     // printf("After concat: channels=%ld, anchors=%ld\n", total_channels, total_anchors);
-//     // Done!
-//     // === Generate anchors inline ===
-//     std::vector<float> strides_vec;
-//     for (size_t i = 0; i < out.features.size(); ++i) {
-//         strides_vec.push_back(8.0f * std::pow(2.0f, (float)i));
-//     }
-//     std::vector<float> anchor_host;
-//     std::vector<float> stride_host;
-//     auto [anchor_points, stride_tensor] = make_anchors(m, out, anchor_host, stride_host, strides_vec, 0.5f);
-
-//     // Split into box and cls
-//     tensor box = ggml_view_4d(m, x_cat,
-//         reg_max * 4, total_anchors, 1, 1,
-//         x_cat->nb[1], x_cat->nb[2], x_cat->nb[3],
-//         0);
-        
-//     box = ggml_cont(m, box);
-//     tensor cls = ggml_view_4d(m, x_cat,
-//         nc, total_anchors, 1, 1,
-//         x_cat->nb[1], x_cat->nb[2], x_cat->nb[3],
-//         reg_max * 4 * x_cat->nb[0]);
-//     cls = ggml_cont(m, cls);
-    
-//     // Prepare DFL projection tensor and host data
-//     tensor proj = ggml_new_tensor_1d(m.graph_context, GGML_TYPE_F32, reg_max);
-//     ggml_set_name(proj, "dfl_proj");
-//     out.dfl_proj = proj;
-//     out.dfl_proj_host_data.resize(reg_max);
-//     for (int i = 0; i < reg_max; ++i) out.dfl_proj_host_data[i] = float(i);
-//     out.reg_max = reg_max;
-//     printf("proj shape: [%ld,%ld,%ld,%ld]\n", proj->ne[0], proj->ne[1], proj->ne[2], proj->ne[3]);
-    
-//     // Apply DFL (pass projection tensor `proj`)
-//     tensor dfl_output = dfl_forward(m, proj, box, reg_max, false);
-//     printf("dfl_output shape: [%ld,%ld,%ld,%ld]\n", dfl_output->ne[0], dfl_output->ne[1], dfl_output->ne[2], dfl_output->ne[3]);
-//     // Decode bounding boxes
-//     // tensor dbox = dist2bbox(m, dfl_output, anchor_points, false);
-//     tensor dbox = dist2bbox(m, dfl_output, anchor_points, stride_tensor, false);
-
-//     printf("dbox shape: [%ld,%ld,%ld,%ld]\n", dbox->ne[0], dbox->ne[1], dbox->ne[2], dbox->ne[3]);
-//     // Multiply by strides
-//     tensor strides_bc = ggml_reshape_4d(m, stride_tensor, 1, total_anchors, 1, 1);
-
-//     dbox = ggml_mul(m, dbox, strides_bc);
-//     printf("strides_bc shape: [%ld,%ld,%ld,%ld]\n", strides_bc->ne[0], strides_bc->ne[1], strides_bc->ne[2], strides_bc->ne[3]);
-
-//     // Apply sigmoid to classes
-//     cls = ggml_sigmoid(m, cls);
-//     printf("cls shape: [%ld,%ld,%ld,%ld]\n", cls->ne[0], cls->ne[1], cls->ne[2], cls->ne[3]);
-    
-
-//     out.predictions_bbox = std::move(dbox);
-//     out.predictions_cls = std::move(cls);
-//     out.anchor_points = std::move(anchor_points);
-//     out.strides_points = std::move(stride_tensor);
-//     out.anchor_host_data = std::move(anchor_host);
-//     out.stride_host_data = std::move(stride_host);
-
-//     return out;
-// }
-
-
-
-
-
-
-
-
-
-
-DetectOutput inference(model_ref m, 
-                DetectOutput out,
-                std::vector<int> ch, 
-                int reg_max, 
-                int nc) {
-
-    auto dbg_shape = [&](const char* tag, tensor t) {
-        if (!t) { printf("[DBG][inference] %s: <null>\n", tag); return; }
-        printf("[DBG][inference] %s: shape=[%ld,%ld,%ld,%ld] nb=[%ld,%ld,%ld,%ld] type=%s\n",
-               tag, t->ne[0], t->ne[1], t->ne[2], t->ne[3],
-               t->nb[0], t->nb[1], t->nb[2], t->nb[3], ggml_type_name(t->type));
-    };
-
-<<<<<<< HEAD
-    // anchors, strides shape is torch.Size([2, 8400]) torch.Size([1, 8400])
-    int64_t total_channels = x_cat->ne[0];
-    int64_t total_anchors = x_cat->ne[1];
-    
-    // printf("After concat: channels=%ld, anchors=%ld\n", total_channels, total_anchors);
-    // Done!
-    // === Generate anchors inline ===
-    anchor_params anchor_p;
-    
-    for (size_t i = 0; i < out.features.size(); ++i) {
-        anchor_p.strides.push_back(8.0f * std::pow(2.0f, (float)i));
-    }
-
-    make_anchors(m,std::span<tensor>(out.features.data(), out.features.size()), anchor_p, 0.5f);
-=======
-    printf("[DBG][inference] reg_max=%d nc=%d features=%zu\n", reg_max, nc, out.features.size());
-    for (size_t i=0;i<out.features.size();++i) {
-        printf("[DBG][inference] out.features[%zu] [C,A,1,1]=[%ld,%ld,%ld,%ld]\n",
-               i, out.features[i]->ne[0], out.features[i]->ne[1], out.features[i]->ne[2], out.features[i]->ne[3]);
-    }
-
-    // Concat along anchor dim (dim=1)
-    tensor x_cat = concat(m, out.features, 1); // [144, 8400, 1, 1]
-    printf("x_cat shape: [%ld,%ld,%ld,%ld]\n", x_cat->ne[0], x_cat->ne[1], x_cat->ne[2], x_cat->ne[3]);
-
-    int64_t total_channels = x_cat->ne[0]; // 4*reg_max + nc
-    int64_t total_anchors  = x_cat->ne[1];
-
-    // strides per head (P3,P4,P5 = 8,16,32)
-    std::vector<float> strides_vec;
-    for (size_t i = 0; i < out.features.size(); ++i) strides_vec.push_back(8.0f * std::pow(2.0f, (float)i));
-    printf("[DBG][inference] strides:"); for (auto s: strides_vec) printf(" %g", s); printf("\n");
-
-    // 생성될 anchor/stride 텐서 예상치
-    {
-        int64_t total = 0;
-        for (size_t i=0;i<out.raw_outputs.size();++i) {
-            auto ne = nelements(out.raw_outputs[i]); // CWHN
-            int64_t w = ne[1], h = ne[2];
-            printf("[DBG][inference] raw_out[%zu] W=%ld H=%ld → anchors=%ld\n", i, w, h, w*h);
-            total += w*h;
-        }
-        printf("[DBG][inference] total_anchors(expected)=%ld  total_anchors(x_cat)=%lld\n",
-               total, (long long)total_anchors);
-    }
->>>>>>> bff41c70
-
-    // Split cat → box/cls views
-    // box: [4*reg_max, A, 1, 1], cls: [nc, A, 1, 1]
-    tensor box = ggml_view_4d(m, x_cat,
-        reg_max * 4, total_anchors, 1, 1,
-        x_cat->nb[1], x_cat->nb[2], x_cat->nb[3],
-        0);
-    box = ggml_cont(m, box);
-    dbg_shape("view.box [4*reg_max,A]", box);
-
-    tensor cls = ggml_view_4d(m, x_cat,
-        nc, total_anchors, 1, 1,
-        x_cat->nb[1], x_cat->nb[2], x_cat->nb[3],
-        reg_max * 4 * x_cat->nb[0]); // byte offset
-    cls = ggml_cont(m, cls);
-    dbg_shape("view.cls [nc,A]", cls);
-
-    // DFL projection tensor
-    tensor proj = ggml_new_tensor_1d(m.graph_context, GGML_TYPE_F32, reg_max);
-    ggml_set_name(proj, "dfl_proj");
-    out.dfl_proj = proj;
-    out.dfl_proj_host_data.resize(reg_max);
-    for (int i = 0; i < reg_max; ++i) out.dfl_proj_host_data[i] = float(i);
-    out.reg_max = reg_max;
-<<<<<<< HEAD
-    printf("proj shape: [%ld,%ld,%ld,%ld]\n", proj->ne[0], proj->ne[1], proj->ne[2], proj->ne[3]);
-    
-    // Apply DFL (pass projection tensor `proj`)
-    tensor dfl_output = dfl_forward(m, proj, box, reg_max, false);
-    printf("dfl_output shape: [%ld,%ld,%ld,%ld]\n", dfl_output->ne[0], dfl_output->ne[1], dfl_output->ne[2], dfl_output->ne[3]);
-    // Decode bounding boxes
-    // tensor dbox = dist2bbox(m, dfl_output, anchor_points, false);
-    tensor dbox = dist2bbox(m, dfl_output, anchor_p.anchor_tensor, anchor_p.stride_tensor, false);
-
-    printf("dbox shape: [%ld,%ld,%ld,%ld]\n", dbox->ne[0], dbox->ne[1], dbox->ne[2], dbox->ne[3]);
-    // Multiply by strides
-    tensor strides_bc = ggml_reshape_4d(m, anchor_p.stride_tensor, 1, total_anchors, 1, 1);
-=======
-    dbg_shape("proj(dfl)", proj);
-
-    // Anchors & stride tensors (host 데이터는 run()에서 업로드)
-    std::vector<float> anchor_host, stride_host;
-    auto [anchor_points, stride_tensor] = make_anchors(m, out, anchor_host, stride_host, strides_vec, 0.5f);
-    dbg_shape("anchor_points [2,A]", anchor_points);
-    dbg_shape("stride_tensor [1,A]", stride_tensor);
-
-    // DFL decode (shape-level만)
-    tensor dfl_output = dfl_forward(m, proj, box, reg_max, /*debug=*/false);
-    dbg_shape("dfl_output [4,A,1,1]", dfl_output);
-
-    // dist2bbox (xyxy) (shape-level만)
-    tensor dbox = dist2bbox(m, dfl_output, anchor_points, stride_tensor, /*xywh=*/false);
-    dbg_shape("dbox (xyxy, grid units)", dbox);
-
-    // Multiply by strides (broadcast)
-    tensor strides_bc = ggml_reshape_4d(m, stride_tensor, 1, total_anchors, 1, 1);
-    dbg_shape("strides_bc [1,A,1,1]", strides_bc);
->>>>>>> bff41c70
-
-    dbox = ggml_mul(m, dbox, strides_bc);
-    dbg_shape("dbox (xyxy, pixels)", dbox);
-
-    // sigmoid on classes (compute 후 확률이 됨)
-    printf("[DBG][inference] applying sigmoid to cls (compute 후 확률)\n");
-    dbg_shape("cls_logits [nc,A]", cls);
-// 필요하면 여기서 최소/최대/평균을 host로 한번만 읽어 보기
-
-    cls = ggml_sigmoid(m, cls);
-    dbg_shape("cls_prob [nc,A]", cls);
-
-    out.predictions_bbox = std::move(dbox);
-<<<<<<< HEAD
-    out.predictions_cls = std::move(cls);
-    
-=======
-    out.predictions_cls  = std::move(cls);
-    out.anchor_points    = std::move(anchor_points);
-    out.strides_points   = std::move(stride_tensor);
-    out.anchor_host_data = std::move(anchor_host);
-    out.stride_host_data = std::move(stride_host);
->>>>>>> bff41c70
-
-    return out;
-}
-
-
-
-
-
-
-
-
-
-
-
-
-
-
-
-
-
-
-// DetectOutput detect_forward(model_ref m, 
-//                             std::vector<tensor> features, 
-//                             std::vector<int> ch, 
-//                             int nc,
-//                             bool training) {
-//     int reg_max = 16; // DFL bins
-//     int c2 = std::max({16, ch[0] / 4, reg_max * 4});
-//     int c3 = std::max(ch[0], std::min(nc, 100));
-//     DetectOutput out;
-
-//     std::string reg_base = std::string("detect.cv2");
-//     std::string cls_base = std::string("detect.cv3");
-
-//     for (size_t i = 0; i < features.size(); ++i) {
-//         // printf("features[%d] shape: [%d,%d,%d,%d]\n", (int)i, (int)features[i]->ne[0], (int)features[i]->ne[1], (int)features[i]->ne[2], (int)features[i]->ne[3]);
-        
-//         // std::string idx_str = std::to_string(i);
-//         tensor_name old_prefix_i = m.prefix;
-//         // Regression head: two convs, second outputs 4*reg_max channels
-//         tensor r0 = Conv(m, features[i], reg_base + "."+std::to_string(i)+".0.conv", ch[i], c2, 3, 1, -1, true, false);
-        
-//         tensor r1 = Conv(m, r0          ,reg_base + "."+std::to_string(i)+".1.conv", c2, c2, 3, 1, -1, true, false);
-        
-//         // Final regression conv: outputs 4*reg_max channels
-//         // Final regression conv: nn.Conv2d (NO .conv suffix)
-//         m.prefix = tensor_name((reg_base + "."+std::to_string(i)+".2").c_str());
-//         tensor r2 = conv_2d(m, r1, 1, 0, 1);
-//         // printf("r2 shape: [%d,%d,%d,%d]\n", (int)r2->ne[0], (int)r2->ne[1], (int)r2->ne[2], (int)r2->ne[3]);
-//         if (!ggml_is_contiguous(r2)) r2 = ggml_cont(m, r2);
-        
-//         // Classification head: two convs, second outputs nc channels
-//         // m.prefix = old_prefix_i;
-//         tensor c0 = Conv(m, features[i], cls_base + "."+std::to_string(i)+".0.conv", ch[i], c3, 3, 1, -1, true, false);
-//         tensor c1 = Conv(m, c0,          cls_base + "."+std::to_string(i)+".1.conv", c3, c3, 3, 1, -1, true, false);
-//         // Final classification conv: nn.Conv2d (NO .conv suffix)
-        
-//         m.prefix = tensor_name((cls_base + "." + std::to_string(i) + ".2").c_str());
-//         tensor c2 = conv_2d(m, c1, 1, 0, 1);
-//         // printf("c2 shape: [%d,%d,%d,%d]\n", (int)c2->ne[0], (int)c2->ne[1], (int)c2->ne[2], (int)c2->ne[3]);
-//         if (!ggml_is_contiguous(c2)) c2 = ggml_cont(m, c2);
-        
-        
-//         // Combine along channel dim and flatten spatial dims to anchors
-//         tensor combined = Concat(m, r2, c2, 0);
-//         // xi.view(shape[0], self.no, -1)
-//         tensor reshaped_combined = ggml_reshape_2d(m, combined, combined->ne[0], combined->ne[1]*combined->ne[2]); 
-//         //reshaped to [144, H, W, N] -> [144, H*W, N] (144, 8400, 1)
-
-//         combined = ggml_cont(m, combined);
-//         reshaped_combined = ggml_cont(m, reshaped_combined);
-//         out.raw_outputs.push_back(std::move(combined));
-//         out.features.push_back(std::move(reshaped_combined));
-//         // torch.Size([1, 144, 80, 80])
-//         // torch.Size([1, 144, 40, 40])
-//         // torch.Size([1, 144, 20, 20])
-        
-//         m.prefix = old_prefix_i;
-//     }
-
-//     if (training) {
-//         out.predictions_cls = nullptr;
-//         out.predictions_bbox = nullptr;
-//         return out;
-//     }
-//     // Inference function
-//     DetectOutput detect = inference(m, out, ch, reg_max, nc);
-    
-//     return detect;
-// }
-
-
-
-
-
-
-
-
-
-DetectOutput detect_forward(model_ref m, 
-                            std::vector<tensor> features, 
-                            std::vector<int> ch, 
-                            int nc,
-                            bool training) {
-    auto dbg_shape = [&](const char* tag, tensor t) {
-        if (!t) { printf("[DBG][detect_forward] %s: <null>\n", tag); return; }
-        printf("[DBG][detect_forward] %s: shape=[%ld,%ld,%ld,%ld] nb=[%ld,%ld,%ld,%ld] type=%s\n",
-               tag, t->ne[0], t->ne[1], t->ne[2], t->ne[3],
-               t->nb[0], t->nb[1], t->nb[2], t->nb[3], ggml_type_name(t->type));
-    };
-    auto dbg_prefix_params = [&](const char* tag, const std::string& pref) {
-        tensor_name old = m.prefix;
-        m.prefix = tensor_name(pref.c_str());
-        tensor w = m.find("weight");
-        tensor b = m.find("bias");
-        printf("[DBG][detect_forward] %s prefix='%s' has(weight)=%d has(bias)=%d w=%p b=%p\n",
-               tag, pref.c_str(), (int)(w!=nullptr), (int)(b!=nullptr), (void*)w, (void*)b);
-        if (w) dbg_shape("  weight", w);
-        if (b) dbg_shape("  bias",   b);
-        m.prefix = old;
-    };
-
-    int reg_max = 16;
-    int c2 = std::max({16, ch[0] / 4, reg_max * 4});
-    int c3 = std::max(ch[0], std::min(nc, 100));
-
-    printf("[DBG][detect_forward] reg_max=%d  c2=%d  c3=%d  nc=%d  heads=%zu\n",
-           reg_max, c2, c3, nc, features.size());
-    printf("[DBG][detect_forward] ch:"); for (size_t i=0;i<ch.size();++i) printf(" %d", ch[i]); printf("\n");
-    for (size_t i=0;i<features.size();++i) {
-        printf("[DBG][detect_forward] feat[%zu] CWHN=[%ld,%ld,%ld,%ld]\n",
-               i, features[i]->ne[0], features[i]->ne[1], features[i]->ne[2], features[i]->ne[3]);
-    }
-
-    DetectOutput out;
-    std::string reg_base = "detect.cv2";
-    std::string cls_base = "detect.cv3";
-
-    for (size_t i = 0; i < features.size(); ++i) {
-        tensor_name old_prefix_i = m.prefix;
-
-        // --- Regression head ---
-        dbg_prefix_params("reg.0", reg_base + "." + std::to_string(i) + ".0.conv");
-        tensor r0 = Conv(m, features[i], reg_base + "."+std::to_string(i)+".0.conv",
-                         ch[i], c2, 3, 1, -1, /*act=*/true, /*bn=*/false);
-        tensor r1 = Conv(m, r0,        reg_base + "."+std::to_string(i)+".1.conv",
-                         c2, c2, 3, 1, -1, /*act=*/true, /*bn=*/false);
-
-        // Final regression conv (1×1, bias 있음, BN 없음)
-        m.prefix = tensor_name((reg_base + "."+std::to_string(i)+".2").c_str());
-        tensor r2 = conv_2d(m, r1, 1, 0, 1);
-
-        // --- Classification head ---
-        tensor c0 = Conv(m, features[i], cls_base + "."+std::to_string(i)+".0.conv",
-                         ch[i], c3, 3, 1, -1, /*act=*/true, /*bn=*/false);
-        tensor c1 = Conv(m, c0,         cls_base + "."+std::to_string(i)+".1.conv",
-                         c3, c3, 3, 1, -1, /*act=*/true, /*bn=*/false);
-
-        // Final classification conv (1×1, bias 있음, BN 없음)
-        m.prefix = tensor_name((cls_base + "." + std::to_string(i) + ".2").c_str());
-        tensor c2t = conv_2d(m, c1, 1, 0, 1);
-        dbg_prefix_params("reg.2", reg_base + "." + std::to_string(i) + ".2");
-        dbg_prefix_params("cls.2", cls_base + "." + std::to_string(i) + ".2");
-        
-        // --- Combine & reshape ---
-        tensor combined = Concat(m, r2, c2t, 0);
-        dbg_shape("combined (reg+cls on C)", combined);
-
-        tensor reshaped_combined =
-            ggml_reshape_2d(m, combined, combined->ne[0], combined->ne[1]*combined->ne[2]);
-        dbg_shape("reshaped_combined [C, A]", reshaped_combined);
-
-        combined = ggml_cont(m, combined);
-        reshaped_combined = ggml_cont(m, reshaped_combined);
-        out.raw_outputs.push_back(std::move(combined));
-        out.features.push_back(std::move(reshaped_combined));
-
-        m.prefix = old_prefix_i;
-    }
-
-    if (training) {
-        out.predictions_cls = nullptr;
-        out.predictions_bbox = nullptr;
-        printf("[DBG][detect_forward] training=true → return raw heads only\n");
-        return out;
-    }
-
-    printf("[DBG][detect_forward] → inference() 호출\n");
-    DetectOutput detect = inference(m, out, ch, reg_max, nc);
-    return detect;
-}
-
-
-
-
-
-
-
-
-
-
-
-
-
-
-
-
-
-
-
-
-// Main YOLOv9t forward pass with complete Detect head
-DetectOutput yolov9t_forward(model_ref m, tensor x) {
-    
-    // Run backbone + neck
-    std::map<int, tensor> features = yolov9t_backbone(m, x);
-    
-    // features = [N3(64 channels), N4(96 channels), N5(128 channels)]   
-    printf("features size: [%d]\n", (int)features.size());
-    
-    // channels for N3, N4, N5
-    std::vector<int> channels = {64, 96, 128};
-    // std::string base_name = std::to_string(i);
-    // {x15, x18, x21};
-    std::vector<tensor> features_vector = {features[15], features[18], features[21]};
-    DetectOutput d = detect_forward(m, features_vector, channels, 80, false);
-    
-    d.features_map = features; // expose backbone/neck features for dumping
-    printf("detect_forward complete\n");
-    
-    return d;
-}
-
-// COCO class names
-std::vector<std::string> const& get_coco_class_names() {
-    static std::vector<std::string> const class_names = {
-        "person",        "bicycle",      "car",
-        "motorcycle",    "airplane",     "bus",
-        "train",         "truck",        "boat",
-        "traffic light", "fire hydrant", "stop sign",
-        "parking meter", "bench",        "bird",
-        "cat",           "dog",          "horse",
-        "sheep",         "cow",          "elephant",
-        "bear",          "zebra",        "giraffe",
-        "backpack",      "umbrella",     "handbag",
-        "tie",           "suitcase",     "frisbee",
-        "skis",          "snowboard",    "sports ball",
-        "kite",          "baseball bat", "baseball glove",
-        "skateboard",    "surfboard",    "tennis racket",
-        "bottle",        "wine glass",   "cup",
-        "fork",          "knife",        "spoon",
-        "bowl",          "banana",       "apple",
-        "sandwich",      "orange",       "broccoli",
-        "carrot",        "hot dog",      "pizza",
-        "donut",         "cake",         "chair",
-        "couch",         "potted plant", "bed",
-        "dining table",  "toilet",       "tv",
-        "laptop",        "mouse",        "remote",
-        "keyboard",      "cell phone",   "microwave",
-        "oven",          "toaster",      "sink",
-        "refrigerator",  "book",         "clock",
-        "vase",          "scissors",     "teddy bear",
-        "hair drier",    "toothbrush"};
-    return class_names;
-}
-/*
-
-def make_anchors(feats:Tensor, strides:Tensor, grid_cell_offset:float=0.5) -> Tuple[Tensor, Tensor]:
-    """Generate anchors from features."""
-    anchor_points, stride_tensor = [], []
-    assert feats is not None
-    dtype, device = feats[0].dtype, feats[0].device
-    for i, stride in enumerate(strides):
-        _, _, h, w = feats[i].shape
-        sx = torch.arange(end=w, device=device, dtype=dtype) + grid_cell_offset  # shift x
-        sy = torch.arange(end=h, device=device, dtype=dtype) + grid_cell_offset  # shift y
-        sy, sx = torch.meshgrid(sy, sx, indexing='ij')
-        anchor_points.append(torch.stack((sx, sy), -1).reshape(-1, 2))
-        stride_tensor.append(torch.full((h * w, 1), fill_value=stride, dtype=dtype, device=device))
-    return torch.concatenate(anchor_points), torch.concatenate(stride_tensor)
-
-*/
-
-// struct anchor_result {
-//     tensor anchor_points;  // [total_anchors, 2]
-//     tensor stride_tensor;  // [total_anchors, 1]
-// };
-
-void make_anchors(
-    model_ref m,
-    std::span<tensor> feats,
-    anchor_params& anchor_p,
-    float grid_cell_offset) {
-
-    GGML_ASSERT(!feats.empty());
-    std::vector<float> effective_strides;
-    effective_strides.resize(feats.size());
-    for (size_t i = 0; i < feats.size(); ++i) {
-        if (i < anchor_p.strides.size()) {
-            effective_strides[i] = anchor_p.strides[i];
-        } else {
-            effective_strides[i] = 8.0f * std::pow(2.0f, (float)i);
-        }
-    }
-    // Calculate total number of anchors
-    int64_t total_anchors = 0;
-    for (size_t i = 0; i < feats.size(); ++i) {
-        auto ne = nelements(feats[i]);
-        total_anchors += ne[1] * ne[2]; // w * h
-    }
-
-    // CPU에서 먼저 데이터 준비
-    std::vector<float> anchor_data(2 * total_anchors);
-    std::vector<float> stride_data(total_anchors);
-    
-    int64_t offset = 0;
-    for (size_t i = 0; i < feats.size(); ++i) {
-        int64_t w = feats[i]->ne[1];
-        int64_t h = feats[i]->ne[2];
-
-        for (int64_t y = 0; y < h; ++y) {
-            for (int64_t x = 0; x < w; ++x) {
-                int64_t idx = offset + y * w + x;
-                anchor_data[idx * 2 + 0] = x + grid_cell_offset;
-                anchor_data[idx * 2 + 1] = y + grid_cell_offset;
-                stride_data[idx] = effective_strides[i];
-            }
-        }
-        offset += w * h;
-    }
-    anchor_p.anchor_data = std::move(anchor_data);
-    anchor_p.stride_data = std::move(stride_data);
-
-    // graph_context에 tensor 생성 (no_alloc이므로 data는 nullptr)
-    tensor anchor_tensor = ggml_new_tensor_2d(m.graph_context, GGML_TYPE_F32, 2, total_anchors);
-    tensor stride_tensor = ggml_new_tensor_2d(m.graph_context, GGML_TYPE_F32, 1, total_anchors);
-
-    ggml_set_name(anchor_tensor, "anchor_points");
-    ggml_set_name(stride_tensor, "stride_tensor");
-
-    anchor_p.anchor_tensor = anchor_tensor;
-    anchor_p.stride_tensor = stride_tensor;
-    
-    printf("anchor_points shape: [%ld,%ld]\n", anchor_tensor->ne[0], anchor_tensor->ne[1]);
-    printf("stride_tensor shape: [%ld,%ld]\n", stride_tensor->ne[0], stride_tensor->ne[1]);
-
-}
-/*
-def check_img_size(imgsz, s=32, floor=0):
-    def make_divisible(x, divisor):
-        # Returns nearest x divisible by divisor
-        if isinstance(divisor, torch.Tensor):
-            divisor = int(divisor.max())  # to int
-        return math.ceil(x / divisor) * divisor
-
-    # Verify image size is a multiple of stride s in each dimension
-    if isinstance(imgsz, int):  # integer i.e. img_size=640
-        new_size = max(make_divisible(imgsz, int(s)), floor)
-    else:  # list i.e. img_size=[640, 480]
-        imgsz = list(imgsz)  # convert to list if tuple
-        new_size = [max(make_divisible(x, int(s)), floor) for x in imgsz]
-    if new_size != imgsz:
-        LOGGER.warning(f'WARNING ⚠️ --img-size {imgsz} must be multiple of max stride {s}, updating to {new_size}')
-    return new_size
-*/
-
-int make_divisible(int x, int divisor) {
-    // Returns nearest x divisible by divisor
-    if (divisor < 1) {
-        return x;
-    }
-    return (x + divisor - 1) / divisor * divisor;
-}
-int check_img_size(int imgsz, int s, int floor) {
-    int new_size = std::max(make_divisible(imgsz, int(s)), floor);
-    if (new_size != imgsz) {
-        printf("WARNING ⚠️ --img-size %d must be multiple of max stride %d, updating to %d\n", imgsz, s, new_size);
-    }
-    return new_size;
-}
-
-image_data image_add_border(image_data im, int top, int bottom, 
-                           int left, int right, u8x3 color) {
-    i32x2 new_extent = {im.extent[0] + top + bottom, 
-                       im.extent[1] + left + right};
-    image_data bordered = image_alloc(new_extent, im.format);
-
-    // 전체 영역을 먼저 테두리 색상으로 채우기
-    for (int y = 0; y < new_extent[0]; ++y) {
-        for (int x = 0; x < new_extent[1]; ++x) {
-            for (int c = 0; c < 3; ++c) {
-                bordered.data[(y * new_extent[1] + x) * 3 + c] = color[c];
-            }
-        }
-    }
-
-    // 원본 이미지를 중앙에 복사
-    for (int y = 0; y < im.extent[0]; ++y) {
-        for (int x = 0; x < im.extent[1]; ++x) {
-            for (int c = 0; c < 3; ++c) {
-                int src_idx = (y * im.extent[1] + x) * 3 + c;
-                int dst_idx = ((y + top) * new_extent[1] + (x + left)) * 3 + c;
-                bordered.data[dst_idx] = im.data[src_idx];
-            }
-        }
-    }
-
-    return bordered;
-}
-
-// RGB 이미지를 직접 처리하는 특화된 버전
-void resize_rgb_bilinear(
-    uint8_t* src_data,
-    i32x2 src_extent,
-    uint8_t* dst_data,
-    i32x2 dst_extent) {
-    
-    double inv_scale_x = static_cast<double>(src_extent[0]) / dst_extent[0];
-    double inv_scale_y = static_cast<double>(src_extent[1]) / dst_extent[1];
-    
-    for (int y = 0; y < dst_extent[1]; ++y) {
-        for (int x = 0; x < dst_extent[0]; ++x) {
-            double src_xf = (x + 0.5) * inv_scale_x - 0.5;
-            double src_yf = (y + 0.5) * inv_scale_y - 0.5;
-            
-            src_xf = std::max(0.0, src_xf);
-            src_yf = std::max(0.0, src_yf);
-            
-            int x0 = static_cast<int>(src_xf);
-            int y0 = static_cast<int>(src_yf);
-            int x1 = std::min(x0 + 1, src_extent[0] - 1);
-            int y1 = std::min(y0 + 1, src_extent[1] - 1);
-            
-            double wx = src_xf - x0;
-            double wy = src_yf - y0;
-            double w00 = (1 - wx) * (1 - wy);
-            double w01 = wx * (1 - wy);
-            double w10 = (1 - wx) * wy;
-            double w11 = wx * wy;
-            
-            // 3채널 동시 처리
-            for (int c = 0; c < 3; ++c) {
-                double value = 
-                    src_data[(y0 * src_extent[0] + x0) * 3 + c] * w00 +
-                    src_data[(y0 * src_extent[0] + x1) * 3 + c] * w01 +
-                    src_data[(y1 * src_extent[0] + x0) * 3 + c] * w10 +
-                    src_data[(y1 * src_extent[0] + x1) * 3 + c] * w11;
-                    
-                dst_data[(y * dst_extent[0] + x) * 3 + c] = 
-                    static_cast<uint8_t>(std::min(255.0, std::max(0.0, value + 0.5)));
-            }
-        }
-    }
-}
-
-// 사용 예시
-image_data linear_image_resize(image_data im, i32x2 new_shape) {
-    image_data resized = image_alloc(new_shape, im.format);
-    resize_rgb_bilinear(im.data.get(), im.extent, resized.data.get(), new_shape);
-    return resized;
-}
-image_data letterbox(image_data im, i32x2 new_shape, u8x3 color, 
-              bool _auto, bool scaleFill, bool scaleup, int stride) {
-    i32x2 shape = im.extent;  // 현재 이미지의 크기 [height, width]
-    if (new_shape[0] == 0) {
-        new_shape = {new_shape[1], new_shape[1]};
-    }
-
-    // 스케일 비율 (new / old)
-    float r = std::min(static_cast<float>(new_shape[0]) / shape[0], static_cast<float>(new_shape[1]) / shape[1]);
-
-    if (!scaleup) {  // 스케일 업을 하지 않음
-        r = std::min(r, 1.0f);
-    }
-
-    // 패딩 계산
-    i32x2 new_unpad = {static_cast<int>(round(shape[1] * r)), static_cast<int>(round(shape[0] * r))};
-    float dw = new_shape[1] - new_unpad[0];
-    float dh = new_shape[0] - new_unpad[1];
-
-    if (_auto) {  // 최소 직사각형
-        dw = std::fmod(dw, stride);
-        dh = std::fmod(dh, stride);
-    } else if (scaleFill) {  // 스트레치
-        dw = 0.0f;
-        dh = 0.0f;
-        new_unpad = {new_shape[1], new_shape[0]};
-    }
-
-    dw /= 2;  // 패딩을 양쪽으로 나눔
-    dh /= 2;
-
-    
-    im = image_scale(im, new_unpad);  // 이미지 크기 조정
-    // Bilinear interpolation 수행
-    // im = linear_image_resize(std::move(im), new_unpad);
-    
-
-    int top = static_cast<int>(round(dh - 0.1f));
-    int bottom = static_cast<int>(round(dh + 0.1f));
-    int left = static_cast<int>(round(dw - 0.1f));
-    int right = static_cast<int>(round(dw + 0.1f));
-    im = image_add_border(std::move(im), top, bottom, left, right, color);  // 테두리 추가
-
-    printf("[LB] orig=[%d,%d] -> new=[%d,%d], pad=[l=%d r=%d t=%d b=%d]\n",
-        shape[0], shape[1], new_shape[0], new_shape[1],
-        left, right, top, bottom);
-        
-    return im;
-}
-
-// 1. xywh -> xyxy box conversion, inplace
-inline void xywh2xyxy(float* boxes, int n) {
-    // inplace conversion. boxes: n x 4 [x,y,w,h]
-    for (int i = 0; i < n; ++i) {
-        float x = boxes[i * 4 + 0];
-        float y = boxes[i * 4 + 1];
-        float w = boxes[i * 4 + 2];
-        float h = boxes[i * 4 + 3];
-        boxes[i * 4 + 0] = x - w / 2.0f;
-        boxes[i * 4 + 1] = y - h / 2.0f;
-        boxes[i * 4 + 2] = x + w / 2.0f;
-        boxes[i * 4 + 3] = y + h / 2.0f;
-    }
-}
-
-// IoU(box1, box2) for NMS
-inline float box_iou(const float* b1, const float* b2) {
-    // box: x1, y1, x2, y2
-    float ix1 = std::max(b1[0], b2[0]);
-    float iy1 = std::max(b1[1], b2[1]);
-    float ix2 = std::min(b1[2], b2[2]);
-    float iy2 = std::min(b1[3], b2[3]);
-    float iw = std::max(0.0f, ix2 - ix1);
-    float ih = std::max(0.0f, iy2 - iy1);
-    float inter = iw * ih;
-    float area1 = (b1[2] - b1[0]) * (b1[3] - b1[1]);
-    float area2 = (b2[2] - b2[0]) * (b2[3] - b2[1]);
-    float union_ = area1 + area2 - inter;
-    return union_ > 0.f ? (inter / union_) : 0.f;
-}
-
-// NMS - similar to torchvision.ops.nms (offset by class for agnostic==false!)
-std::vector<int> nms(const std::vector<std::array<float, 4>>& boxes, const std::vector<float>& scores, const std::vector<int>& class_ids, float iou_thres, bool agnostic, int max_wh) {
-    std::vector<int> order(boxes.size());
-    std::iota(order.begin(), order.end(), 0);
-    std::sort(order.begin(), order.end(), [&](int a, int b) {
-        return scores[a] > scores[b];
-    });
-    std::vector<bool> keep(boxes.size(), true);
-    std::vector<int> kept;
-    for (size_t i = 0; i < order.size(); ++i) {
-        int idx_i = order[i];
-        if (!keep[idx_i]) continue;
-        kept.push_back(idx_i);
-        const float* b1 = boxes[idx_i].data();
-        int ci = agnostic ? 0 : class_ids[idx_i] * max_wh;
-        for (size_t j = i+1; j < order.size(); ++j) {
-            int idx_j = order[j];
-            if (!keep[idx_j]) continue;
-            int cj = agnostic ? 0 : class_ids[idx_j] * max_wh;
-            float b2[4] = {boxes[idx_j][0]+cj, boxes[idx_j][1], boxes[idx_j][2]+cj, boxes[idx_j][3]};
-            float bb1[4] = {b1[0]+ci, b1[1], b1[2]+ci, b1[3]};
-            if (box_iou(bb1, b2) > iou_thres) {
-                keep[idx_j] = false;
-            }
-        }
-    }
-    return kept;
-}
-
-// PyTorch-like non_max_suppression for YOLOv8/YOLOv9 outputs, closely following PyTorch logic.
-/*
-def non_max_suppression(
-    prediction,
-    conf_thres: float = 0.25,
-    iou_thres: float = 0.45,
-    max_det: int = 300,
-    max_nms: int = 30000,
-    max_wh: int = 7680
-):
-    import torchvision  # scope for faster 'import ultralytics'
-
-    # Checks
-    assert 0 <= conf_thres <= 1, f"Invalid Confidence threshold {conf_thres}, valid values are between 0.0 and 1.0"
-    assert 0 <= iou_thres <= 1, f"Invalid IoU {iou_thres}, valid values are between 0.0 and 1.0"
-    if isinstance(prediction, (list, tuple)):  # YOLOv8 model in validation model, output = (inference_out, loss_out)
-        prediction = prediction[0]  # select only inference output
-    
-    bs = prediction.shape[0]  # batch size (BCN, i.e. 1,84,8400)
-    nc = prediction.shape[1] - 4  # number of classes
-    extra = prediction.shape[1] - nc - 4  # number of extra info
-    mi = 4 + nc  # mask start index
-    xc = prediction[:, 4:mi].amax(1) > conf_thres  # candidates
-    xinds = torch.stack([torch.arange(len(i), device=prediction.device) for i in xc])[..., None]  # to track idxs
-    
-    # Settings
-    time_limit = 2.0 + 0.05 * bs  # seconds to quit after
-    
-    prediction = prediction.transpose(-1, -2)  # shape(1,84,8400) to shape(1,8400,84)
-    
-    prediction[..., :4] = xywh2xyxy(prediction[..., :4])  # xywh to xyxy
-
-
-    t = time.time()
-    output = [torch.zeros((0, 6 + extra), device=prediction.device)] * bs
-    keepi = [torch.zeros((0, 1), device=prediction.device)] * bs  # to store the kept idxs
-    for xi, (x, xk) in enumerate(zip(prediction, xinds)):  # image index, (preds, preds indices)
-        # Apply constraints
-        # x[((x[:, 2:4] < min_wh) | (x[:, 2:4] > max_wh)).any(1), 4] = 0  # width-height
-        filt = xc[xi]  # confidence
-        x, xk = x[filt], xk[filt]
-        
-        # If none remain process next image
-        if not x.shape[0]:
-            continue
-
-        # Detections matrix nx6 (xyxy, conf, cls)
-        box, cls, mask = x.split((4, nc, extra), 1)
-        
-        conf, j = cls.max(1, keepdim=True)
-        filt = conf.view(-1) > conf_thres
-        x = torch.cat((box, conf, j.float(), mask), 1)[filt]
-        xk = xk[filt]
-
-        # Check shape
-        n = x.shape[0]  # number of boxes
-        if not n:  # no boxes
-            continue
-        if n > max_nms:  # excess boxes
-            filt = x[:, 4].argsort(descending=True)[:max_nms]  # sort by confidence and remove excess boxes
-            x, xk = x[filt], xk[filt]
-        # Batched NMS
-        c = x[:, 5:6] * max_wh  # classes
-        scores = x[:, 4]  # scores
-        boxes = x[:, :4] + c  # boxes (offset by class)
-        i = torchvision.ops.nms(boxes, scores, iou_thres)  # NMS
-        i = i[:max_det]  # limit detections
-
-        output[xi], keepi[xi] = x[i], xk[i].reshape(-1)
-        if (time.time() - t) > time_limit:
-            break  # time limit exceeded
-
-    return output
-*/
-std::vector<detected_obj> non_max_suppression(
-    DetectOutput const& outputs,
-    float conf_thres,
-    float iou_thres,
-    int max_det,
-    int max_nms,
-    int max_wh
-) {
-    if (!outputs.predictions_cls || !outputs.predictions_bbox) return {};
-    if (!(0.0f <= conf_thres && conf_thres <= 1.0f)) throw std::runtime_error("Invalid Confidence threshold");
-    if (!(0.0f <= iou_thres && iou_thres <= 1.0f)) throw std::runtime_error("Invalid IoU threshold");
-
-    const int64_t nc = outputs.predictions_cls->ne[0]; // classes
-    const int64_t na = outputs.predictions_cls->ne[1]; // anchors
-
-    // fetch
-    tensor_data td_cls = transfer_from_backend(outputs.predictions_cls);
-    tensor_data td_box = transfer_from_backend(outputs.predictions_bbox);
-    const float* cls_ptr = td_cls.as_f32().data();   // shape [nc, na, 1, 1]
-    const float* box_ptr = td_box.as_f32().data();   // shape [4,  na, 1, 1]
-
-    // *** declare containers (복구!) ***
-    std::vector<std::array<float, 4>> boxes;
-    std::vector<float> scores;
-    std::vector<int> class_ids;
-    boxes.reserve(na);
-    scores.reserve(na);
-    class_ids.reserve(na);
-
-    for (int64_t j = 0; j < na; ++j) {
-        // 이미 sigmoid 완료 값 사용!
-        float best_conf = -1.0f;
-        int   best_cls  = -1;
-        for (int64_t c = 0; c < nc; ++c) {
-            // ggml C-연속 메모리: offset = k0 + k1*ne0 + ...
-            // 여기선 offset = c + j*nc 가 맞습니다.
-            float v = cls_ptr[c + j*nc];
-            if (v > best_conf) { best_conf = v; best_cls = (int)c; }
-        }
-        if (best_conf < conf_thres) continue;
-
-        // dbox는 xyxy이므로 그대로 읽기 (변환 금지)
-        float x1 = box_ptr[0 + j*4];
-        float y1 = box_ptr[1 + j*4];
-        float x2 = box_ptr[2 + j*4];
-        float y2 = box_ptr[3 + j*4];
-
-        boxes.push_back({x1, y1, x2, y2});
-        scores.push_back(best_conf);
-        class_ids.push_back(best_cls);
-
-        if (j < 5) {
-            printf("[%lld] box_xyxy: %.2f %.2f %.2f %.2f | conf=%.3f cls=%d\n",
-                   (long long)j, x1, y1, x2, y2, best_conf, best_cls);
-        }
-    }
-
-    if (boxes.empty()) return {};
-
-    if ((int)boxes.size() > max_nms) {
-        std::vector<int> order(boxes.size());
-        std::iota(order.begin(), order.end(), 0);
-        std::partial_sort(order.begin(), order.begin() + max_nms, order.end(),
-                          [&](int a, int b){ return scores[a] > scores[b]; });
-        order.resize(max_nms);
-
-        std::vector<std::array<float, 4>> b2;
-        std::vector<float> s2;
-        std::vector<int> c2;
-        b2.reserve(order.size()); s2.reserve(order.size()); c2.reserve(order.size());
-        for (int idx : order) {
-            b2.push_back(boxes[idx]);
-            s2.push_back(scores[idx]);
-            c2.push_back(class_ids[idx]);
-        }
-        boxes.swap(b2);
-        scores.swap(s2);
-        class_ids.swap(c2);
-    }
-
-    std::vector<int> keep = nms(boxes, scores, class_ids, iou_thres, /*agnostic=*/false, max_wh);
-    if ((int)keep.size() > max_det) keep.resize(max_det);
-
-    std::vector<detected_obj> result;
-    result.reserve(keep.size());
-    for (int idx : keep) {
-        detected_obj o;
-        o.x1 = boxes[idx][0]; o.y1 = boxes[idx][1];
-        o.x2 = boxes[idx][2]; o.y2 = boxes[idx][3];
-        o.confidence = scores[idx];
-        o.class_id = class_ids[idx];
-        o.class_confidence = scores[idx];
-        result.push_back(o);
-    }
-    return result;
-}
-
-
-
-
-// Scale boxes 함수도 detected_obj에 맞게 수정
-void scale_boxes(
-    std::vector<detected_obj>& detections,
-    i32x2 model_shape,  // [height, width] of model input
-    i32x2 img_shape) {   // [height, width] of original image
-    
-    // Calculate gain and padding (same as letterbox)
-    float gain = std::min(
-        (float)model_shape[0] / img_shape[0],
-        (float)model_shape[1] / img_shape[1]
-    );
-    
-    float pad_w = (model_shape[1] - img_shape[1] * gain) / 2.0f;
-    float pad_h = (model_shape[0] - img_shape[0] * gain) / 2.0f;
-    
-    for (auto& det : detections) {
-        // Remove padding
-        det.x1 = (det.x1 - pad_w) / gain;
-        det.y1 = (det.y1 - pad_h) / gain;
-        det.x2 = (det.x2 - pad_w) / gain;
-        det.y2 = (det.y2 - pad_h) / gain;
-        
-        // Clip to image boundaries
-        det.x1 = std::max(0.0f, std::min(det.x1, (float)img_shape[1]));
-        det.y1 = std::max(0.0f, std::min(det.y1, (float)img_shape[0]));
-        det.x2 = std::max(0.0f, std::min(det.x2, (float)img_shape[1]));
-        det.y2 = std::max(0.0f, std::min(det.y2, (float)img_shape[0]));
-    }
-}
-
-
-// Helper: Draw a line on image
-void draw_line(uint8_t* img, int width, int height, int channels,
-    int x1, int y1, int x2, int y2, uint8_t r, uint8_t g, uint8_t b, int thickness = 2) {
-// Bresenham's line algorithm
-int dx = abs(x2 - x1);
-int dy = abs(y2 - y1);
-int sx = (x1 < x2) ? 1 : -1;
-int sy = (y1 < y2) ? 1 : -1;
-int err = dx - dy;
-
-while (true) {
-// Draw thick line by drawing multiple pixels
-for (int ty = -thickness/2; ty <= thickness/2; ty++) {
- for (int tx = -thickness/2; tx <= thickness/2; tx++) {
-     int px = x1 + tx;
-     int py = y1 + ty;
-     if (px >= 0 && px < width && py >= 0 && py < height) {
-         int idx = (py * width + px) * channels;
-         img[idx + 0] = r;
-         img[idx + 1] = g;
-         img[idx + 2] = b;
-     }
- }
-}
-
-if (x1 == x2 && y1 == y2) break;
-int e2 = 2 * err;
-if (e2 > -dy) {
- err -= dy;
- x1 += sx;
-}
-if (e2 < dx) {
- err += dx;
- y1 += sy;
-}
-}
-}
-
-// Helper: Draw rectangle
-void draw_rectangle(uint8_t* img, int width, int height, int channels,
-         int x1, int y1, int x2, int y2,
-         uint8_t r, uint8_t g, uint8_t b, int thickness = 2) {
-// Clamp coordinates
-x1 = std::max(0, std::min(x1, width - 1));
-y1 = std::max(0, std::min(y1, height - 1));
-x2 = std::max(0, std::min(x2, width - 1));
-y2 = std::max(0, std::min(y2, height - 1));
-
-// Draw four lines
-draw_line(img, width, height, channels, x1, y1, x2, y1, r, g, b, thickness); // Top
-draw_line(img, width, height, channels, x2, y1, x2, y2, r, g, b, thickness); // Right
-draw_line(img, width, height, channels, x2, y2, x1, y2, r, g, b, thickness); // Bottom
-draw_line(img, width, height, channels, x1, y1, x1, y2, r, g, b, thickness); // Left
-}
-
-// Helper: Draw filled rectangle (for text background)
-void draw_filled_rectangle(uint8_t* img, int width, int height, int channels,
-               int x1, int y1, int x2, int y2,
-               uint8_t r, uint8_t g, uint8_t b) {
-x1 = std::max(0, std::min(x1, width - 1));
-y1 = std::max(0, std::min(y1, height - 1));
-x2 = std::max(0, std::min(x2, width - 1));
-y2 = std::max(0, std::min(y2, height - 1));
-
-for (int y = y1; y <= y2; y++) {
-for (int x = x1; x <= x2; x++) {
- int idx = (y * width + x) * channels;
- img[idx + 0] = r;
- img[idx + 1] = g;
- img[idx + 2] = b;
-}
-}
-}
-
-// Simple 5x7 bitmap font for digits and basic chars
-void draw_char(uint8_t* img, int width, int height, int channels,
-    int x, int y, char c, uint8_t r, uint8_t g, uint8_t b) {
-// Simple 5x7 font patterns (only digits and %)
-static const uint8_t font_5x7[][7] = {
-// '0'
-{0x0E, 0x11, 0x13, 0x15, 0x19, 0x11, 0x0E},
-// '1'
-{0x04, 0x0C, 0x04, 0x04, 0x04, 0x04, 0x0E},
-// '2'
-{0x0E, 0x11, 0x01, 0x02, 0x04, 0x08, 0x1F},
-// '3'
-{0x1F, 0x02, 0x04, 0x02, 0x01, 0x11, 0x0E},
-// '4'
-{0x02, 0x06, 0x0A, 0x12, 0x1F, 0x02, 0x02},
-// '5'
-{0x1F, 0x10, 0x1E, 0x01, 0x01, 0x11, 0x0E},
-// '6'
-{0x06, 0x08, 0x10, 0x1E, 0x11, 0x11, 0x0E},
-// '7'
-{0x1F, 0x01, 0x02, 0x04, 0x08, 0x08, 0x08},
-// '8'
-{0x0E, 0x11, 0x11, 0x0E, 0x11, 0x11, 0x0E},
-// '9'
-{0x0E, 0x11, 0x11, 0x0F, 0x01, 0x02, 0x0C},
-// '%'
-{0x18, 0x19, 0x02, 0x04, 0x08, 0x13, 0x03}
-};
-
-int idx = -1;
-if (c >= '0' && c <= '9') idx = c - '0';
-else if (c == '%') idx = 10;
-else return; // Unknown character
-
-for (int row = 0; row < 7; row++) {
-uint8_t pattern = font_5x7[idx][row];
-for (int col = 0; col < 5; col++) {
- if (pattern & (1 << (4 - col))) {
-     int px = x + col;
-     int py = y + row;
-     if (px >= 0 && px < width && py >= 0 && py < height) {
-         int pidx = (py * width + px) * channels;
-         img[pidx + 0] = r;
-         img[pidx + 1] = g;
-         img[pidx + 2] = b;
-     }
- }
-}
-}
-}
-
-// Draw text string
-void draw_text(uint8_t* img, int width, int height, int channels,
-    int x, int y, const char* text,
-    uint8_t r, uint8_t g, uint8_t b) {
-int offset = 0;
-while (*text) {
-draw_char(img, width, height, channels, x + offset, y, *text, r, g, b);
-offset += 6; // 5 pixels + 1 space
-text++;
-}
-}
-
-// Get color for class (simple color wheel)
-void get_class_color(int class_id, uint8_t& r, uint8_t& g, uint8_t& b) {
-// Generate distinct colors for different classes
-int h = (class_id * 137) % 360; // Golden angle for good distribution
-float s = 0.8f;
-float v = 0.95f;
-
-// HSV to RGB
-float c = v * s;
-float x = c * (1 - std::fabs(std::fmod(h / 60.0f, 2) - 1));
-float m = v - c;
-
-float r1, g1, b1;
-if (h < 60) { r1 = c; g1 = x; b1 = 0; }
-else if (h < 120) { r1 = x; g1 = c; b1 = 0; }
-else if (h < 180) { r1 = 0; g1 = c; b1 = x; }
-else if (h < 240) { r1 = 0; g1 = x; b1 = c; }
-else if (h < 300) { r1 = x; g1 = 0; b1 = c; }
-else { r1 = c; g1 = 0; b1 = x; }
-
-r = (uint8_t)((r1 + m) * 255);
-g = (uint8_t)((g1 + m) * 255);
-b = (uint8_t)((b1 + m) * 255);
-}
-// Main drawing function - 이미지를 직접 수정하고 반환
-void draw_detections(
-    image_data& img,
-    std::vector<detected_obj> const& detections,
-    std::vector<std::string> const& class_names) {
-    
-    // Get image properties
-    int width = img.extent[1];
-    int height = img.extent[0];
-    int channels = 3;
-    
-    // Get raw pointer to image data
-    uint8_t* img_data = nullptr;
-    // bool is_f32 = false;
-    
-    if (img.format == image_format::rgb_u8 || img.format == image_format::rgba_u8) {
-        img_data = img.data.get();
-        channels = (img.format == image_format::rgba_u8) ? 4 : 3;
-    } else if (img.format == image_format::rgb_f32 || img.format == image_format::rgba_f32) {
-        // F32 format - we'll need to convert after drawing
-        // is_f32 = true;
-        channels = (img.format == image_format::rgba_f32) ? 4 : 3;
-        
-        // Convert to U8 for drawing
-        image_data temp_u8 = image_f32_to_u8(img, 
-            channels == 4 ? image_format::rgba_u8 : image_format::rgb_u8);
-        
-        // Draw on the U8 image
-        img_data = temp_u8.data.get();
-        
-        // Draw each detection
-        for (auto const& det : detections) {
-            int x1 = (int)det.x1;
-            int y1 = (int)det.y1;
-            int x2 = (int)det.x2;
-            int y2 = (int)det.y2;
-
-            uint8_t r, g, b;
-            get_class_color(det.class_id, r, g, b);
-            draw_rectangle(img_data, width, height, channels, x1, y1, x2, y2, r, g, b, 3);
-
-            const char* class_name = (det.class_id >= 0 && (size_t)det.class_id < class_names.size()) 
-                                    ? class_names[det.class_id].c_str() 
-                                    : "unknown";
-            
-            char conf_str[16];
-            snprintf(conf_str, sizeof(conf_str), "%d%%", (int)(det.class_confidence * 100));
-            
-            printf("Detection: %s %s at [%d, %d, %d, %d] (obj_conf: %.2f, cls_conf: %.2f)\n", 
-                   class_name, conf_str, x1, y1, x2, y2, 
-                   det.confidence, det.class_confidence);
-
-            int text_width = strlen(conf_str) * 6;
-            int text_height = 10;
-            int label_y = std::max(0, y1 - text_height - 2);
-            
-            draw_filled_rectangle(img_data, width, height, channels,
-                                x1, label_y, x1 + text_width, label_y + text_height,
-                                r, g, b);
-            draw_text(img_data, width, height, channels,
-                     x1 + 2, label_y + 2, conf_str, 255, 255, 255);
-        }
-        
-        // Replace original image with drawn U8 image
-        img = std::move(temp_u8);
-        return;
-    } else {
-        printf("Error: Unsupported image format for drawing\n");
-        return;
-    }
-
-    // Draw each detection (for U8 format)
-    for (auto const& det : detections) {
-        int x1 = (int)det.x1;
-        int y1 = (int)det.y1;
-        int x2 = (int)det.x2;
-        int y2 = (int)det.y2;
-
-        uint8_t r, g, b;
-        get_class_color(det.class_id, r, g, b);
-        draw_rectangle(img_data, width, height, channels, x1, y1, x2, y2, r, g, b, 3);
-
-        const char* class_name = (det.class_id >= 0 && (size_t)det.class_id < class_names.size()) 
-                                ? class_names[det.class_id].c_str() 
-                                : "unknown";
-        
-        char conf_str[16];
-        snprintf(conf_str, sizeof(conf_str), "%d%%", (int)(det.class_confidence * 100));
-        
-        printf("Detection: %s %s at [%d, %d, %d, %d] (obj_conf: %.2f, cls_conf: %.2f)\n", 
-               class_name, conf_str, x1, y1, x2, y2, 
-               det.confidence, det.class_confidence);
-
-        int text_width = strlen(conf_str) * 6;
-        int text_height = 10;
-        int label_y = std::max(0, y1 - text_height - 2);
-        
-        draw_filled_rectangle(img_data, width, height, channels,
-                            x1, label_y, x1 + text_width, label_y + text_height,
-                            r, g, b);
-        draw_text(img_data, width, height, channels,
-                 x1 + 2, label_y + 2, conf_str, 255, 255, 255);
-    }
-}
-} // namespace visp::yolov9t
-
-namespace visp::yolov9t {
-
- float resize_longest_side(i32x2 extent, int target_longest_side) {
-    int longest_side = std::max(extent[0], extent[1]);
-    return float(target_longest_side) / float(longest_side);
-}
-int scale_coord(int coord, float scale) {
-    return int(coord * scale + 0.5f);
-}
-i32x2 scale_extent(i32x2 extent, float scale) {
-    return i32x2{scale_coord(extent[0], scale), scale_coord(extent[1], scale)};
-}
-image_data yolov9t_process_input2(image_view image, yolov9t_params const& p) {
-    
-    image_data resized;
-    if (image.extent[0] != p.input_size || image.extent[1] != p.input_size) {
-        resized = image_scale(image, {p.input_size, p.input_size});
-        image = image_view(resized);
-    }
-
-    return image_u8_to_f32(image, image_format::rgb_f32, p.offset, 1.f / p.scale);
-}
-
-image_data yolov9t_process_input(image_data image, yolov9t_params const& p) {
-    // 1) letterbox to square (p.input_size)
-    image_data lb = letterbox(std::move(image), {p.input_size, p.input_size}, u8x3{114,114,114}, true, false, true, yolov9t_params::stride);
-    // 2) convert to f32 and normalize to [0,1]
-    image_data result = image_alloc({p.input_size, p.input_size}, image_format::rgb_f32);
-    image_u8_to_f32(lb, result, f32x4(p.offset), f32x4(p.scale));
-    return result;
-}
-static void write_tensor_txt(tensor t, char const* filename) {
-    if (!t) {
-        return;
-    }
-    FILE* f = fopen(filename, "w");
-    if (!f) {
-        printf("Failed to open %s for writing\n", filename);
-        return;
-    }
-    // Header with shape and type
-    fprintf(
-        f,
-        "# %ld,%ld,%ld,%ld\n# %s\n",
-        (long)t->ne[0], (long)t->ne[1], (long)t->ne[2], (long)t->ne[3], ggml_type_name(t->type));
-
-    // Fetch data from backend
-    tensor_data td = transfer_from_backend(t);
-    size_t n = ggml_nelements(t);
-
-    if (t->type == GGML_TYPE_F32) {
-        auto data = td.as_f32();
-        for (size_t i = 0; i < data.size(); ++i) {
-            fprintf(f, i + 1 == data.size() ? "%.4f\n" : "%.4f ", (double)data[i]);
-        }
-    } else if (t->type == GGML_TYPE_F16) {
-        const ggml_fp16_t* h = reinterpret_cast<const ggml_fp16_t*>(td.data.get());
-        for (size_t i = 0; i < n; ++i) {
-            float v = ggml_fp16_to_fp32(h[i]);
-            fprintf(f, i + 1 == n ? "%.4f\n" : "%.4f ", (double)v);
-        }
-    } else if (t->type == GGML_TYPE_I32) {
-        auto data = td.as_i32();
-        for (size_t i = 0; i < data.size(); ++i) {
-            fprintf(f, i + 1 == data.size() ? "%d\n" : "%d ", data[i]);
-        }
-    } else {
-        // Raw bytes as hex fallback
-        const unsigned char* bytes = reinterpret_cast<const unsigned char*>(td.data.get());
-        size_t nb = ggml_nbytes(t);
-        for (size_t i = 0; i < nb; ++i) {
-            fprintf(f, i + 1 == nb ? "%02X\n" : "%02X ", bytes[i]);
-        }
-    }
-    fclose(f);
-}
-
-void save_features_to_txt(DetectOutput const& out, char const* base_path, std::vector<int> const& keys) {
-    if (!base_path) {
-        base_path = "features";
-    }
-    // Decide which keys to dump
-    if (!keys.empty()) {
-        for (int k : keys) {
-            auto it = out.features_map.find(k);
-            if (it == out.features_map.end()) continue;
-            std::string fname = std::string(base_path) + "_layer_" + std::to_string(k) + ".txt";
-            write_tensor_txt(it->second, fname.c_str());
-            printf("-> feature layer %d saved to %s\n", k, fname.c_str());
-        }
-        return;
-    }
-    for (auto const& [k, t] : out.features_map) {
-        std::string fname = std::string(base_path) + "_layer_" + std::to_string(k) + ".txt";
-        write_tensor_txt(t, fname.c_str());
-        printf("-> feature layer %d saved to %s\n", k, fname.c_str());
-    }
-}
-
-} // namespace visp::yolov9t
-
-namespace visp::yolov9t {
-
-void save_input_to_txt(tensor input, char const* filepath) {
-    if (!input || !filepath) return;
-    FILE* f = fopen(filepath, "w");
-    if (!f) {
-        printf("Failed to open %s for writing\n", filepath);
-        return;
-    }
-    fprintf(f, "# input shape C,H,W,N = %ld,%ld,%ld,%ld\n# type = %s\n",
-            (long)input->ne[0], (long)input->ne[1], (long)input->ne[2], (long)input->ne[3], ggml_type_name(input->type));
-    // Ensure data is fetched from backend
-    tensor_data td = transfer_from_backend(input);
-    if (input->type == GGML_TYPE_F32) {
-        auto data = td.as_f32();
-        for (size_t i = 0; i < data.size(); ++i) {
-            fprintf(f, i + 1 == data.size() ? "%g\n" : "%g ", (double)data[i]);
-        }
-    } else if (input->type == GGML_TYPE_F16) {
-        const ggml_fp16_t* h = reinterpret_cast<const ggml_fp16_t*>(td.data.get());
-        size_t n = ggml_nelements(input);
-        for (size_t i = 0; i < n; ++i) {
-            float v = ggml_fp16_to_fp32(h[i]);
-            fprintf(f, i + 1 == n ? "%g\n" : "%g ", (double)v);
-        }
-    } else if (input->type == GGML_TYPE_I32) {
-        auto data = td.as_f32();
-        for (size_t i = 0; i < data.size(); ++i) {
-            fprintf(f, i + 1 == data.size() ? "%g\n" : "%g ", data[i]);
-        }
-    } else {
-        const unsigned char* bytes = reinterpret_cast<const unsigned char*>(td.data.get());
-        size_t nb = ggml_nbytes(input);
-        for (size_t i = 0; i < nb; ++i) {
-            fprintf(f, i + 1 == nb ? "%02X\n" : "%02X ", bytes[i]);
-        }
-    }
-    fclose(f);
-}
-
+#include "yolov9t.h"
+#include "visp/image.h"
+#include "visp/ml.h"
+#include "visp/nn.h"
+#include "visp/util.h"
+#include "util/math.h"
+#include "visp/vision.h"
+#include <algorithm>
+#include <cmath>
+#include <cstring>
+#include <map>
+#include <memory>
+#include <numeric>
+#include <stdexcept>
+#include <string>
+#include <vector>
+#include <cstdio>
+#include "ggml.h"
+
+#include <optional>
+#include <span>
+#pragma GCC diagnostic push
+#pragma GCC diagnostic ignored "-Wunused-parameter"
+#pragma GCC diagnostic ignored "-Wmissing-field-initializers"
+#pragma GCC diagnostic ignored "-Wunused-variable"
+#pragma GCC diagnostic ignored "-Wpragmas"
+using namespace visp;
+
+enum PADDING_MODE { NONE = -INT16_MAX, YES = 1 };
+namespace visp::yolov9t {
+
+// Parameter detection from model weights
+yolov9t_params yolov9t_detect_params(model_file const& /*file*/) {
+    yolov9t_params params;
+    // Use default parameters since metadata functions aren't available
+    // In actual implementation, these would be extracted from GGUF metadata
+    params.num_classes = 80;
+    params.input_size = 640;
+    params.variant = "tiny";
+    // Normalize inputs to [0, 1]
+
+    return params;
+}
+int autopad(int k, int p = -1, int d = 1) {
+    if (d > 1) {
+        k = d * (k - 1) + 1;
+    }
+    if (p == -1) { // p is None in Python
+        p = k / 2;
+    }
+    return p;
+}
+
+// Conv: Standard convolution with BN and SiLU (matching Python Conv class)
+// Parameters: c1(input_ch), c2(output_ch), k(kernel), s(stride), p(padding), g(groups),
+// d(dilation), act(activation)
+// tensor Conv(
+//     model_ref m,
+//     tensor x,
+//     std::string const& name,
+//     int c1,
+//     int c2,
+//     int k,
+//     int s,
+//     int p,
+//     bool act,
+//     bool bn,
+//     bool debug) {
+//     if (debug) {
+//         printf(
+//             "Conv In: ne[0]=%d, ne[1]=%d, ne[2]=%d, ne[3]=%d\n", (int)x->ne[0], (int)x->ne[1],
+//             (int)x->ne[2], (int)x->ne[3]);
+//     }
+    
+//     // Calculate padding using autopad if p == -1
+//     int auto_pad = autopad(k, p, 1);
+
+//     // Save current prefix
+//     tensor_name old_prefix = m.prefix;
+
+//     // Set prefix to the layer name so conv_2d can find "weight" and "bias"
+//     std::string weight_name = name;
+//     // printf("Weight name: %s\n", weight_name.c_str());
+//     // printf("Name: %s\n", name.c_str());
+//     if (name.find(".conv") == std::string::npos) {
+//         weight_name += ".conv";
+//     }
+//     m.prefix = tensor_name(weight_name.c_str());
+//     tensor weight = m.weights("weight");
+    
+//     if (debug) {
+//         printf("Weight shape: [%d,%d,%d,%d]\n", (int)weight->ne[0], (int)weight->ne[1], (int)weight->ne[2], (int)weight->ne[3]);
+//         printf("Input shape: [%d,%d,%d,%d]\n", (int)x->ne[0], (int)x->ne[1], (int)x->ne[2], (int)x->ne[3]);
+//     }
+
+//     // Get input channels from tensor
+//     // c1 = (int)x->ne[0]; // input channels
+//     // c2 = (int)weight->ne[3]; // output channels in GGML format
+    
+//     if (debug) {
+//         printf(
+//             "Conv: c1=%d, c2=%d, k=%d, s=%d, p=%d, g=1, d=1, act=%s\n", c1, c2, k, s, auto_pad,
+//             act ? "True" : "False");
+//     }
+
+//     // Check if input is in CWHN format and needs conversion to WHCN
+        
+//     // Ensure tensor is contiguous before convolution
+//     if (!ggml_is_contiguous(x)) {
+//         x = ggml_cont(m, x);
+//     }
+    
+//     // Apply convolution: ggml_conv_2d expects (weight, input)
+//     x = conv_2d(m, x, s, auto_pad, 1);
+
+//     // Apply BatchNorm2d (if bias exists, it's typically the bn bias)
+//     // // if (m.find("bias")) {
+//     //     tensor bias = m.weights("bias");
+//     //     x = ggml_add(m, x, bias);
+//     // // }
+//     if (bn){
+//         printf("old_prefix: %s\n", name.c_str());
+//         std::string bn_name = name.c_str();
+//         if (auto pos = bn_name.rfind(".conv"); pos != std::string::npos) {
+//             bn_name.replace(pos, std::string(".conv").size(), ".bn");
+//         }
+//         if (bn_name.find(".bn") == std::string::npos) {
+//             bn_name += ".bn";
+//         }
+//         m.prefix = tensor_name(bn_name.c_str());
+//         x = batch_norm_2d(m, x);
+//     }
+//     // Apply SiLU activation if act=true
+//     if (act) {
+//         x = ggml_silu(m, x);
+//     }
+
+//     // Restore prefix
+//     m.prefix = old_prefix;
+    
+//     if (debug) {
+//         printf(
+//             "Conv Out: ne[0]=%d, ne[1]=%d, ne[2]=%d, ne[3]=%d\n", (int)x->ne[0], (int)x->ne[1],
+//             (int)x->ne[2], (int)x->ne[3]);
+//     }
+//     return x;
+// }
+
+
+
+
+
+
+
+
+tensor Conv(
+    model_ref m,
+    tensor x,
+    std::string const& name,
+    int c1,
+    int c2,
+    int k,
+    int s,
+    int p,
+    bool act,
+    bool bn,
+    bool debug) {
+
+    if (debug) {
+        printf("Conv In: ne[0]=%d, ne[1]=%d, ne[2]=%d, ne[3]=%d\n",
+               (int)x->ne[0], (int)x->ne[1], (int)x->ne[2], (int)x->ne[3]);
+    }
+
+    int auto_pad = autopad(k, p, 1);
+    tensor_name old_prefix = m.prefix;
+
+    // conv_2d가 참조할 prefix를 '<...>.conv'로 맞춤
+    std::string weight_name = name;
+    if (weight_name.find(".conv") == std::string::npos) weight_name += ".conv";
+    m.prefix = tensor_name(weight_name.c_str());
+
+    if (debug) {
+        tensor w = m.find("weight");
+        tensor b = m.find("bias");
+        printf("[DBG][Conv] prefix='%s' has(weight)=%d has(bias)=%d\n",
+               weight_name.c_str(), w!=nullptr, b!=nullptr);
+        if (w) {
+            printf("  weight shape: [%d,%d,%d,%d]\n",
+                   (int)w->ne[0], (int)w->ne[1], (int)w->ne[2], (int)w->ne[3]);
+        }
+    }
+
+    if (!ggml_is_contiguous(x)) x = ggml_cont(m, x);
+
+    // ★ conv_2d가 내부에서 weight/bias를 사용함 → 여기서 bias를 '수동 add' 하지 말 것!
+    x = conv_2d(m, x, s, auto_pad, 1);
+
+    // BN: 퓨징 모델이면 BN 파라미터가 없으니 스킵.
+    if (bn) {
+        std::string bn_name = weight_name;
+        if (auto pos = bn_name.rfind(".conv"); pos != std::string::npos) {
+            bn_name.replace(pos, std::string(".conv").size(), ".bn");
+        } else {
+            bn_name += ".bn";
+        }
+        m.prefix = tensor_name(bn_name.c_str());
+        if (m.find("weight")) {
+            x = batch_norm_2d(m, x);
+        } else if (debug) {
+            printf("[DBG][Conv] BN requested but no BN params at '%s' → skip (fused)\n",
+                   bn_name.c_str());
+        }
+    }
+
+    if (act) x = ggml_silu(m, x);
+
+    m.prefix = old_prefix;
+
+    if (debug) {
+        printf("Conv Out: ne[0]=%d, ne[1]=%d, ne[2]=%d, ne[3]=%d\n",
+               (int)x->ne[0], (int)x->ne[1], (int)x->ne[2], (int)x->ne[3]);
+    }
+    return x;
+}
+
+
+
+
+
+
+
+
+
+
+
+
+
+
+
+
+
+
+
+
+
+
+
+
+
+// AConv: Average pooling + Conv for downsampling
+// Python signature: AConv(c1, c2) where c1=input_ch, c2=output_ch
+/*
+class AConv(nn.Module):
+    """Average pooling convolution for downsampling"""
+    def __init__(self, c1, c2):
+        super().__init__()
+        self.cv1 = Conv(c1, c2, 3, 2, 1)  # 단순한 3x3 stride=2 컨볼루션
+        self.avgpool = nn.AvgPool2d(2, 1, 0, False, True)
+
+    def forward(self, x):
+        pool = self.avgpool(x)
+        x = self.cv1(pool)
+        return x
+*/
+tensor conv_2d_batch_norm(model_ref m, tensor x, int stride = 1, int pad = 0) {
+    return conv_2d(m, x, stride, pad); // batch_norm is fused into conv_2d at model conversion
+}
+tensor mean_2d(model_ref m, tensor x) {
+    auto [w, h, c, n] = nelements_whcn(m, x);
+    x = contiguous_2d_to_whcn(m, x);
+    x = ggml_reshape_3d(m, x, w * h, c, n);
+    x = ggml_mean(m, x);
+    x = is_cwhn(m) ? ggml_reshape_4d(m, x, c, 1, 1, n) : ggml_reshape_4d(m, x, 1, 1, c, n);
+    return x;
+}
+
+tensor global_avg_pool(model_ref m, tensor x) {
+    x = mean_2d(m, x);
+    x = conv_2d_batch_norm(m[1], x);
+    x = ggml_relu_inplace(m, x);
+    return named(m, x);
+}
+tensor AConv(model_ref m, tensor x, std::string const& name, int c1, int c2, bool debug) {
+    if (debug) {
+        printf("AConv In  (C,W,H,N) = [%d,%d,%d,%d]\n",
+               (int)x->ne[0], (int)x->ne[1], (int)x->ne[2], (int)x->ne[3]);
+    }
+
+    // 1) AvgPool2d(k=2, s=1, p=0)  — 파이토치: nn.AvgPool2d(2, 1, 0, False, True)
+    //    CWHN에서 풀링은 W,H 축(ne[1], ne[2])에 적용됨.
+    printf("Before Pooling (C,W,H,N) = [%d,%d,%d,%d]\n",
+           (int)x->ne[0], (int)x->ne[1], (int)x->ne[2], (int)x->ne[3]);
+    x = contiguous_2d_to_whcn(m, x);
+    // permute
+    printf("After Permute (W,H,C,N) = [%d,%d,%d,%d]\n",
+           (int)x->ne[0], (int)x->ne[1], (int)x->ne[2], (int)x->ne[3]);
+    tensor pooled = ggml_pool_2d(
+        m, x,
+        GGML_OP_POOL_AVG,
+        /*kW*/ 2, /*kH*/ 2,
+        /*sW*/ 1, /*sH*/ 1,
+        /*pW*/ 0, /*pH*/ 0
+    );
+    
+    printf("After Pooling (C,W,H,N) = [%d,%d,%d,%d]\n",
+           (int)pooled->ne[0], (int)pooled->ne[1], (int)pooled->ne[2], (int)pooled->ne[3]);
+           pooled = whcn_to_contiguous_2d(m, pooled);
+    printf("After Permute (C,W,H,N) = [%d,%d,%d,%d]\n",
+                  (int)x->ne[0], (int)x->ne[1], (int)x->ne[2], (int)x->ne[3]);
+    if (debug) {
+        printf("AConv Pool (C,W,H,N) = [%d,%d,%d,%d]\n",
+               (int)pooled->ne[0], (int)pooled->ne[1], (int)pooled->ne[2], (int)pooled->ne[3]);
+    }
+
+    // 2) Conv 3x3, stride=2, pad=1  — PyTorch: Conv(c1, c2, 3, 2, 1)
+    //    입력 채널 c1 → 출력 채널 c2
+    tensor out = Conv(m, pooled, name + ".cv1.conv", c1, c2, /*k=*/3, /*stride=*/2, /*pad=*/1, /*act=*/true);
+    printf("%ld, %ld, %ld, %ld\n", x->ne[0], x->ne[1], x->ne[2], x->ne[3]);
+    if (debug) {
+        printf("AConv Out  (C,W,H,N) = [%d,%d,%d,%d]\n",
+               (int)out->ne[0], (int)out->ne[1], (int)out->ne[2], (int)out->ne[3]);
+    }
+    return out;
+}
+
+// ELAN1: Efficient Layer Aggregation Network block
+// Python signature: ELAN1(c1, c2, c3, c4) where c1=input_ch, c2=output_ch, c3=cv2_ch, c4=cv3_ch
+/*
+class ELAN1(RepNCSPELAN4):
+    """ELAN-1 block"""
+    def __init__(self, c1: int, c2: int, c3: int, c4: int):
+        super().__init__(c1, c2, c3, c4)
+        self.c = c3 // 2
+        self.cv1 = Conv(c1, c3, 1, 1)
+        self.cv2 = Conv(c3 // 2, c4, 3, 1)
+        self.cv3 = Conv(c4, c4, 3, 1)
+        self.cv4 = Conv(c3 + (2 * c4), c2, 1, 1)
+    def forward(self, x: torch.Tensor) -> torch.Tensor:
+        """Forward pass through ELAN1 layer."""
+        y = list(self.cv1(x).chunk(2, 1))
+        y.extend((m(y[-1])) for m in [self.cv2, self.cv3])
+        x = self.cv4(torch.cat(y, 1))
+        return x
+*/
+tensor ELAN1(
+    model_ref m,
+    tensor x,
+    std::string const& name,
+    int c1,
+    int c2,
+    int c3,
+    int c4,
+    bool debug
+) {
+    // x: CWHN
+    if (debug) {
+        printf("ELAN1 %s: x (C,W,H,N) = [%d,%d,%d,%d]\n",
+               name.c_str(), (int)x->ne[0], (int)x->ne[1], (int)x->ne[2], (int)x->ne[3]);
+    }
+
+    // cv1: 1x1 conv -> c3 channels
+    GGML_ASSERT(c3 % 2 == 0 && "ELAN1: c3 must be even for chunk(2)");
+    const int c_half = c3 / 2;
+    tensor cv1_out = Conv(m, x, name + ".cv1.conv", c1, c3, 1, 1, -1, true);
+
+    // 채널을 반으로 분할 (PyTorch chunk(2, dim=1)와 동일; 여기선 dim0=C)
+    // slice_t는 [begin, end) 규칙. step은 채널축에서 1만 허용(헬퍼가 그렇게 설계됨).
+    tensor split1 = slice(m, cv1_out,
+                          /*C*/ {0,       c_half},
+                          /*W*/{}, /*H*/ {}, /*N*/ {});
+    tensor split2 = slice(m, cv1_out,
+                          /*C*/ {c_half, c3},
+                          /*W*/ {}, /*H*/ {}, /*N*/ {});
+
+    // 필요 시 연속화 (Conv가 비연속 view 입력을 못 받는 경우 대비)
+    if (!ggml_is_contiguous(split1)) split1 = ggml_cont(m, split1);
+    if (!ggml_is_contiguous(split2)) split2 = ggml_cont(m, split2);
+
+    // cv2: 3x3 conv on split2 (c_half -> c4)
+    tensor cv2_out = Conv(m, split2, name + ".cv2.conv", c_half, c4, 3, 1, -1, true);
+
+    // cv3: 3x3 conv on cv2_out (c4 -> c4)
+    tensor cv3_out = Conv(m, cv2_out, name + ".cv3.conv", c4, c4, 3, 1, -1, true);
+
+    // concat: [split1, split2, cv2_out, cv3_out] along channel dim (dim=0 for CWHN)
+    tensor cat12   = Concat(m, split1, split2, /*dim=*/0);
+    tensor cat123  = Concat(m, cat12,  cv2_out, /*dim=*/0);
+    tensor cat1234 = Concat(m, cat123, cv3_out, /*dim=*/0);
+
+    if (debug) {
+        printf("ELAN1 %s: cat (C,W,H,N) = [%d,%d,%d,%d]\n",
+               name.c_str(), (int)cat1234->ne[0], (int)cat1234->ne[1], (int)cat1234->ne[2], (int)cat1234->ne[3]);
+    }
+
+    // cv4: 1x1 conv to final output channels: (c3 + 2*c4) -> c2
+    tensor out = Conv(m, cat1234, name + ".cv4.conv", c3 + (2 * c4), c2, 1, 1, -1, true);
+
+    // 레이아웃 변환 불필요 (네트워크 전반 CWHN 유지). 항등 permute/contiguous 강제 없음.
+    if (debug) {
+        printf("ELAN1 %s: out (C,W,H,N) = [%d,%d,%d,%d]\n",
+               name.c_str(), (int)out->ne[0], (int)out->ne[1], (int)out->ne[2], (int)out->ne[3]);
+    }
+    return out;
+}
+
+tensor Bottleneck(
+    model_ref m,
+    tensor x,
+    std::string const& name,
+    int c1,
+    int c2,
+    bool shortcut,
+    int g,
+    float e,
+    bool debug) {
+    if (debug) {
+        printf(
+            "Bottleneck %s: In shape [%d,%d,%d,%d]\n", name.c_str(), (int)x->ne[3], (int)x->ne[2],
+            (int)x->ne[1], (int)x->ne[0]);
+    }
+    int c_ = (int)(c2 * e); // hidden channels
+
+    // cv1: 1x1 conv
+    tensor cv1_out = Conv(m, x, name + ".cv1.conv", c1, c_, 1, 1, -1, true);
+
+    // cv2: 3x3 conv
+    tensor cv2_out = Conv(m, cv1_out, name + ".cv2.conv", c_, c2, 3, 1, -1, true);
+
+    // Add shortcut if applicable
+    // if (shortcut && x->ne[2] == cv2_out->ne[2]) {
+    //     return ggml_add(m, x, cv2_out);
+    // }
+    if (debug) {
+        printf(
+            "Bottleneck %s: Out shape [%d,%d,%d,%d]\n", name.c_str(), (int)cv2_out->ne[3],
+            (int)cv2_out->ne[2], (int)cv2_out->ne[1], (int)cv2_out->ne[0]);
+    }
+    return cv2_out;
+}
+// RepConv: Reparameterizable Convolution with training and deploy modes
+tensor RepConv(
+    model_ref m,
+    tensor x,
+    std::string const& name,
+    int c1,
+    int c2,
+    int k,
+    int s,
+    int p,
+    int g,
+    int d,
+    bool act,
+    bool bn,
+    bool deploy,
+    bool debug) {
+    if (debug) {
+        printf(
+            "RepConv %s In: ne[0]=%d, ne[1]=%d, ne[2]=%d, ne[3]=%d\n", name.c_str(), (int)x->ne[0], (int)x->ne[1],
+            (int)x->ne[2], (int)x->ne[3]);
+    }
+    
+    // Assert k == 3 and p == 1 as in Python implementation
+    if (k != 3 || p != 1) {
+        throw std::invalid_argument("RepConv requires k=3 and p=1");
+    }
+    
+    tensor output;
+    
+    if (deploy) {
+        // In deploy mode, use fused convolution (would be pre-computed)
+        output = Conv(m, x, name + ".fused_conv", c1, c2, k, s, p, act, debug);
+    } else {
+        // Training mode: PyTorch structure with conv1 (3x3) + conv2 (1x1)
+        
+        std::string cv11_name = name;
+        // suffix가 .cv1이면 .cv1.conv1로 교체
+        tensor conv1_out = Conv(m, x, cv11_name + ".conv1.conv", c1, c2, k, s, p, false, debug);
+        
+        
+        tensor conv2_out = Conv(m, x, cv11_name + ".conv2.conv", c1, c2, 1, s, (p-k)/2, false, debug);  // stride, pad=1, dilate=1
+        
+        // id_out
+        if (bn){
+            printf("batchnorm 처리해야함\n");
+        }
+        // Add conv1 + conv2
+        output = ggml_add(m, conv1_out, conv2_out);
+        
+        // Apply activation
+        if (act) {
+            output = ggml_silu(m, output); // SiLU is default activation
+        }
+    }
+    
+    if (debug) {
+        printf(
+            "RepConv %s Out: ne[0]=%d, ne[1]=%d, ne[2]=%d, ne[3]=%d\n", name.c_str(), 
+            (int)output->ne[0], (int)output->ne[1], (int)output->ne[2], (int)output->ne[3]);
+    }
+    
+    return output;
+}
+
+// RepBottleneck: Bottleneck with RepConv (inherits from Bottleneck behavior)
+tensor RepBottleneck(
+    model_ref m,
+    tensor x,
+    std::string const& name,
+    int c1,
+    int c2,
+    bool shortcut,
+    int g,
+    int k,
+    float e,
+    bool debug) {
+    if (debug) {
+        printf(
+            "RepBottleneck %s: In shape [%d,%d,%d,%d]\n", name.c_str(), (int)x->ne[3],
+            (int)x->ne[2], (int)x->ne[1], (int)x->ne[0]);
+    }
+    
+    int c_ = (int)(c2 * e); // hidden channels
+    
+    // cv1: RepConv(c1, c_, 3, 1, 1) - RepConv with k=3, s=1, p=1
+    tensor cv1_out = RepConv(m, x, name + ".cv1", c1, c_, 3, 1, 1, 1, 1, true, false, false, debug);
+    
+    // cv2: Conv(c_, c2, 3, 1) - Regular Conv  
+    tensor cv2_out = Conv(m, cv1_out, name + ".cv2", c_, c2, 3, 1, -1, true, debug);
+    
+    // Add shortcut if applicable (same as original Bottleneck)
+    if (shortcut && c1 == c2) {
+        tensor result = ggml_add(m, x, cv2_out);
+        if (debug) {
+            printf(
+                "RepBottleneck %s: Out shape with shortcut [%d,%d,%d,%d]\n", name.c_str(), 
+                (int)result->ne[3], (int)result->ne[2], (int)result->ne[1], (int)result->ne[0]);
+        }
+        return result;
+    }
+    
+    if (debug) {
+        printf(
+            "RepBottleneck %s: Out shape [%d,%d,%d,%d]\n", name.c_str(), (int)cv2_out->ne[3],
+            (int)cv2_out->ne[2], (int)cv2_out->ne[1], (int)cv2_out->ne[0]);
+    }
+    
+    return cv2_out;
+}
+// C3: CSP Bottleneck with 3 convolutions
+tensor C3(
+    model_ref m,
+    tensor x,
+    std::string const& name,
+    int c1,
+    int c2,
+    int n,
+    bool shortcut,
+    int g,
+    float e,
+    bool debug) {
+    if (debug) {
+        printf(
+            "C3 %s: In shape [%d,%d,%d,%d]\n", name.c_str(), (int)x->ne[3], (int)x->ne[2],
+            (int)x->ne[1], (int)x->ne[0]);
+    }
+    int c_ = (int)(c2 * e); // hidden channels
+    
+    // cv1: 1x1 conv (c1 -> c_)
+    tensor cv1_out = Conv(m, x, name + ".cv1", c1, c_, 1, 1, -1, true);
+
+    // cv2: 1x1 conv (c1 -> c_)
+    tensor cv2_out = Conv(m, x, name + ".cv2", c1, c_, 1, 1, -1, true);
+
+    // Process cv1_out through n Bottleneck blocks
+    tensor m_out = cv1_out;
+    for (int i = 0; i < n; ++i) {
+        std::string bottleneck_name = name + ".m." + std::to_string(i);
+        m_out = Bottleneck(m, m_out, bottleneck_name, c_, c_, shortcut, g, 1.0);
+    }
+
+    // Concatenate m_out and cv2_out (2 * c_ channels)
+    tensor concat = ggml_concat(m, m_out, cv2_out, 0); // Channel dimension concat
+    concat = ggml_cont(m, concat); // Ensure contiguous memory
+    // cv3: 1x1 conv (2*c_ -> c2)
+    tensor output = Conv(m, concat, name + ".cv3", 2 * c_, c2, 1, 1, -1, true);
+    
+    if (debug) {
+        printf(
+            "C3 %s: Out shape [%d,%d,%d,%d]\n", name.c_str(), (int)output->ne[3],
+            (int)output->ne[2], (int)output->ne[1], (int)output->ne[0]);
+    }
+    return output;
+}
+
+// RepCSP: Repeatable Cross Stage Partial Network (inherits from C3 behavior)
+tensor RepCSP(
+    model_ref m,
+    tensor x,
+    std::string const& name,
+    int c1,
+    int c2,
+    int n,
+    bool shortcut,
+    int g,
+    float e,
+    bool debug) {
+    if (debug) {
+        printf(
+            "RepCSP %s: In shape [%d,%d,%d,%d]\n", name.c_str(), (int)x->ne[3], (int)x->ne[2],
+            (int)x->ne[1], (int)x->ne[0]);
+    }
+    
+    int c_ = (int)(c2 * e); // hidden channels
+    
+    // cv1: 1x1 conv (c1 -> c_)
+    tensor cv1_out = Conv(m, x, name + ".cv1", c1, c_, 1, 1, -1, true);
+
+    // cv2: 1x1 conv (c1 -> c_)
+    tensor cv2_out = Conv(m, x, name + ".cv2", c1, c_, 1, 1, -1, true);
+
+    // Process cv1_out through n RepBottleneck blocks (key difference from C3)
+    tensor m_out = cv1_out;
+    for (int i = 0; i < n; ++i) {
+        std::string bottleneck_name = name + ".m." + std::to_string(i);
+        m_out = RepBottleneck(m, m_out, bottleneck_name, c_, c_, shortcut, g, 3, 1.0);
+    }
+
+    // Concatenate m_out and cv2_out (2 * c_ channels)
+    tensor concat = ggml_concat(m, m_out, cv2_out, 0); // Channel dimension concat
+    concat = ggml_cont(m, concat); // Ensure contiguous memory
+    // cv3: 1x1 conv (2*c_ -> c2)
+    tensor output = Conv(m, concat, name + ".cv3", 2 * c_, c2, 1, 1, -1, true);
+    
+    if (debug) {
+        printf(
+            "RepCSP %s: Out shape [%d,%d,%d,%d]\n", name.c_str(), (int)output->ne[3],
+            (int)output->ne[2], (int)output->ne[1], (int)output->ne[0]);
+    }
+    return output;
+}
+// RepNCSPELAN4: RepNCSP + ELAN structure
+// Python signature: RepNCSPELAN4(c1, c2, c3, c4, n) where c1=input_ch, c2=output_ch,
+// c3=hidden_ch, c4=branch_ch, n=num_blocks
+tensor RepNCSPELAN4(
+    model_ref m, tensor x, std::string const& name, int c1, int c2, int c3, int c4, int n, bool debug) {
+    
+    if (debug) {
+        printf(
+            "RepNCSPELAN4 %s In : x shape [%d,%d,%d,%d]\n", name.c_str(), (int)x->ne[3],
+            (int)x->ne[2], (int)x->ne[1], (int)x->ne[0]);
+    }
+    int c = c3 / 2;
+    printf("Name: %s, c1=%d, c2=%d, c3=%d, c4=%d, n=%d\n", name.c_str(), c1, c2, c3, c4, n);
+    // cv1: 1x1 conv (c1 -> c3), stride=1, pad=0
+    tensor cv1_out = Conv(m, x, name + ".cv1", c1, c3, /*k=*/1, /*stride=*/1, /*pad=*/0, /*bias=*/true);
+
+    // 채널을 반으로 분할: y1 = [0:c_half), y2_input = [c_half:c3)
+    tensor cv1_out_h0 = slice(m, cv1_out,
+                      /*C*/ slice_t(0,       c),
+                      /*W*/ slice_t(), /*H*/ slice_t(), /*N*/ slice_t());
+    tensor cv1_out_h1 = slice(m, cv1_out,
+                            /*C*/ slice_t(c, c3),
+                            /*W*/ slice_t(), /*H*/ slice_t(), /*N*/ slice_t());
+    
+
+    // Conv가 비연속 view를 받지 못할 수 있으니 안전하게 연속화
+    if (!ggml_is_contiguous(cv1_out_h0)) 
+        cv1_out_h0 = ggml_cont(m, cv1_out_h0);
+    if (!ggml_is_contiguous(cv1_out_h1)) 
+        cv1_out_h1 = ggml_cont(m, cv1_out_h1);
+
+    auto rep_conv = [=](model_ref m, tensor x, std::string name, int c_in, int c_out, int n) {
+        tensor y2 = RepCSP(m, x, name+ ".0", c_in, c_out, n);
+        return Conv(m, y2, name + ".1", c_out, c_out, 3, 1, 1, true);
+    };
+    
+    // y2 = RepCSP(m, y2, name + ".cv3.0", c4, c4, n);
+    // tensor y3 = Conv(m, y2, name + ".cv3.1", c4, c4, 3, 1, 1, true);
+    // cv2: RepCSP(c3//2 -> c4) + Conv(c4 -> c4)
+    tensor cv2 = rep_conv(m, cv1_out_h1, name + ".cv2", c3 / 2, c4, n);
+    // cv3: RepCSP(c4 -> c4) + Conv(c4 -> c4)
+    tensor cv3 = rep_conv(m, cv2, name + ".cv3", c4, c4, n);
+    
+    // Use dimension 0 for channel concat in CWHN
+    // tensor cat = ggml_concat(m, y1, y2_input, 0);
+    // cat = ggml_concat(m, cat, y2, 0);
+    // cat = ggml_concat(m, cat, y3, 0);
+    tensor cat = concat(m, {cv1_out_h0, cv1_out_h1, cv2, cv3}, 0);
+    if (!ggml_is_contiguous(cat))
+    {
+        printf("Making concatenated tensor contiguous for RepNCSPELAN4 %s\n", name.c_str());
+        cat = ggml_cont(m, cat); // Ensure contiguous memory
+    }
+    
+    // cv4: 1x1 conv (c + 2*c4 -> c2)
+    tensor output = Conv(m, cat, name + ".cv4", c3 + (2 * c4), c2, 1, 1, -1, true);
+    if (debug) {
+        printf(
+            "RepNCSPELAN4 %s: output shape [%d,%d,%d,%d]\n", name.c_str(), (int)output->ne[3],
+            (int)output->ne[2], (int)output->ne[1], (int)output->ne[0]);
+    }
+
+    return output;
+}
+
+// SPPELAN: Spatial Pyramid Pooling - ELAN
+// Python signature: SPPELAN(c1, c2, c3) where c1=input_ch, c2=output_ch, c3=hidden_ch
+tensor SPPELAN(model_ref m, tensor x, std::string const& name, int c1, int c2, int c3, int k, bool debug) {
+    if (debug) {
+        printf(
+            "SPPELAN %s: x shape [%d,%d,%d,%d]\n", name.c_str(), (int)x->ne[3],
+            (int)x->ne[2], (int)x->ne[1], (int)x->ne[0]);
+    }
+    // cv1: 1x1 conv
+    tensor cv1 = Conv(m, x, name + ".cv1", c1, c3, 1, 1, -1, true);
+    // 디버깅: cv1 shape 확인
+    if (debug) {
+        printf("cv1: [%ld, %ld, %ld, %ld]\n", 
+               cv1->ne[0], cv1->ne[1], cv1->ne[2], cv1->ne[3]);
+    }
+    
+    int pad = k / 2;
+    // x = contiguous_2d_to_whcn(m, x);
+    // tensor cv2 = ggml_pool_2d(m, cv1, GGML_OP_POOL_MAX, k, k, 1, 1, pad, pad);
+    
+    // cv2 = whcn_to_contiguous_2d(m, cv2);
+    auto max_pool = [=](model_ref m, tensor x) {
+        x = contiguous_2d_to_whcn(m, x);
+        x = ggml_pool_2d(m, x, GGML_OP_POOL_MAX, k, k, 1, 1, pad, pad);
+        x = whcn_to_contiguous_2d(m, x);
+        return x;
+    };
+    tensor cv2 = max_pool(m, cv1);
+    tensor cv3 = max_pool(m, cv2);
+    tensor cv4 = max_pool(m, cv3);
+    
+
+    // Ensure all tensors are contiguous before concatenation
+    // tensor tensors[4] = { cv1_out, cv2, cv3, cv4 };
+    tensor cv5 = concat(m, {cv1, cv2, cv3, cv4}, 0); // Channel dimension concat in CWHN
+    cv5 = ggml_cont(m, cv5); // Ensure contiguous memory
+
+    tensor output = Conv(m, cv5, name + ".cv5", 4*c3, c2, 1, 1, -1, true);
+    // if (debug){
+    //     printf(
+    //         "SPPELAN %s: Out shape [%d,%d,%d,%d]\n", name.c_str(), (int)output->ne[3],
+    //         (int)output->ne[2], (int)output->ne[1], (int)output->ne[0]);
+    // }
+    
+    return output;
+}
+
+// Upsample: Nearest neighbor upsampling
+tensor Upsample(model_ref m, tensor x, int scale_factor, bool debug) {
+    // NHWC to WHNC
+    x = permute_cwhn_to_whcn(m, x);
+    x = ggml_upscale(m, x, scale_factor, GGML_SCALE_MODE_NEAREST);
+    x = permute_whcn_to_cwhn(m, x);
+    x = ggml_cont(m, x);
+    return  x; // Ensure contiguous memory
+}
+// Concatenate tensors along channel dimension
+tensor Concat(model_ref m, tensor a, tensor b, int axis, bool debug) {
+    // In WHCN: channels are at ne[2]
+    // In CWHN: channels are at ne[0]
+    int dim = (m.flags & model_build_flag::cwhn) ? 0 : 2;
+    tensor output = ggml_concat(m, a, b, dim);
+    // output = ggml_permute(m, output, 2, 1, 0, 3); // NHWC -> WHNC
+    output = ggml_cont(m, output); // Ensure contiguous memory
+    return output;
+}
+
+// YOLOv9t backbone implementation (matching Python structure)
+// std::vector<tensor> yolov9t_backbone(model_ref m, tensor x) {
+std::map<int, tensor> yolov9t_backbone(model_ref m, tensor x) {
+    std::map<int, tensor> features;
+    // Layer 0: Conv(3, 16, 3, 2) - P1/2
+    tensor x0 = Conv(m, x, "model.0", 3, 16, 3, 2, -1, true, false);
+    features[0] = x0;
+    ggml_set_output(x0);
+
+    // Layer 1: Conv(16, 32, 3, 2) - P2/4
+    tensor x1 = Conv(m, x0, "model.1", 16, 32, 3, 2, -1, true, false);
+    features[1] = x1;
+    ggml_set_output(x1);
+    
+    // Layer 2: ELAN1(32, 32, 32, 16)
+    tensor x2 = ELAN1(m, x1, "model.2", 32, 32, 32, 16);
+    ggml_set_output(x2);
+    features[2] = x2;
+    
+    // Layer 3: AConv(32, 64) - P3/8
+    tensor x3 = AConv(m, x2, "model.3", 32, 64);
+    ggml_set_output(x3);
+    features[3] = x3;
+
+    // Layer 4: RepNCSPELAN4(64, 64, 64, 32, 3)
+    tensor x4 = RepNCSPELAN4(m, x3, "model.4", 64, 64, 64, 32, 3, false);
+    features[4] = x4;
+    ggml_set_output(x4);
+    
+    // Layer 5: AConv(64, 96) - P4/16
+    tensor x5 = AConv(m, x4, "model.5", 64, 96);
+    features[5] = x5;
+    ggml_set_output(x5);
+    
+    // Layer 6: RepNCSPELAN4(96, 96, 96, 48, 3)
+    tensor x6 = RepNCSPELAN4(m, x5, "model.6", 96, 96, 96, 48, 3);
+    features[6] = x6;
+    ggml_set_output(x6);
+
+    // Layer 7: AConv(96, 128) - P5/32
+    tensor x7 = AConv(m, x6, "model.7", 96, 128);
+    features[7] = x7;
+    ggml_set_output(x7);
+
+    // Layer 8: RepNCSPELAN4(128, 128, 128, 64, 3)
+    tensor x8 = RepNCSPELAN4(m, x7, "model.8", 128, 128, 128, 64, 3);
+    features[8] = x8;
+    ggml_set_output(x8);
+
+    // Layer 9: SPPELAN(128, 128, 64)
+    tensor x9 = SPPELAN(m, x8, "model.9", 128, 128, 64, 5, false);
+    features[9] = x9;
+    ggml_set_output(x9);
+
+    // Layer 10: Upsample(None, 2, 'nearest')
+    tensor x10 = Upsample(m, x9, 2);
+    features[10] = x10;
+    ggml_set_output(x10);
+
+    // printf("After Upsample layer 10: ne[0]=%d, ne[1]=%d, ne[2]=%d, ne[3]=%d\n",
+    //        (int)x10->ne[0], (int)x10->ne[1], (int)x10->ne[2], (int)x10->ne[3]);
+    // printf("Feature map from layer 6 (P4): ne[0]=%d, ne[1]=%d, ne[2]=%d, ne[3]=%d\n",
+    //        (int)features[6]->ne[0], (int)features[6]->ne[1], (int)features[6]->ne[2], (int)features[6]->ne[3]);
+    // Layer 11: Concat(1) - with P4 (layer 6)
+    tensor x11 = Concat(m, x10, features[6], 2);
+    features[11] = x11;
+    ggml_set_output(x11);
+
+    // printf("After Concat layer 11: ne[0]=%d, ne[1]=%d, ne[2]=%d, ne[3]=%d\n",
+    //        (int)x11->ne[0], (int)x11->ne[1], (int)x11->ne[2], (int)x11->ne[3]);
+    // Layer 12: RepNCSPELAN4(224, 96, 96, 48, 3)
+    tensor x12 = RepNCSPELAN4(m, x11, "model.12", 224, 96, 96, 48, 3, false);
+    features[12] = x12;
+    ggml_set_output(x12);
+
+    // Layer 13: Upsample(None, 2, 'nearest')
+    tensor x13 = Upsample(m, x12, 2);
+    features[13] = x13;
+    ggml_set_output(x13);
+
+    // Layer 14: Concat(1) - with P3 (layer 4)
+    tensor x14 = Concat(m, x13, features[4], 2);
+    features[14] = x14;
+    ggml_set_output(x14);
+
+    // Layer 15: RepNCSPELAN4(160, 64, 64, 32, 3) - N3 output
+    tensor x15 = RepNCSPELAN4(m, x14, "model.15", 160, 64, 64, 32, 3);
+    features[15] = x15;
+    ggml_set_output(x15);
+
+    // Layer 16: AConv(64, 48)
+    tensor x16 = AConv(m, x15, "model.16", 64, 48);
+    features[16] = x16;
+    ggml_set_output(x16);
+
+    // Layer 17: Concat(1) - with P4 (layer 12)
+    tensor x17 = Concat(m, x16, features[12]);
+    features[17] = x17;
+    ggml_set_output(x17);
+
+    // Layer 18: RepNCSPELAN4(144, 96, 96, 48, 3) - N4 output
+    tensor x18 = RepNCSPELAN4(m, x17, "model.18", 144, 96, 96, 48, 3);
+    features[18] = x18;
+    ggml_set_output(x18);
+
+    // Layer 19: AConv(96, 64)
+    tensor x19 = AConv(m, x18, "model.19", 96, 64);
+    features[19] = x19;
+    ggml_set_output(x19);
+
+    // Layer 20: Concat(1) - with P5 (layer 9)
+    tensor x20 = Concat(m, x19, features[9]);
+    features[20] = x20;
+    ggml_set_output(x20);
+
+    // Layer 21: RepNCSPELAN4(192, 128, 128, 64, 3) - N5 output
+    tensor x21 = RepNCSPELAN4(m, x20, "model.21", 192, 128, 128, 64, 3);
+    features[21] = x21;
+    ggml_set_output(x21);
+    
+    // Return detection outputs: N3(x15), N4(x18), N5(x21)
+    // return {x15, x18, x21};
+    return features;
+}
+/*
+
+*/
+
+
+// PyTorch 코드를 참고해서 GGML로 변환한 dist2bbox 구현
+// PyTorch 코드:
+// def dist2bbox(distance:Tensor, anchor_points:Tensor, xywh:bool=True, dim:int=-1) -> Tensor:
+//     """Transform distance(ltrb) to box(xywh or xyxy)."""
+//     lt, rb = torch.split(distance, 2, dim)
+//     x1y1 = anchor_points - lt
+//     x2y2 = anchor_points + rb
+//     if xywh:
+//         c_xy = (x1y1 + x2y2) / 2
+//         wh = x2y2 - x1y1
+//         return torch.concatenate((c_xy, wh), dim)  # xywh bbox
+//     return torch.concatenate((x1y1, x2y2), dim)  # xyxy bbox
+
+// tensor dist2bbox(model_ref m, tensor distance, tensor anchor_points, bool xywh/*=true*/) {
+tensor dist2bbox(model_ref m, tensor distance, tensor anchor_points, tensor stride_tensor, bool xywh) {
+    // distance: [4, N, ...], anchor_points: [2, N, ...]
+    printf("distance shape before permute: [%ld,%ld,%ld,%ld]\n",
+        distance->ne[0], distance->ne[1], distance->ne[2], distance->ne[3]);
+    
+    distance = ggml_cont(m, distance);
+    distance = ggml_permute(m, distance, 2, 0, 1, 3);
+    printf("distance shape after permute: [%ld,%ld,%ld,%ld]\n",
+        distance->ne[0], distance->ne[1], distance->ne[2], distance->ne[3]);
+    distance = ggml_cont(m, distance);
+    GGML_ASSERT(distance->ne[0] == 4);
+    GGML_ASSERT(anchor_points->ne[0] == 2);
+
+    // lt, rb = torch.split(distance, 2, dim=0)
+    // lt = distance[0:2, ...], rb = distance[2:4, ...]
+    // tensor lt = slice(m, distance, slice_t{0, 2}, slice_t{}, slice_t{}, slice_t{});
+    // tensor rb = slice(m, distance, slice_t{2, 4}, slice_t{}, slice_t{}, slice_t{});
+    // // x1y1 = anchor_points - lt
+    // tensor x1y1 = ggml_sub(m, anchor_points, lt);
+
+    // // x2y2 = anchor_points + rb
+    // tensor x2y2 = ggml_add(m, anchor_points, rb);
+
+    // if (xywh) {
+    //     // c_xy = (x1y1 + x2y2) / 2
+    //     tensor c_xy = ggml_scale(m, ggml_add(m, x1y1, x2y2), 0.5f);
+    //     // wh = x2y2 - x1y1
+    //     tensor wh = ggml_sub(m, x2y2, x1y1);
+    //     // return torch.concatenate((c_xy, wh), dim=0)
+    //     return ggml_concat(m, c_xy, wh, 0);
+    // } else {
+    //     // return torch.concatenate((x1y1, x2y2), dim=0)
+    //     return ggml_concat(m, x1y1, x2y2, 0);
+    // }
+    // lt, rb = torch.split(distance, 2, dim=0)
+    tensor lt = slice(m, distance, slice_t{0, 2}, slice_t{}, slice_t{}, slice_t{});
+    tensor rb = slice(m, distance, slice_t{2, 4}, slice_t{}, slice_t{}, slice_t{});
+
+    // x1y1 = anchor_points - lt * stride
+    tensor x1y1 = ggml_sub(m, anchor_points, lt);
+    tensor x2y2 = ggml_add(m, anchor_points, rb);
+
+    if (xywh) {
+        tensor c_xy = ggml_scale(m, ggml_add(m, x1y1, x2y2), 0.5f);
+        tensor wh   = ggml_sub(m, x2y2, x1y1);
+        return ggml_concat(m, c_xy, wh, 0);
+    } else {
+        return ggml_concat(m, x1y1, x2y2, 0);
+    }
+
+    
+}
+
+// DFL (Distribution Focal Loss) layer implementation
+tensor dfl_forward(model_ref m, tensor proj_tensor, tensor x, int reg_max, bool debug) {
+    // Implements Distribution Focal Loss decoding used in the Python DFL layer.
+    // Python behaviour summary:
+    //   b,c,a = x.shape  # b=batch, c=4*reg_max, a=num_anchors
+    //   x = x.view(b, 4, reg_max, a).transpose(2,1) -> (b, reg_max, 4, a)
+    //   x = softmax(x, dim=1)  # softmax over reg_max
+    //   out = conv1x1(proj)(x)  # projection over reg_max -> produces (b,1,4,a)
+    //   return out.view(b,4,a)
+    // In GGML we operate on tensors in CWHN layout. Expected input `x` layout:
+    //   x: [4*reg_max, num_anchors, 1, batch]
+    if (debug) {
+        printf("dfl_forward: x shape: [%ld,%ld,%ld,%ld] reg_max=%d\n",
+               x->ne[0], x->ne[1], x->ne[2], x->ne[3], reg_max);
+    }
+
+    // Ensure contiguous
+    if (!ggml_is_contiguous(x)) x = ggml_cont(m, x);
+
+    // Compute total elements and infer anchors and batch so reshape matches
+    int64_t e0 = x->ne[0];
+    int64_t e1 = x->ne[1];
+    int64_t e2 = x->ne[2];
+    int64_t e3 = x->ne[3];
+    int64_t total_elements = e0 * e1 * e2 * e3;
+    int64_t batch = e3;
+    int64_t expected_per_anchor = int64_t(reg_max) * 4 * batch;
+    if (expected_per_anchor == 0) {
+        throw std::runtime_error("Invalid reg_max or batch size in dfl_forward");
+    }
+    if (total_elements % expected_per_anchor != 0) {
+        throw std::runtime_error("dfl_forward: input size not divisible by reg_max*4*batch");
+    }
+    int64_t anchors = total_elements / expected_per_anchor;
+
+    // Reshape x -> [reg_max, 4, anchors, batch]
+    tensor reshaped = ggml_reshape_4d(m, x, reg_max, 4, anchors, batch);
+
+    // Softmax along reg_max dimension (first dimension)
+    tensor soft = ggml_soft_max(m, reshaped);
+
+    // Prepare projection tensor: proj_tensor may be either a 1D tensor of length reg_max
+    // or a weight shaped (1, reg_max, 1, 1). Reshape it to [reg_max,1,1,1]
+    if (!ggml_is_contiguous(proj_tensor)) proj_tensor = ggml_cont(m, proj_tensor);
+    tensor proj = ggml_reshape_4d(m, proj_tensor, reg_max, 1, 1, 1);
+
+    // Broadcast-multiply soft * proj -> shape [reg_max,4,anchors,b]
+    tensor weighted = ggml_mul(m, soft, proj);
+
+    // Sum along reg_max (first) dimension -> result shape [4, anchors, batch, 1?]
+    tensor summed = ggml_sum_rows(m, weighted);
+
+    // Ensure contiguous and return
+    if (!ggml_is_contiguous(summed)) summed = ggml_cont(m, summed);
+    return summed;
+}
+// //(m, out.raw_outputs, ch, reg_max, nc);
+// DetectOutput inference(model_ref m, 
+//                 DetectOutput out, // List of feature maps from different detection layers.
+//                 std::vector<int> ch, 
+//                 int reg_max, 
+//                 int nc) {
+
+//     std::vector<tensor> reshaped_outputs;
+//     // Concat along anchor dimension (dim 1)
+//     tensor x_cat = concat(m, out.features, 1); // [144, 8400, 1]
+//     printf("x_cat shape: [%ld,%ld,%ld, %ld]\n", x_cat->ne[0], x_cat->ne[1], x_cat->ne[2], x_cat->ne[3]);
+
+//     // anchors, strides shape is torch.Size([2, 8400]) torch.Size([1, 8400])
+//     int64_t total_channels = x_cat->ne[0];
+//     int64_t total_anchors = x_cat->ne[1];
+    
+//     // printf("After concat: channels=%ld, anchors=%ld\n", total_channels, total_anchors);
+//     // Done!
+//     // === Generate anchors inline ===
+//     std::vector<float> strides_vec;
+//     for (size_t i = 0; i < out.features.size(); ++i) {
+//         strides_vec.push_back(8.0f * std::pow(2.0f, (float)i));
+//     }
+//     std::vector<float> anchor_host;
+//     std::vector<float> stride_host;
+//     auto [anchor_points, stride_tensor] = make_anchors(m, out, anchor_host, stride_host, strides_vec, 0.5f);
+
+//     // Split into box and cls
+//     tensor box = ggml_view_4d(m, x_cat,
+//         reg_max * 4, total_anchors, 1, 1,
+//         x_cat->nb[1], x_cat->nb[2], x_cat->nb[3],
+//         0);
+        
+//     box = ggml_cont(m, box);
+//     tensor cls = ggml_view_4d(m, x_cat,
+//         nc, total_anchors, 1, 1,
+//         x_cat->nb[1], x_cat->nb[2], x_cat->nb[3],
+//         reg_max * 4 * x_cat->nb[0]);
+//     cls = ggml_cont(m, cls);
+    
+//     // Prepare DFL projection tensor and host data
+//     tensor proj = ggml_new_tensor_1d(m.graph_context, GGML_TYPE_F32, reg_max);
+//     ggml_set_name(proj, "dfl_proj");
+//     out.dfl_proj = proj;
+//     out.dfl_proj_host_data.resize(reg_max);
+//     for (int i = 0; i < reg_max; ++i) out.dfl_proj_host_data[i] = float(i);
+//     out.reg_max = reg_max;
+//     printf("proj shape: [%ld,%ld,%ld,%ld]\n", proj->ne[0], proj->ne[1], proj->ne[2], proj->ne[3]);
+    
+//     // Apply DFL (pass projection tensor `proj`)
+//     tensor dfl_output = dfl_forward(m, proj, box, reg_max, false);
+//     printf("dfl_output shape: [%ld,%ld,%ld,%ld]\n", dfl_output->ne[0], dfl_output->ne[1], dfl_output->ne[2], dfl_output->ne[3]);
+//     // Decode bounding boxes
+//     // tensor dbox = dist2bbox(m, dfl_output, anchor_points, false);
+//     tensor dbox = dist2bbox(m, dfl_output, anchor_points, stride_tensor, false);
+
+//     printf("dbox shape: [%ld,%ld,%ld,%ld]\n", dbox->ne[0], dbox->ne[1], dbox->ne[2], dbox->ne[3]);
+//     // Multiply by strides
+//     tensor strides_bc = ggml_reshape_4d(m, stride_tensor, 1, total_anchors, 1, 1);
+
+//     dbox = ggml_mul(m, dbox, strides_bc);
+//     printf("strides_bc shape: [%ld,%ld,%ld,%ld]\n", strides_bc->ne[0], strides_bc->ne[1], strides_bc->ne[2], strides_bc->ne[3]);
+
+//     // Apply sigmoid to classes
+//     cls = ggml_sigmoid(m, cls);
+//     printf("cls shape: [%ld,%ld,%ld,%ld]\n", cls->ne[0], cls->ne[1], cls->ne[2], cls->ne[3]);
+    
+
+//     out.predictions_bbox = std::move(dbox);
+//     out.predictions_cls = std::move(cls);
+//     out.anchor_points = std::move(anchor_points);
+//     out.strides_points = std::move(stride_tensor);
+//     out.anchor_host_data = std::move(anchor_host);
+//     out.stride_host_data = std::move(stride_host);
+
+//     return out;
+// }
+
+
+
+
+
+
+
+
+
+
+DetectOutput inference(model_ref m, 
+                DetectOutput out,
+                std::vector<int> ch, 
+                int reg_max, 
+                int nc) {
+
+    auto dbg_shape = [&](const char* tag, tensor t) {
+        if (!t) { printf("[DBG][inference] %s: <null>\n", tag); return; }
+        printf("[DBG][inference] %s: shape=[%ld,%ld,%ld,%ld] nb=[%ld,%ld,%ld,%ld] type=%s\n",
+               tag, t->ne[0], t->ne[1], t->ne[2], t->ne[3],
+               t->nb[0], t->nb[1], t->nb[2], t->nb[3], ggml_type_name(t->type));
+    };
+
+    // anchors, strides shape is torch.Size([2, 8400]) torch.Size([1, 8400])
+    int64_t total_channels = x_cat->ne[0];
+    int64_t total_anchors = x_cat->ne[1];
+    
+    // printf("After concat: channels=%ld, anchors=%ld\n", total_channels, total_anchors);
+    // Done!
+    // === Generate anchors inline ===
+    anchor_params anchor_p;
+    
+    for (size_t i = 0; i < out.features.size(); ++i) {
+        anchor_p.strides.push_back(8.0f * std::pow(2.0f, (float)i));
+    }
+    // Concat along anchor dim (dim=1)
+    tensor x_cat = concat(m, out.features, 1); // [144, 8400, 1, 1]
+    printf("x_cat shape: [%ld,%ld,%ld,%ld]\n", x_cat->ne[0], x_cat->ne[1], x_cat->ne[2], x_cat->ne[3]);
+
+    int64_t total_channels = x_cat->ne[0]; // 4*reg_max + nc
+    int64_t total_anchors  = x_cat->ne[1];
+
+    // strides per head (P3,P4,P5 = 8,16,32)
+    
+    for (size_t i = 0; i < out.features.size(); ++i) {
+        anchor_p.strides.push_back(8.0f * std::pow(2.0f, (float)i));
+    }
+    
+
+    // 생성될 anchor/stride 텐서 예상치
+    {
+        int64_t total = 0;
+        for (size_t i=0;i<out.raw_outputs.size();++i) {
+            auto ne = nelements(out.raw_outputs[i]); // CWHN
+            int64_t w = ne[1], h = ne[2];
+            printf("[DBG][inference] raw_out[%zu] W=%ld H=%ld → anchors=%ld\n", i, w, h, w*h);
+            total += w*h;
+        }
+        printf("[DBG][inference] total_anchors(expected)=%ld  total_anchors(x_cat)=%lld\n",
+               total, (long long)total_anchors);
+    }
+
+    // Split cat → box/cls views
+    // box: [4*reg_max, A, 1, 1], cls: [nc, A, 1, 1]
+    tensor box = ggml_view_4d(m, x_cat,
+        reg_max * 4, total_anchors, 1, 1,
+        x_cat->nb[1], x_cat->nb[2], x_cat->nb[3],
+        0);
+    box = ggml_cont(m, box);
+    dbg_shape("view.box [4*reg_max,A]", box);
+
+    tensor cls = ggml_view_4d(m, x_cat,
+        nc, total_anchors, 1, 1,
+        x_cat->nb[1], x_cat->nb[2], x_cat->nb[3],
+        reg_max * 4 * x_cat->nb[0]); // byte offset
+    cls = ggml_cont(m, cls);
+    dbg_shape("view.cls [nc,A]", cls);
+
+    // DFL projection tensor
+    tensor proj = ggml_new_tensor_1d(m.graph_context, GGML_TYPE_F32, reg_max);
+    ggml_set_name(proj, "dfl_proj");
+    out.dfl_proj = proj;
+    out.dfl_proj_host_data.resize(reg_max);
+    for (int i = 0; i < reg_max; ++i) out.dfl_proj_host_data[i] = float(i);
+    out.reg_max = reg_max;
+    printf("proj shape: [%ld,%ld,%ld,%ld]\n", proj->ne[0], proj->ne[1], proj->ne[2], proj->ne[3]);
+    make_anchors(m,std::span<tensor>(out.features.data(), out.features.size()), anchor_p, 0.5f);
+
+    // Apply DFL (pass projection tensor `proj`)
+    tensor dfl_output = dfl_forward(m, proj, box, reg_max, false);
+    printf("dfl_output shape: [%ld,%ld,%ld,%ld]\n", dfl_output->ne[0], dfl_output->ne[1], dfl_output->ne[2], dfl_output->ne[3]);
+    // Decode bounding boxes
+    // tensor dbox = dist2bbox(m, dfl_output, anchor_points, false);
+    tensor dbox = dist2bbox(m, dfl_output, anchor_p.anchor_tensor, anchor_p.stride_tensor, false);
+
+    printf("dbox shape: [%ld,%ld,%ld,%ld]\n", dbox->ne[0], dbox->ne[1], dbox->ne[2], dbox->ne[3]);
+    // Multiply by strides
+    tensor strides_bc = ggml_reshape_4d(m, anchor_p.stride_tensor, 1, total_anchors, 1, 1);
+
+    dbox = ggml_mul(m, dbox, strides_bc);
+    dbg_shape("dbox (xyxy, pixels)", dbox);
+
+    // sigmoid on classes (compute 후 확률이 됨)
+    printf("[DBG][inference] applying sigmoid to cls (compute 후 확률)\n");
+    dbg_shape("cls_logits [nc,A]", cls);
+// 필요하면 여기서 최소/최대/평균을 host로 한번만 읽어 보기
+
+    cls = ggml_sigmoid(m, cls);
+    dbg_shape("cls_prob [nc,A]", cls);
+
+    out.predictions_bbox = std::move(dbox);
+    out.predictions_cls = std::move(cls);
+    out.anchor_points = std::move(anchor_p.anchor_tensor);
+    out.strides_points = std::move(anchor_p.stride_tensor);
+    out.anchor_host_data = std::move(anchor_p.anchor_data);
+    out.stride_host_data = std::move(anchor_p.stride_data);
+
+    return out;
+}
+
+
+
+
+
+
+
+
+
+
+
+
+
+
+
+
+
+
+// DetectOutput detect_forward(model_ref m, 
+//                             std::vector<tensor> features, 
+//                             std::vector<int> ch, 
+//                             int nc,
+//                             bool training) {
+//     int reg_max = 16; // DFL bins
+//     int c2 = std::max({16, ch[0] / 4, reg_max * 4});
+//     int c3 = std::max(ch[0], std::min(nc, 100));
+//     DetectOutput out;
+
+//     std::string reg_base = std::string("detect.cv2");
+//     std::string cls_base = std::string("detect.cv3");
+
+//     for (size_t i = 0; i < features.size(); ++i) {
+//         // printf("features[%d] shape: [%d,%d,%d,%d]\n", (int)i, (int)features[i]->ne[0], (int)features[i]->ne[1], (int)features[i]->ne[2], (int)features[i]->ne[3]);
+        
+//         // std::string idx_str = std::to_string(i);
+//         tensor_name old_prefix_i = m.prefix;
+//         // Regression head: two convs, second outputs 4*reg_max channels
+//         tensor r0 = Conv(m, features[i], reg_base + "."+std::to_string(i)+".0.conv", ch[i], c2, 3, 1, -1, true, false);
+        
+//         tensor r1 = Conv(m, r0          ,reg_base + "."+std::to_string(i)+".1.conv", c2, c2, 3, 1, -1, true, false);
+        
+//         // Final regression conv: outputs 4*reg_max channels
+//         // Final regression conv: nn.Conv2d (NO .conv suffix)
+//         m.prefix = tensor_name((reg_base + "."+std::to_string(i)+".2").c_str());
+//         tensor r2 = conv_2d(m, r1, 1, 0, 1);
+//         // printf("r2 shape: [%d,%d,%d,%d]\n", (int)r2->ne[0], (int)r2->ne[1], (int)r2->ne[2], (int)r2->ne[3]);
+//         if (!ggml_is_contiguous(r2)) r2 = ggml_cont(m, r2);
+        
+//         // Classification head: two convs, second outputs nc channels
+//         // m.prefix = old_prefix_i;
+//         tensor c0 = Conv(m, features[i], cls_base + "."+std::to_string(i)+".0.conv", ch[i], c3, 3, 1, -1, true, false);
+//         tensor c1 = Conv(m, c0,          cls_base + "."+std::to_string(i)+".1.conv", c3, c3, 3, 1, -1, true, false);
+//         // Final classification conv: nn.Conv2d (NO .conv suffix)
+        
+//         m.prefix = tensor_name((cls_base + "." + std::to_string(i) + ".2").c_str());
+//         tensor c2 = conv_2d(m, c1, 1, 0, 1);
+//         // printf("c2 shape: [%d,%d,%d,%d]\n", (int)c2->ne[0], (int)c2->ne[1], (int)c2->ne[2], (int)c2->ne[3]);
+//         if (!ggml_is_contiguous(c2)) c2 = ggml_cont(m, c2);
+        
+        
+//         // Combine along channel dim and flatten spatial dims to anchors
+//         tensor combined = Concat(m, r2, c2, 0);
+//         // xi.view(shape[0], self.no, -1)
+//         tensor reshaped_combined = ggml_reshape_2d(m, combined, combined->ne[0], combined->ne[1]*combined->ne[2]); 
+//         //reshaped to [144, H, W, N] -> [144, H*W, N] (144, 8400, 1)
+
+//         combined = ggml_cont(m, combined);
+//         reshaped_combined = ggml_cont(m, reshaped_combined);
+//         out.raw_outputs.push_back(std::move(combined));
+//         out.features.push_back(std::move(reshaped_combined));
+//         // torch.Size([1, 144, 80, 80])
+//         // torch.Size([1, 144, 40, 40])
+//         // torch.Size([1, 144, 20, 20])
+        
+//         m.prefix = old_prefix_i;
+//     }
+
+//     if (training) {
+//         out.predictions_cls = nullptr;
+//         out.predictions_bbox = nullptr;
+//         return out;
+//     }
+//     // Inference function
+//     DetectOutput detect = inference(m, out, ch, reg_max, nc);
+    
+//     return detect;
+// }
+
+
+
+
+
+
+
+
+
+DetectOutput detect_forward(model_ref m, 
+                            std::vector<tensor> features, 
+                            std::vector<int> ch, 
+                            int nc,
+                            bool training) {
+    auto dbg_shape = [&](const char* tag, tensor t) {
+        if (!t) { printf("[DBG][detect_forward] %s: <null>\n", tag); return; }
+        printf("[DBG][detect_forward] %s: shape=[%ld,%ld,%ld,%ld] nb=[%ld,%ld,%ld,%ld] type=%s\n",
+               tag, t->ne[0], t->ne[1], t->ne[2], t->ne[3],
+               t->nb[0], t->nb[1], t->nb[2], t->nb[3], ggml_type_name(t->type));
+    };
+    auto dbg_prefix_params = [&](const char* tag, const std::string& pref) {
+        tensor_name old = m.prefix;
+        m.prefix = tensor_name(pref.c_str());
+        tensor w = m.find("weight");
+        tensor b = m.find("bias");
+        printf("[DBG][detect_forward] %s prefix='%s' has(weight)=%d has(bias)=%d w=%p b=%p\n",
+               tag, pref.c_str(), (int)(w!=nullptr), (int)(b!=nullptr), (void*)w, (void*)b);
+        if (w) dbg_shape("  weight", w);
+        if (b) dbg_shape("  bias",   b);
+        m.prefix = old;
+    };
+
+    int reg_max = 16;
+    int c2 = std::max({16, ch[0] / 4, reg_max * 4});
+    int c3 = std::max(ch[0], std::min(nc, 100));
+
+    printf("[DBG][detect_forward] reg_max=%d  c2=%d  c3=%d  nc=%d  heads=%zu\n",
+           reg_max, c2, c3, nc, features.size());
+    printf("[DBG][detect_forward] ch:"); for (size_t i=0;i<ch.size();++i) printf(" %d", ch[i]); printf("\n");
+    for (size_t i=0;i<features.size();++i) {
+        printf("[DBG][detect_forward] feat[%zu] CWHN=[%ld,%ld,%ld,%ld]\n",
+               i, features[i]->ne[0], features[i]->ne[1], features[i]->ne[2], features[i]->ne[3]);
+    }
+
+    DetectOutput out;
+    std::string reg_base = "detect.cv2";
+    std::string cls_base = "detect.cv3";
+
+    for (size_t i = 0; i < features.size(); ++i) {
+        tensor_name old_prefix_i = m.prefix;
+
+        // --- Regression head ---
+        dbg_prefix_params("reg.0", reg_base + "." + std::to_string(i) + ".0.conv");
+        tensor r0 = Conv(m, features[i], reg_base + "."+std::to_string(i)+".0.conv",
+                         ch[i], c2, 3, 1, -1, /*act=*/true, /*bn=*/false);
+        tensor r1 = Conv(m, r0,        reg_base + "."+std::to_string(i)+".1.conv",
+                         c2, c2, 3, 1, -1, /*act=*/true, /*bn=*/false);
+
+        // Final regression conv (1×1, bias 있음, BN 없음)
+        m.prefix = tensor_name((reg_base + "."+std::to_string(i)+".2").c_str());
+        tensor r2 = conv_2d(m, r1, 1, 0, 1);
+
+        // --- Classification head ---
+        tensor c0 = Conv(m, features[i], cls_base + "."+std::to_string(i)+".0.conv",
+                         ch[i], c3, 3, 1, -1, /*act=*/true, /*bn=*/false);
+        tensor c1 = Conv(m, c0,         cls_base + "."+std::to_string(i)+".1.conv",
+                         c3, c3, 3, 1, -1, /*act=*/true, /*bn=*/false);
+
+        // Final classification conv (1×1, bias 있음, BN 없음)
+        m.prefix = tensor_name((cls_base + "." + std::to_string(i) + ".2").c_str());
+        tensor c2t = conv_2d(m, c1, 1, 0, 1);
+        dbg_prefix_params("reg.2", reg_base + "." + std::to_string(i) + ".2");
+        dbg_prefix_params("cls.2", cls_base + "." + std::to_string(i) + ".2");
+        
+        // --- Combine & reshape ---
+        tensor combined = Concat(m, r2, c2t, 0);
+        dbg_shape("combined (reg+cls on C)", combined);
+
+        tensor reshaped_combined =
+            ggml_reshape_2d(m, combined, combined->ne[0], combined->ne[1]*combined->ne[2]);
+        dbg_shape("reshaped_combined [C, A]", reshaped_combined);
+
+        combined = ggml_cont(m, combined);
+        reshaped_combined = ggml_cont(m, reshaped_combined);
+        out.raw_outputs.push_back(std::move(combined));
+        out.features.push_back(std::move(reshaped_combined));
+
+        m.prefix = old_prefix_i;
+    }
+
+    if (training) {
+        out.predictions_cls = nullptr;
+        out.predictions_bbox = nullptr;
+        printf("[DBG][detect_forward] training=true → return raw heads only\n");
+        return out;
+    }
+
+    printf("[DBG][detect_forward] → inference() 호출\n");
+    DetectOutput detect = inference(m, out, ch, reg_max, nc);
+    return detect;
+}
+
+
+
+
+
+
+
+
+
+
+
+
+
+
+
+
+
+
+
+
+// Main YOLOv9t forward pass with complete Detect head
+DetectOutput yolov9t_forward(model_ref m, tensor x) {
+    
+    // Run backbone + neck
+    std::map<int, tensor> features = yolov9t_backbone(m, x);
+    
+    // features = [N3(64 channels), N4(96 channels), N5(128 channels)]   
+    printf("features size: [%d]\n", (int)features.size());
+    
+    // channels for N3, N4, N5
+    std::vector<int> channels = {64, 96, 128};
+    // std::string base_name = std::to_string(i);
+    // {x15, x18, x21};
+    std::vector<tensor> features_vector = {features[15], features[18], features[21]};
+    DetectOutput d = detect_forward(m, features_vector, channels, 80, false);
+    
+    d.features_map = features; // expose backbone/neck features for dumping
+    printf("detect_forward complete\n");
+    
+    return d;
+}
+
+// COCO class names
+std::vector<std::string> const& get_coco_class_names() {
+    static std::vector<std::string> const class_names = {
+        "person",        "bicycle",      "car",
+        "motorcycle",    "airplane",     "bus",
+        "train",         "truck",        "boat",
+        "traffic light", "fire hydrant", "stop sign",
+        "parking meter", "bench",        "bird",
+        "cat",           "dog",          "horse",
+        "sheep",         "cow",          "elephant",
+        "bear",          "zebra",        "giraffe",
+        "backpack",      "umbrella",     "handbag",
+        "tie",           "suitcase",     "frisbee",
+        "skis",          "snowboard",    "sports ball",
+        "kite",          "baseball bat", "baseball glove",
+        "skateboard",    "surfboard",    "tennis racket",
+        "bottle",        "wine glass",   "cup",
+        "fork",          "knife",        "spoon",
+        "bowl",          "banana",       "apple",
+        "sandwich",      "orange",       "broccoli",
+        "carrot",        "hot dog",      "pizza",
+        "donut",         "cake",         "chair",
+        "couch",         "potted plant", "bed",
+        "dining table",  "toilet",       "tv",
+        "laptop",        "mouse",        "remote",
+        "keyboard",      "cell phone",   "microwave",
+        "oven",          "toaster",      "sink",
+        "refrigerator",  "book",         "clock",
+        "vase",          "scissors",     "teddy bear",
+        "hair drier",    "toothbrush"};
+    return class_names;
+}
+/*
+
+def make_anchors(feats:Tensor, strides:Tensor, grid_cell_offset:float=0.5) -> Tuple[Tensor, Tensor]:
+    """Generate anchors from features."""
+    anchor_points, stride_tensor = [], []
+    assert feats is not None
+    dtype, device = feats[0].dtype, feats[0].device
+    for i, stride in enumerate(strides):
+        _, _, h, w = feats[i].shape
+        sx = torch.arange(end=w, device=device, dtype=dtype) + grid_cell_offset  # shift x
+        sy = torch.arange(end=h, device=device, dtype=dtype) + grid_cell_offset  # shift y
+        sy, sx = torch.meshgrid(sy, sx, indexing='ij')
+        anchor_points.append(torch.stack((sx, sy), -1).reshape(-1, 2))
+        stride_tensor.append(torch.full((h * w, 1), fill_value=stride, dtype=dtype, device=device))
+    return torch.concatenate(anchor_points), torch.concatenate(stride_tensor)
+
+*/
+
+// struct anchor_result {
+//     tensor anchor_points;  // [total_anchors, 2]
+//     tensor stride_tensor;  // [total_anchors, 1]
+// };
+
+void make_anchors(
+    model_ref m,
+    std::span<tensor> feats,
+    anchor_params& anchor_p,
+    float grid_cell_offset) {
+
+    GGML_ASSERT(!feats.empty());
+    std::vector<float> effective_strides;
+    effective_strides.resize(feats.size());
+    for (size_t i = 0; i < feats.size(); ++i) {
+        if (i < anchor_p.strides.size()) {
+            effective_strides[i] = anchor_p.strides[i];
+        } else {
+            effective_strides[i] = 8.0f * std::pow(2.0f, (float)i);
+        }
+    }
+    // Calculate total number of anchors
+    int64_t total_anchors = 0;
+    for (size_t i = 0; i < feats.size(); ++i) {
+        auto ne = nelements(feats[i]);
+        total_anchors += ne[1] * ne[2]; // w * h
+    }
+
+    // CPU에서 먼저 데이터 준비
+    std::vector<float> anchor_data(2 * total_anchors);
+    std::vector<float> stride_data(total_anchors);
+    
+    int64_t offset = 0;
+    for (size_t i = 0; i < feats.size(); ++i) {
+        int64_t w = feats[i]->ne[1];
+        int64_t h = feats[i]->ne[2];
+
+        for (int64_t y = 0; y < h; ++y) {
+            for (int64_t x = 0; x < w; ++x) {
+                int64_t idx = offset + y * w + x;
+                anchor_data[idx * 2 + 0] = x + grid_cell_offset;
+                anchor_data[idx * 2 + 1] = y + grid_cell_offset;
+                stride_data[idx] = effective_strides[i];
+            }
+        }
+        offset += w * h;
+    }
+    anchor_p.anchor_data = std::move(anchor_data);
+    anchor_p.stride_data = std::move(stride_data);
+
+    // graph_context에 tensor 생성 (no_alloc이므로 data는 nullptr)
+    tensor anchor_tensor = ggml_new_tensor_2d(m.graph_context, GGML_TYPE_F32, 2, total_anchors);
+    tensor stride_tensor = ggml_new_tensor_2d(m.graph_context, GGML_TYPE_F32, 1, total_anchors);
+
+    ggml_set_name(anchor_tensor, "anchor_points");
+    ggml_set_name(stride_tensor, "stride_tensor");
+
+    anchor_p.anchor_tensor = anchor_tensor;
+    anchor_p.stride_tensor = stride_tensor;
+    
+    printf("anchor_points shape: [%ld,%ld]\n", anchor_tensor->ne[0], anchor_tensor->ne[1]);
+    printf("stride_tensor shape: [%ld,%ld]\n", stride_tensor->ne[0], stride_tensor->ne[1]);
+
+}
+/*
+def check_img_size(imgsz, s=32, floor=0):
+    def make_divisible(x, divisor):
+        # Returns nearest x divisible by divisor
+        if isinstance(divisor, torch.Tensor):
+            divisor = int(divisor.max())  # to int
+        return math.ceil(x / divisor) * divisor
+
+    # Verify image size is a multiple of stride s in each dimension
+    if isinstance(imgsz, int):  # integer i.e. img_size=640
+        new_size = max(make_divisible(imgsz, int(s)), floor)
+    else:  # list i.e. img_size=[640, 480]
+        imgsz = list(imgsz)  # convert to list if tuple
+        new_size = [max(make_divisible(x, int(s)), floor) for x in imgsz]
+    if new_size != imgsz:
+        LOGGER.warning(f'WARNING ⚠️ --img-size {imgsz} must be multiple of max stride {s}, updating to {new_size}')
+    return new_size
+*/
+
+int make_divisible(int x, int divisor) {
+    // Returns nearest x divisible by divisor
+    if (divisor < 1) {
+        return x;
+    }
+    return (x + divisor - 1) / divisor * divisor;
+}
+int check_img_size(int imgsz, int s, int floor) {
+    int new_size = std::max(make_divisible(imgsz, int(s)), floor);
+    if (new_size != imgsz) {
+        printf("WARNING ⚠️ --img-size %d must be multiple of max stride %d, updating to %d\n", imgsz, s, new_size);
+    }
+    return new_size;
+}
+
+image_data image_add_border(image_data im, int top, int bottom, 
+                           int left, int right, u8x3 color) {
+    i32x2 new_extent = {im.extent[0] + top + bottom, 
+                       im.extent[1] + left + right};
+    image_data bordered = image_alloc(new_extent, im.format);
+
+    // 전체 영역을 먼저 테두리 색상으로 채우기
+    for (int y = 0; y < new_extent[0]; ++y) {
+        for (int x = 0; x < new_extent[1]; ++x) {
+            for (int c = 0; c < 3; ++c) {
+                bordered.data[(y * new_extent[1] + x) * 3 + c] = color[c];
+            }
+        }
+    }
+
+    // 원본 이미지를 중앙에 복사
+    for (int y = 0; y < im.extent[0]; ++y) {
+        for (int x = 0; x < im.extent[1]; ++x) {
+            for (int c = 0; c < 3; ++c) {
+                int src_idx = (y * im.extent[1] + x) * 3 + c;
+                int dst_idx = ((y + top) * new_extent[1] + (x + left)) * 3 + c;
+                bordered.data[dst_idx] = im.data[src_idx];
+            }
+        }
+    }
+
+    return bordered;
+}
+
+// RGB 이미지를 직접 처리하는 특화된 버전
+void resize_rgb_bilinear(
+    uint8_t* src_data,
+    i32x2 src_extent,
+    uint8_t* dst_data,
+    i32x2 dst_extent) {
+    
+    double inv_scale_x = static_cast<double>(src_extent[0]) / dst_extent[0];
+    double inv_scale_y = static_cast<double>(src_extent[1]) / dst_extent[1];
+    
+    for (int y = 0; y < dst_extent[1]; ++y) {
+        for (int x = 0; x < dst_extent[0]; ++x) {
+            double src_xf = (x + 0.5) * inv_scale_x - 0.5;
+            double src_yf = (y + 0.5) * inv_scale_y - 0.5;
+            
+            src_xf = std::max(0.0, src_xf);
+            src_yf = std::max(0.0, src_yf);
+            
+            int x0 = static_cast<int>(src_xf);
+            int y0 = static_cast<int>(src_yf);
+            int x1 = std::min(x0 + 1, src_extent[0] - 1);
+            int y1 = std::min(y0 + 1, src_extent[1] - 1);
+            
+            double wx = src_xf - x0;
+            double wy = src_yf - y0;
+            double w00 = (1 - wx) * (1 - wy);
+            double w01 = wx * (1 - wy);
+            double w10 = (1 - wx) * wy;
+            double w11 = wx * wy;
+            
+            // 3채널 동시 처리
+            for (int c = 0; c < 3; ++c) {
+                double value = 
+                    src_data[(y0 * src_extent[0] + x0) * 3 + c] * w00 +
+                    src_data[(y0 * src_extent[0] + x1) * 3 + c] * w01 +
+                    src_data[(y1 * src_extent[0] + x0) * 3 + c] * w10 +
+                    src_data[(y1 * src_extent[0] + x1) * 3 + c] * w11;
+                    
+                dst_data[(y * dst_extent[0] + x) * 3 + c] = 
+                    static_cast<uint8_t>(std::min(255.0, std::max(0.0, value + 0.5)));
+            }
+        }
+    }
+}
+
+// 사용 예시
+image_data linear_image_resize(image_data im, i32x2 new_shape) {
+    image_data resized = image_alloc(new_shape, im.format);
+    resize_rgb_bilinear(im.data.get(), im.extent, resized.data.get(), new_shape);
+    return resized;
+}
+image_data letterbox(image_data im, i32x2 new_shape, u8x3 color, 
+              bool _auto, bool scaleFill, bool scaleup, int stride) {
+    i32x2 shape = im.extent;  // 현재 이미지의 크기 [height, width]
+    if (new_shape[0] == 0) {
+        new_shape = {new_shape[1], new_shape[1]};
+    }
+
+    // 스케일 비율 (new / old)
+    float r = std::min(static_cast<float>(new_shape[0]) / shape[0], static_cast<float>(new_shape[1]) / shape[1]);
+
+    if (!scaleup) {  // 스케일 업을 하지 않음
+        r = std::min(r, 1.0f);
+    }
+
+    // 패딩 계산
+    i32x2 new_unpad = {static_cast<int>(round(shape[1] * r)), static_cast<int>(round(shape[0] * r))};
+    float dw = new_shape[1] - new_unpad[0];
+    float dh = new_shape[0] - new_unpad[1];
+
+    if (_auto) {  // 최소 직사각형
+        dw = std::fmod(dw, stride);
+        dh = std::fmod(dh, stride);
+    } else if (scaleFill) {  // 스트레치
+        dw = 0.0f;
+        dh = 0.0f;
+        new_unpad = {new_shape[1], new_shape[0]};
+    }
+
+    dw /= 2;  // 패딩을 양쪽으로 나눔
+    dh /= 2;
+
+    
+    im = image_scale(im, new_unpad);  // 이미지 크기 조정
+    // Bilinear interpolation 수행
+    // im = linear_image_resize(std::move(im), new_unpad);
+    
+
+    int top = static_cast<int>(round(dh - 0.1f));
+    int bottom = static_cast<int>(round(dh + 0.1f));
+    int left = static_cast<int>(round(dw - 0.1f));
+    int right = static_cast<int>(round(dw + 0.1f));
+    im = image_add_border(std::move(im), top, bottom, left, right, color);  // 테두리 추가
+
+    printf("[LB] orig=[%d,%d] -> new=[%d,%d], pad=[l=%d r=%d t=%d b=%d]\n",
+        shape[0], shape[1], new_shape[0], new_shape[1],
+        left, right, top, bottom);
+        
+    return im;
+}
+
+// 1. xywh -> xyxy box conversion, inplace
+inline void xywh2xyxy(float* boxes, int n) {
+    // inplace conversion. boxes: n x 4 [x,y,w,h]
+    for (int i = 0; i < n; ++i) {
+        float x = boxes[i * 4 + 0];
+        float y = boxes[i * 4 + 1];
+        float w = boxes[i * 4 + 2];
+        float h = boxes[i * 4 + 3];
+        boxes[i * 4 + 0] = x - w / 2.0f;
+        boxes[i * 4 + 1] = y - h / 2.0f;
+        boxes[i * 4 + 2] = x + w / 2.0f;
+        boxes[i * 4 + 3] = y + h / 2.0f;
+    }
+}
+
+// IoU(box1, box2) for NMS
+inline float box_iou(const float* b1, const float* b2) {
+    // box: x1, y1, x2, y2
+    float ix1 = std::max(b1[0], b2[0]);
+    float iy1 = std::max(b1[1], b2[1]);
+    float ix2 = std::min(b1[2], b2[2]);
+    float iy2 = std::min(b1[3], b2[3]);
+    float iw = std::max(0.0f, ix2 - ix1);
+    float ih = std::max(0.0f, iy2 - iy1);
+    float inter = iw * ih;
+    float area1 = (b1[2] - b1[0]) * (b1[3] - b1[1]);
+    float area2 = (b2[2] - b2[0]) * (b2[3] - b2[1]);
+    float union_ = area1 + area2 - inter;
+    return union_ > 0.f ? (inter / union_) : 0.f;
+}
+
+// NMS - similar to torchvision.ops.nms (offset by class for agnostic==false!)
+std::vector<int> nms(const std::vector<std::array<float, 4>>& boxes, const std::vector<float>& scores, const std::vector<int>& class_ids, float iou_thres, bool agnostic, int max_wh) {
+    std::vector<int> order(boxes.size());
+    std::iota(order.begin(), order.end(), 0);
+    std::sort(order.begin(), order.end(), [&](int a, int b) {
+        return scores[a] > scores[b];
+    });
+    std::vector<bool> keep(boxes.size(), true);
+    std::vector<int> kept;
+    for (size_t i = 0; i < order.size(); ++i) {
+        int idx_i = order[i];
+        if (!keep[idx_i]) continue;
+        kept.push_back(idx_i);
+        const float* b1 = boxes[idx_i].data();
+        int ci = agnostic ? 0 : class_ids[idx_i] * max_wh;
+        for (size_t j = i+1; j < order.size(); ++j) {
+            int idx_j = order[j];
+            if (!keep[idx_j]) continue;
+            int cj = agnostic ? 0 : class_ids[idx_j] * max_wh;
+            float b2[4] = {boxes[idx_j][0]+cj, boxes[idx_j][1], boxes[idx_j][2]+cj, boxes[idx_j][3]};
+            float bb1[4] = {b1[0]+ci, b1[1], b1[2]+ci, b1[3]};
+            if (box_iou(bb1, b2) > iou_thres) {
+                keep[idx_j] = false;
+            }
+        }
+    }
+    return kept;
+}
+
+// PyTorch-like non_max_suppression for YOLOv8/YOLOv9 outputs, closely following PyTorch logic.
+/*
+def non_max_suppression(
+    prediction,
+    conf_thres: float = 0.25,
+    iou_thres: float = 0.45,
+    max_det: int = 300,
+    max_nms: int = 30000,
+    max_wh: int = 7680
+):
+    import torchvision  # scope for faster 'import ultralytics'
+
+    # Checks
+    assert 0 <= conf_thres <= 1, f"Invalid Confidence threshold {conf_thres}, valid values are between 0.0 and 1.0"
+    assert 0 <= iou_thres <= 1, f"Invalid IoU {iou_thres}, valid values are between 0.0 and 1.0"
+    if isinstance(prediction, (list, tuple)):  # YOLOv8 model in validation model, output = (inference_out, loss_out)
+        prediction = prediction[0]  # select only inference output
+    
+    bs = prediction.shape[0]  # batch size (BCN, i.e. 1,84,8400)
+    nc = prediction.shape[1] - 4  # number of classes
+    extra = prediction.shape[1] - nc - 4  # number of extra info
+    mi = 4 + nc  # mask start index
+    xc = prediction[:, 4:mi].amax(1) > conf_thres  # candidates
+    xinds = torch.stack([torch.arange(len(i), device=prediction.device) for i in xc])[..., None]  # to track idxs
+    
+    # Settings
+    time_limit = 2.0 + 0.05 * bs  # seconds to quit after
+    
+    prediction = prediction.transpose(-1, -2)  # shape(1,84,8400) to shape(1,8400,84)
+    
+    prediction[..., :4] = xywh2xyxy(prediction[..., :4])  # xywh to xyxy
+
+
+    t = time.time()
+    output = [torch.zeros((0, 6 + extra), device=prediction.device)] * bs
+    keepi = [torch.zeros((0, 1), device=prediction.device)] * bs  # to store the kept idxs
+    for xi, (x, xk) in enumerate(zip(prediction, xinds)):  # image index, (preds, preds indices)
+        # Apply constraints
+        # x[((x[:, 2:4] < min_wh) | (x[:, 2:4] > max_wh)).any(1), 4] = 0  # width-height
+        filt = xc[xi]  # confidence
+        x, xk = x[filt], xk[filt]
+        
+        # If none remain process next image
+        if not x.shape[0]:
+            continue
+
+        # Detections matrix nx6 (xyxy, conf, cls)
+        box, cls, mask = x.split((4, nc, extra), 1)
+        
+        conf, j = cls.max(1, keepdim=True)
+        filt = conf.view(-1) > conf_thres
+        x = torch.cat((box, conf, j.float(), mask), 1)[filt]
+        xk = xk[filt]
+
+        # Check shape
+        n = x.shape[0]  # number of boxes
+        if not n:  # no boxes
+            continue
+        if n > max_nms:  # excess boxes
+            filt = x[:, 4].argsort(descending=True)[:max_nms]  # sort by confidence and remove excess boxes
+            x, xk = x[filt], xk[filt]
+        # Batched NMS
+        c = x[:, 5:6] * max_wh  # classes
+        scores = x[:, 4]  # scores
+        boxes = x[:, :4] + c  # boxes (offset by class)
+        i = torchvision.ops.nms(boxes, scores, iou_thres)  # NMS
+        i = i[:max_det]  # limit detections
+
+        output[xi], keepi[xi] = x[i], xk[i].reshape(-1)
+        if (time.time() - t) > time_limit:
+            break  # time limit exceeded
+
+    return output
+*/
+std::vector<detected_obj> non_max_suppression(
+    DetectOutput const& outputs,
+    float conf_thres,
+    float iou_thres,
+    int max_det,
+    int max_nms,
+    int max_wh
+) {
+    if (!outputs.predictions_cls || !outputs.predictions_bbox) return {};
+    if (!(0.0f <= conf_thres && conf_thres <= 1.0f)) throw std::runtime_error("Invalid Confidence threshold");
+    if (!(0.0f <= iou_thres && iou_thres <= 1.0f)) throw std::runtime_error("Invalid IoU threshold");
+
+    const int64_t nc = outputs.predictions_cls->ne[0]; // classes
+    const int64_t na = outputs.predictions_cls->ne[1]; // anchors
+
+    // fetch
+    tensor_data td_cls = transfer_from_backend(outputs.predictions_cls);
+    tensor_data td_box = transfer_from_backend(outputs.predictions_bbox);
+    const float* cls_ptr = td_cls.as_f32().data();   // shape [nc, na, 1, 1]
+    const float* box_ptr = td_box.as_f32().data();   // shape [4,  na, 1, 1]
+
+    // *** declare containers (복구!) ***
+    std::vector<std::array<float, 4>> boxes;
+    std::vector<float> scores;
+    std::vector<int> class_ids;
+    boxes.reserve(na);
+    scores.reserve(na);
+    class_ids.reserve(na);
+
+    for (int64_t j = 0; j < na; ++j) {
+        // 이미 sigmoid 완료 값 사용!
+        float best_conf = -1.0f;
+        int   best_cls  = -1;
+        for (int64_t c = 0; c < nc; ++c) {
+            // ggml C-연속 메모리: offset = k0 + k1*ne0 + ...
+            // 여기선 offset = c + j*nc 가 맞습니다.
+            float v = cls_ptr[c + j*nc];
+            if (v > best_conf) { best_conf = v; best_cls = (int)c; }
+        }
+        if (best_conf < conf_thres) continue;
+
+        // dbox는 xyxy이므로 그대로 읽기 (변환 금지)
+        float x1 = box_ptr[0 + j*4];
+        float y1 = box_ptr[1 + j*4];
+        float x2 = box_ptr[2 + j*4];
+        float y2 = box_ptr[3 + j*4];
+
+        boxes.push_back({x1, y1, x2, y2});
+        scores.push_back(best_conf);
+        class_ids.push_back(best_cls);
+
+        if (j < 5) {
+            printf("[%lld] box_xyxy: %.2f %.2f %.2f %.2f | conf=%.3f cls=%d\n",
+                   (long long)j, x1, y1, x2, y2, best_conf, best_cls);
+        }
+    }
+
+    if (boxes.empty()) return {};
+
+    if ((int)boxes.size() > max_nms) {
+        std::vector<int> order(boxes.size());
+        std::iota(order.begin(), order.end(), 0);
+        std::partial_sort(order.begin(), order.begin() + max_nms, order.end(),
+                          [&](int a, int b){ return scores[a] > scores[b]; });
+        order.resize(max_nms);
+
+        std::vector<std::array<float, 4>> b2;
+        std::vector<float> s2;
+        std::vector<int> c2;
+        b2.reserve(order.size()); s2.reserve(order.size()); c2.reserve(order.size());
+        for (int idx : order) {
+            b2.push_back(boxes[idx]);
+            s2.push_back(scores[idx]);
+            c2.push_back(class_ids[idx]);
+        }
+        boxes.swap(b2);
+        scores.swap(s2);
+        class_ids.swap(c2);
+    }
+
+    std::vector<int> keep = nms(boxes, scores, class_ids, iou_thres, /*agnostic=*/false, max_wh);
+    if ((int)keep.size() > max_det) keep.resize(max_det);
+
+    std::vector<detected_obj> result;
+    result.reserve(keep.size());
+    for (int idx : keep) {
+        detected_obj o;
+        o.x1 = boxes[idx][0]; o.y1 = boxes[idx][1];
+        o.x2 = boxes[idx][2]; o.y2 = boxes[idx][3];
+        o.confidence = scores[idx];
+        o.class_id = class_ids[idx];
+        o.class_confidence = scores[idx];
+        result.push_back(o);
+    }
+    return result;
+}
+
+
+
+
+// Scale boxes 함수도 detected_obj에 맞게 수정
+void scale_boxes(
+    std::vector<detected_obj>& detections,
+    i32x2 model_shape,  // [height, width] of model input
+    i32x2 img_shape) {   // [height, width] of original image
+    
+    // Calculate gain and padding (same as letterbox)
+    float gain = std::min(
+        (float)model_shape[0] / img_shape[0],
+        (float)model_shape[1] / img_shape[1]
+    );
+    
+    float pad_w = (model_shape[1] - img_shape[1] * gain) / 2.0f;
+    float pad_h = (model_shape[0] - img_shape[0] * gain) / 2.0f;
+    
+    for (auto& det : detections) {
+        // Remove padding
+        det.x1 = (det.x1 - pad_w) / gain;
+        det.y1 = (det.y1 - pad_h) / gain;
+        det.x2 = (det.x2 - pad_w) / gain;
+        det.y2 = (det.y2 - pad_h) / gain;
+        
+        // Clip to image boundaries
+        det.x1 = std::max(0.0f, std::min(det.x1, (float)img_shape[1]));
+        det.y1 = std::max(0.0f, std::min(det.y1, (float)img_shape[0]));
+        det.x2 = std::max(0.0f, std::min(det.x2, (float)img_shape[1]));
+        det.y2 = std::max(0.0f, std::min(det.y2, (float)img_shape[0]));
+    }
+}
+
+
+// Helper: Draw a line on image
+void draw_line(uint8_t* img, int width, int height, int channels,
+    int x1, int y1, int x2, int y2, uint8_t r, uint8_t g, uint8_t b, int thickness = 2) {
+// Bresenham's line algorithm
+int dx = abs(x2 - x1);
+int dy = abs(y2 - y1);
+int sx = (x1 < x2) ? 1 : -1;
+int sy = (y1 < y2) ? 1 : -1;
+int err = dx - dy;
+
+while (true) {
+// Draw thick line by drawing multiple pixels
+for (int ty = -thickness/2; ty <= thickness/2; ty++) {
+ for (int tx = -thickness/2; tx <= thickness/2; tx++) {
+     int px = x1 + tx;
+     int py = y1 + ty;
+     if (px >= 0 && px < width && py >= 0 && py < height) {
+         int idx = (py * width + px) * channels;
+         img[idx + 0] = r;
+         img[idx + 1] = g;
+         img[idx + 2] = b;
+     }
+ }
+}
+
+if (x1 == x2 && y1 == y2) break;
+int e2 = 2 * err;
+if (e2 > -dy) {
+ err -= dy;
+ x1 += sx;
+}
+if (e2 < dx) {
+ err += dx;
+ y1 += sy;
+}
+}
+}
+
+// Helper: Draw rectangle
+void draw_rectangle(uint8_t* img, int width, int height, int channels,
+         int x1, int y1, int x2, int y2,
+         uint8_t r, uint8_t g, uint8_t b, int thickness = 2) {
+// Clamp coordinates
+x1 = std::max(0, std::min(x1, width - 1));
+y1 = std::max(0, std::min(y1, height - 1));
+x2 = std::max(0, std::min(x2, width - 1));
+y2 = std::max(0, std::min(y2, height - 1));
+
+// Draw four lines
+draw_line(img, width, height, channels, x1, y1, x2, y1, r, g, b, thickness); // Top
+draw_line(img, width, height, channels, x2, y1, x2, y2, r, g, b, thickness); // Right
+draw_line(img, width, height, channels, x2, y2, x1, y2, r, g, b, thickness); // Bottom
+draw_line(img, width, height, channels, x1, y1, x1, y2, r, g, b, thickness); // Left
+}
+
+// Helper: Draw filled rectangle (for text background)
+void draw_filled_rectangle(uint8_t* img, int width, int height, int channels,
+               int x1, int y1, int x2, int y2,
+               uint8_t r, uint8_t g, uint8_t b) {
+x1 = std::max(0, std::min(x1, width - 1));
+y1 = std::max(0, std::min(y1, height - 1));
+x2 = std::max(0, std::min(x2, width - 1));
+y2 = std::max(0, std::min(y2, height - 1));
+
+for (int y = y1; y <= y2; y++) {
+for (int x = x1; x <= x2; x++) {
+ int idx = (y * width + x) * channels;
+ img[idx + 0] = r;
+ img[idx + 1] = g;
+ img[idx + 2] = b;
+}
+}
+}
+
+// Simple 5x7 bitmap font for digits and basic chars
+void draw_char(uint8_t* img, int width, int height, int channels,
+    int x, int y, char c, uint8_t r, uint8_t g, uint8_t b) {
+// Simple 5x7 font patterns (only digits and %)
+static const uint8_t font_5x7[][7] = {
+// '0'
+{0x0E, 0x11, 0x13, 0x15, 0x19, 0x11, 0x0E},
+// '1'
+{0x04, 0x0C, 0x04, 0x04, 0x04, 0x04, 0x0E},
+// '2'
+{0x0E, 0x11, 0x01, 0x02, 0x04, 0x08, 0x1F},
+// '3'
+{0x1F, 0x02, 0x04, 0x02, 0x01, 0x11, 0x0E},
+// '4'
+{0x02, 0x06, 0x0A, 0x12, 0x1F, 0x02, 0x02},
+// '5'
+{0x1F, 0x10, 0x1E, 0x01, 0x01, 0x11, 0x0E},
+// '6'
+{0x06, 0x08, 0x10, 0x1E, 0x11, 0x11, 0x0E},
+// '7'
+{0x1F, 0x01, 0x02, 0x04, 0x08, 0x08, 0x08},
+// '8'
+{0x0E, 0x11, 0x11, 0x0E, 0x11, 0x11, 0x0E},
+// '9'
+{0x0E, 0x11, 0x11, 0x0F, 0x01, 0x02, 0x0C},
+// '%'
+{0x18, 0x19, 0x02, 0x04, 0x08, 0x13, 0x03}
+};
+
+int idx = -1;
+if (c >= '0' && c <= '9') idx = c - '0';
+else if (c == '%') idx = 10;
+else return; // Unknown character
+
+for (int row = 0; row < 7; row++) {
+uint8_t pattern = font_5x7[idx][row];
+for (int col = 0; col < 5; col++) {
+ if (pattern & (1 << (4 - col))) {
+     int px = x + col;
+     int py = y + row;
+     if (px >= 0 && px < width && py >= 0 && py < height) {
+         int pidx = (py * width + px) * channels;
+         img[pidx + 0] = r;
+         img[pidx + 1] = g;
+         img[pidx + 2] = b;
+     }
+ }
+}
+}
+}
+
+// Draw text string
+void draw_text(uint8_t* img, int width, int height, int channels,
+    int x, int y, const char* text,
+    uint8_t r, uint8_t g, uint8_t b) {
+int offset = 0;
+while (*text) {
+draw_char(img, width, height, channels, x + offset, y, *text, r, g, b);
+offset += 6; // 5 pixels + 1 space
+text++;
+}
+}
+
+// Get color for class (simple color wheel)
+void get_class_color(int class_id, uint8_t& r, uint8_t& g, uint8_t& b) {
+// Generate distinct colors for different classes
+int h = (class_id * 137) % 360; // Golden angle for good distribution
+float s = 0.8f;
+float v = 0.95f;
+
+// HSV to RGB
+float c = v * s;
+float x = c * (1 - std::fabs(std::fmod(h / 60.0f, 2) - 1));
+float m = v - c;
+
+float r1, g1, b1;
+if (h < 60) { r1 = c; g1 = x; b1 = 0; }
+else if (h < 120) { r1 = x; g1 = c; b1 = 0; }
+else if (h < 180) { r1 = 0; g1 = c; b1 = x; }
+else if (h < 240) { r1 = 0; g1 = x; b1 = c; }
+else if (h < 300) { r1 = x; g1 = 0; b1 = c; }
+else { r1 = c; g1 = 0; b1 = x; }
+
+r = (uint8_t)((r1 + m) * 255);
+g = (uint8_t)((g1 + m) * 255);
+b = (uint8_t)((b1 + m) * 255);
+}
+// Main drawing function - 이미지를 직접 수정하고 반환
+void draw_detections(
+    image_data& img,
+    std::vector<detected_obj> const& detections,
+    std::vector<std::string> const& class_names) {
+    
+    // Get image properties
+    int width = img.extent[1];
+    int height = img.extent[0];
+    int channels = 3;
+    
+    // Get raw pointer to image data
+    uint8_t* img_data = nullptr;
+    // bool is_f32 = false;
+    
+    if (img.format == image_format::rgb_u8 || img.format == image_format::rgba_u8) {
+        img_data = img.data.get();
+        channels = (img.format == image_format::rgba_u8) ? 4 : 3;
+    } else if (img.format == image_format::rgb_f32 || img.format == image_format::rgba_f32) {
+        // F32 format - we'll need to convert after drawing
+        // is_f32 = true;
+        channels = (img.format == image_format::rgba_f32) ? 4 : 3;
+        
+        // Convert to U8 for drawing
+        image_data temp_u8 = image_f32_to_u8(img, 
+            channels == 4 ? image_format::rgba_u8 : image_format::rgb_u8);
+        
+        // Draw on the U8 image
+        img_data = temp_u8.data.get();
+        
+        // Draw each detection
+        for (auto const& det : detections) {
+            int x1 = (int)det.x1;
+            int y1 = (int)det.y1;
+            int x2 = (int)det.x2;
+            int y2 = (int)det.y2;
+
+            uint8_t r, g, b;
+            get_class_color(det.class_id, r, g, b);
+            draw_rectangle(img_data, width, height, channels, x1, y1, x2, y2, r, g, b, 3);
+
+            const char* class_name = (det.class_id >= 0 && (size_t)det.class_id < class_names.size()) 
+                                    ? class_names[det.class_id].c_str() 
+                                    : "unknown";
+            
+            char conf_str[16];
+            snprintf(conf_str, sizeof(conf_str), "%d%%", (int)(det.class_confidence * 100));
+            
+            printf("Detection: %s %s at [%d, %d, %d, %d] (obj_conf: %.2f, cls_conf: %.2f)\n", 
+                   class_name, conf_str, x1, y1, x2, y2, 
+                   det.confidence, det.class_confidence);
+
+            int text_width = strlen(conf_str) * 6;
+            int text_height = 10;
+            int label_y = std::max(0, y1 - text_height - 2);
+            
+            draw_filled_rectangle(img_data, width, height, channels,
+                                x1, label_y, x1 + text_width, label_y + text_height,
+                                r, g, b);
+            draw_text(img_data, width, height, channels,
+                     x1 + 2, label_y + 2, conf_str, 255, 255, 255);
+        }
+        
+        // Replace original image with drawn U8 image
+        img = std::move(temp_u8);
+        return;
+    } else {
+        printf("Error: Unsupported image format for drawing\n");
+        return;
+    }
+
+    // Draw each detection (for U8 format)
+    for (auto const& det : detections) {
+        int x1 = (int)det.x1;
+        int y1 = (int)det.y1;
+        int x2 = (int)det.x2;
+        int y2 = (int)det.y2;
+
+        uint8_t r, g, b;
+        get_class_color(det.class_id, r, g, b);
+        draw_rectangle(img_data, width, height, channels, x1, y1, x2, y2, r, g, b, 3);
+
+        const char* class_name = (det.class_id >= 0 && (size_t)det.class_id < class_names.size()) 
+                                ? class_names[det.class_id].c_str() 
+                                : "unknown";
+        
+        char conf_str[16];
+        snprintf(conf_str, sizeof(conf_str), "%d%%", (int)(det.class_confidence * 100));
+        
+        printf("Detection: %s %s at [%d, %d, %d, %d] (obj_conf: %.2f, cls_conf: %.2f)\n", 
+               class_name, conf_str, x1, y1, x2, y2, 
+               det.confidence, det.class_confidence);
+
+        int text_width = strlen(conf_str) * 6;
+        int text_height = 10;
+        int label_y = std::max(0, y1 - text_height - 2);
+        
+        draw_filled_rectangle(img_data, width, height, channels,
+                            x1, label_y, x1 + text_width, label_y + text_height,
+                            r, g, b);
+        draw_text(img_data, width, height, channels,
+                 x1 + 2, label_y + 2, conf_str, 255, 255, 255);
+    }
+}
+} // namespace visp::yolov9t
+
+namespace visp::yolov9t {
+
+ float resize_longest_side(i32x2 extent, int target_longest_side) {
+    int longest_side = std::max(extent[0], extent[1]);
+    return float(target_longest_side) / float(longest_side);
+}
+int scale_coord(int coord, float scale) {
+    return int(coord * scale + 0.5f);
+}
+i32x2 scale_extent(i32x2 extent, float scale) {
+    return i32x2{scale_coord(extent[0], scale), scale_coord(extent[1], scale)};
+}
+image_data yolov9t_process_input2(image_view image, yolov9t_params const& p) {
+    
+    image_data resized;
+    if (image.extent[0] != p.input_size || image.extent[1] != p.input_size) {
+        resized = image_scale(image, {p.input_size, p.input_size});
+        image = image_view(resized);
+    }
+
+    return image_u8_to_f32(image, image_format::rgb_f32, p.offset, 1.f / p.scale);
+}
+
+image_data yolov9t_process_input(image_data image, yolov9t_params const& p) {
+    // 1) letterbox to square (p.input_size)
+    image_data lb = letterbox(std::move(image), {p.input_size, p.input_size}, u8x3{114,114,114}, true, false, true, yolov9t_params::stride);
+    // 2) convert to f32 and normalize to [0,1]
+    image_data result = image_alloc({p.input_size, p.input_size}, image_format::rgb_f32);
+    image_u8_to_f32(lb, result, f32x4(p.offset), f32x4(p.scale));
+    return result;
+}
+static void write_tensor_txt(tensor t, char const* filename) {
+    if (!t) {
+        return;
+    }
+    FILE* f = fopen(filename, "w");
+    if (!f) {
+        printf("Failed to open %s for writing\n", filename);
+        return;
+    }
+    // Header with shape and type
+    fprintf(
+        f,
+        "# %ld,%ld,%ld,%ld\n# %s\n",
+        (long)t->ne[0], (long)t->ne[1], (long)t->ne[2], (long)t->ne[3], ggml_type_name(t->type));
+
+    // Fetch data from backend
+    tensor_data td = transfer_from_backend(t);
+    size_t n = ggml_nelements(t);
+
+    if (t->type == GGML_TYPE_F32) {
+        auto data = td.as_f32();
+        for (size_t i = 0; i < data.size(); ++i) {
+            fprintf(f, i + 1 == data.size() ? "%.4f\n" : "%.4f ", (double)data[i]);
+        }
+    } else if (t->type == GGML_TYPE_F16) {
+        const ggml_fp16_t* h = reinterpret_cast<const ggml_fp16_t*>(td.data.get());
+        for (size_t i = 0; i < n; ++i) {
+            float v = ggml_fp16_to_fp32(h[i]);
+            fprintf(f, i + 1 == n ? "%.4f\n" : "%.4f ", (double)v);
+        }
+    } else if (t->type == GGML_TYPE_I32) {
+        auto data = td.as_i32();
+        for (size_t i = 0; i < data.size(); ++i) {
+            fprintf(f, i + 1 == data.size() ? "%d\n" : "%d ", data[i]);
+        }
+    } else {
+        // Raw bytes as hex fallback
+        const unsigned char* bytes = reinterpret_cast<const unsigned char*>(td.data.get());
+        size_t nb = ggml_nbytes(t);
+        for (size_t i = 0; i < nb; ++i) {
+            fprintf(f, i + 1 == nb ? "%02X\n" : "%02X ", bytes[i]);
+        }
+    }
+    fclose(f);
+}
+
+void save_features_to_txt(DetectOutput const& out, char const* base_path, std::vector<int> const& keys) {
+    if (!base_path) {
+        base_path = "features";
+    }
+    // Decide which keys to dump
+    if (!keys.empty()) {
+        for (int k : keys) {
+            auto it = out.features_map.find(k);
+            if (it == out.features_map.end()) continue;
+            std::string fname = std::string(base_path) + "_layer_" + std::to_string(k) + ".txt";
+            write_tensor_txt(it->second, fname.c_str());
+            printf("-> feature layer %d saved to %s\n", k, fname.c_str());
+        }
+        return;
+    }
+    for (auto const& [k, t] : out.features_map) {
+        std::string fname = std::string(base_path) + "_layer_" + std::to_string(k) + ".txt";
+        write_tensor_txt(t, fname.c_str());
+        printf("-> feature layer %d saved to %s\n", k, fname.c_str());
+    }
+}
+
+} // namespace visp::yolov9t
+
+namespace visp::yolov9t {
+
+void save_input_to_txt(tensor input, char const* filepath) {
+    if (!input || !filepath) return;
+    FILE* f = fopen(filepath, "w");
+    if (!f) {
+        printf("Failed to open %s for writing\n", filepath);
+        return;
+    }
+    fprintf(f, "# input shape C,H,W,N = %ld,%ld,%ld,%ld\n# type = %s\n",
+            (long)input->ne[0], (long)input->ne[1], (long)input->ne[2], (long)input->ne[3], ggml_type_name(input->type));
+    // Ensure data is fetched from backend
+    tensor_data td = transfer_from_backend(input);
+    if (input->type == GGML_TYPE_F32) {
+        auto data = td.as_f32();
+        for (size_t i = 0; i < data.size(); ++i) {
+            fprintf(f, i + 1 == data.size() ? "%g\n" : "%g ", (double)data[i]);
+        }
+    } else if (input->type == GGML_TYPE_F16) {
+        const ggml_fp16_t* h = reinterpret_cast<const ggml_fp16_t*>(td.data.get());
+        size_t n = ggml_nelements(input);
+        for (size_t i = 0; i < n; ++i) {
+            float v = ggml_fp16_to_fp32(h[i]);
+            fprintf(f, i + 1 == n ? "%g\n" : "%g ", (double)v);
+        }
+    } else if (input->type == GGML_TYPE_I32) {
+        auto data = td.as_f32();
+        for (size_t i = 0; i < data.size(); ++i) {
+            fprintf(f, i + 1 == data.size() ? "%g\n" : "%g ", data[i]);
+        }
+    } else {
+        const unsigned char* bytes = reinterpret_cast<const unsigned char*>(td.data.get());
+        size_t nb = ggml_nbytes(input);
+        for (size_t i = 0; i < nb; ++i) {
+            fprintf(f, i + 1 == nb ? "%02X\n" : "%02X ", bytes[i]);
+        }
+    }
+    fclose(f);
+}
+
 } // namespace visp::yolov9t