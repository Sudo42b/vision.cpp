--- conflicted
+++ resolved
@@ -1,1260 +1,784 @@
-<<<<<<< HEAD
-#!/usr/bin/env -S uv run --script
-# /// script
-# requires-python = ">=3.12"
-# dependencies = [
-#   "torch",
-#   "torchvision",
-#   "timm",
-#   "pytest",
-#   "opencv-python",
-#   "ruff",
-#   "einops>=0.8.1",
-#   "spandrel>=0.4.1",
-#   "gguf>=0.17.1",
-# ]
-# ///
-import argparse
-import itertools
-import torch
-import safetensors
-import numpy as np
-
-from enum import Enum
-from pathlib import Path
-from gguf import GGUFWriter, Metadata, GGML_QUANT_VERSION
-from torch import Tensor
-
-#
-# Common
-
-
-class TensorLayout(Enum):
-    unknown = "unknown"
-    nchw = "whcn"
-    nhwc = "cwhn"
-
-    @staticmethod
-    def parse(s: str):
-        if s == "whcn" or s == "nchw":
-            return TensorLayout.nchw
-        if s == "cwhn" or s == "nhwc":
-            return TensorLayout.nhwc
-        return TensorLayout.unknown
-
-
-class Writer(GGUFWriter):
-    def __init__(self, path: Path, arch_name: str, float_type: str, verbose: bool):
-        super().__init__(path, arch_name)
-        self.arch = arch_name
-        self.float_type = float_type
-        self.tensor_layout = TensorLayout.unknown
-        self.verbose = verbose
-        self.conv2d_weights: list[int] = []
-        self._index = 0
-
-    def add_tensor(self, name: str, tensor: Tensor, float_type: str | None = None):
-        if len(name) >= 64:
-            print("Warning: name too long", len(name), name)
-
-        float_type = float_type or self.float_type
-        if float_type == "f16" and tensor.dtype == torch.float32:
-            tensor = tensor.to(torch.float16)
-
-        tensor_data = tensor.numpy()
-        if self.verbose:
-            print(name, tensor.shape, tensor_data.dtype)
-        super().add_tensor(name, tensor_data)
-        self._index += 1
-
-    def convert_tensor_2d(self, tensor: Tensor):
-        # assume tensor is NCHW layout (PyTorch default)
-        if self.tensor_layout is TensorLayout.nhwc:
-            return conv_2d_to_nhwc(tensor)
-        else:
-            # add tensor index to list to optionally convert layout on the fly later
-            self.conv2d_weights.append(self._index)
-            return tensor
-
-    def add_int32(self, name: str, value: int):
-        print("*", name, "=", value)
-        super().add_int32(name, value)
-
-    def set_tensor_layout(self, layout: TensorLayout):
-        print("*", f"{self.arch}.tensor_data_layout", "=", layout.value)
-        self.tensor_layout = layout
-        self.add_tensor_data_layout(layout.value)
-
-    def set_tensor_layout_default(self, layout: TensorLayout):
-        if self.tensor_layout is TensorLayout.unknown:
-            self.set_tensor_layout(layout)
-
-    def add_conv2d_weight_indices(self):
-        if self.conv2d_weights:
-            self.add_array(f"{self.arch}.conv2d_weights", self.conv2d_weights)
-
-
-batch_norm_eps = 1e-5
-
-
-def is_conv_2d(name: str, tensor: Tensor):
-    return (
-        tensor.ndim == 4
-        and tensor.shape[2] == tensor.shape[3]
-        and tensor.shape[2] in (1, 3, 4, 7)
-        and name.endswith("weight")
-    )
-
-
-def conv_2d_to_nhwc(kernel: Tensor):
-    c_in = kernel.shape[1]
-    if c_in == 1:  # depthwise
-        return kernel.permute(2, 3, 1, 0).contiguous()  # H W 1 C_out
-    else:
-        return kernel.permute(0, 2, 3, 1).contiguous()  # C_out, C_in, Height, Width -> C_out H W C_in # c++ ggml에서 보이는 차원은, C_in, W, H, C_out
-
-
-def conv_transpose_2d_to_nhwc(kernel: Tensor):
-    # C_in C_out H W -> C_out H W C_in
-    return kernel.permute(1, 2, 3, 0)
-
-
-def fuse_batch_norm(model: dict[str, Tensor], key: str, key_bn: str):
-    suffix_weight = f"{key_bn}.weight"
-    suffix_bias = f"{key_bn}.bias"
-
-    if key.endswith(suffix_weight):
-        base = key.removesuffix(suffix_weight)
-        weight = model[key]
-        var = model[f"{base}{key_bn}.running_var"]
-        return weight / torch.sqrt(var + batch_norm_eps)
-
-    elif key.endswith(suffix_bias):
-        base = key.removesuffix(suffix_bias)
-        bias = model[key]
-        weight = model[f"{base}{key_bn}.weight"]
-        mean = model[f"{base}{key_bn}.running_mean"]
-        var = model[f"{base}{key_bn}.running_var"]
-        return bias - mean * weight / torch.sqrt(var + batch_norm_eps)
-
-    elif key.endswith(f"{key_bn}.running_mean") or key.endswith(f"{key_bn}.running_var"):
-        return None
-
-    return model[key]
-
-
-def fuse_conv_2d_batch_norm(
-    model: dict[str, Tensor],
-    key: str,
-    name: str,
-    key_module: str,
-    key_conv: str,
-    key_norm: str,
-    writer: Writer,
-):
-    suffix_conv = f"{key_module}{key_conv}.weight"
-    suffix_bias = f"{key_module}{key_conv}.bias"
-    suffix_norm = f"{key_module}{key_norm}."
-
-    if key.endswith(suffix_conv):
-        conv_weight = model[key]
-        base = key.removesuffix(suffix_conv)
-        bn_weight = model.get(f"{base}{suffix_norm}weight")
-        if bn_weight is None:
-            return False
-        bn_bias = model[f"{base}{suffix_norm}bias"]
-        bn_mean = model[f"{base}{suffix_norm}running_mean"]
-        bn_var = model[f"{base}{suffix_norm}running_var"]
-        conv_bias = model.get(f"{base}{suffix_bias}", torch.zeros_like(bn_bias))
-
-        bn_weight = bn_weight / torch.sqrt(bn_var + batch_norm_eps)
-        fused_weight = conv_weight * bn_weight[:, None, None, None]
-        fused_bias = (conv_bias - bn_mean) * bn_weight + bn_bias
-
-        fused_weight = writer.convert_tensor_2d(fused_weight)
-        writer.add_tensor(name, fused_weight)
-        writer.add_tensor(name.replace("weight", "bias"), fused_bias)
-        return True
-
-    elif key.endswith(suffix_bias):
-        base = key.removesuffix(suffix_bias)
-        return f"{base}{suffix_norm}weight" in model
-
-    elif suffix_norm in key:
-        return True  # batch norm was fused above
-
-    return False  # tensor is not part of conv2d+batch-norm
-
-
-#
-# MobileSAM
-
-
-def convert_sam(input_filepath: Path, writer: Writer):
-    writer.add_license("apache-2.0")
-    writer.set_tensor_layout_default(TensorLayout.nchw)
-
-    model: dict[str, Tensor] = torch.load(input_filepath, map_location="cpu", weights_only=True)
-
-    for key, tensor in model.items():
-        name = key
-        name = name.replace("image_encoder.", "enc.")
-        name = name.replace("mask_decoder.", "dec.")
-        name = name.replace("_image_to_token.", "_i2t.")
-        name = name.replace("_token_to_image.", "_t2i.")
-
-        if name.endswith("attention_biases"):
-            num_heads = tensor.shape[0]
-            resolution = {4: 7, 5: 14, 10: 7}[num_heads]
-            attention_bias_idxs = build_attention_bias_indices(resolution)
-            name = name + "_indexed"
-            tensor = tensor[:, attention_bias_idxs]
-
-        if "local_conv" in key:  # always convert to nhwc
-            original_tensor_layout = writer.tensor_layout
-            writer.tensor_layout = TensorLayout.nhwc
-            fuse_conv_2d_batch_norm(model, key, name, "", "c", "bn", writer)
-            writer.tensor_layout = original_tensor_layout
-            continue
-
-        if fuse_conv_2d_batch_norm(model, key, name, "", "c", "bn", writer):
-            continue
-
-        if name.endswith("neck.0.weight") or name.endswith("neck.2.weight"):
-            assert tensor.shape[2] == tensor.shape[3] and tensor.shape[2] <= 3
-            tensor = writer.convert_tensor_2d(tensor)
-
-        # Precompute dense positional embeddings from random matrix stored in the model
-        if name == "prompt_encoder.pe_layer.positional_encoding_gaussian_matrix":
-            pe = build_dense_positional_embeddings(tensor)
-            writer.add_tensor("dec.dense_positional_embedding", pe, "f32")
-
-        if name in ["dec.iou_token.weight", "dec.mask_tokens.weight"]:
-            writer.add_tensor(name, tensor, "f32")
-            continue
-
-        writer.add_tensor(name, tensor)
-
-
-def build_attention_bias_indices(resolution: int):
-    points = list(itertools.product(range(resolution), range(resolution)))
-    N = len(points)
-    attention_offsets = {}
-    idxs = []
-    for p1 in points:
-        for p2 in points:
-            offset = (abs(p1[0] - p2[0]), abs(p1[1] - p2[1]))
-            if offset not in attention_offsets:
-                attention_offsets[offset] = len(attention_offsets)
-            idxs.append(attention_offsets[offset])
-
-    return torch.LongTensor(idxs).view(N, N)
-
-
-def build_dense_positional_embeddings(
-    positional_encoding_gaussian_matrix: torch.Tensor, image_embedding_size=64
-):
-    # from sam/modeling/prompt_encoder.py - PositionEmbeddingRandom
-    h, w = image_embedding_size, image_embedding_size
-    grid = torch.ones((h, w), dtype=torch.float32)
-    y_embed = grid.cumsum(dim=0) - 0.5
-    x_embed = grid.cumsum(dim=1) - 0.5
-    y_embed = y_embed / h
-    x_embed = x_embed / w
-
-    coords = torch.stack((x_embed, y_embed), dim=-1)
-    coords = 2 * coords - 1
-    coords = coords @ positional_encoding_gaussian_matrix
-    coords = 2 * np.pi * coords
-    # outputs d_1 x ... x d_n x C shape
-    pe = torch.cat([torch.sin(coords), torch.cos(coords)], dim=-1)
-    return pe
-
-
-#
-# BirefNet
-def convert_birefnet(input_filepath: Path, writer: Writer):
-    writer.add_license("mit")
-    writer.set_tensor_layout_default(TensorLayout.nchw)
-
-    weights = safetensors.safe_open(input_filepath, "pt")
-    model: dict[str, Tensor] = {k: weights.get_tensor(k) for k in weights.keys()}
-
-    x = model["bb.layers.0.blocks.0.attn.proj.bias"]
-    if x.shape[0] == 96:
-        writer.add_string("swin.config", "tiny")
-        writer.add_int32("swin.embed_dim", 96)
-    elif x.shape[0] == 192:
-        writer.add_string("swin.config", "large")
-        writer.add_int32("swin.embed_dim", 192)
-    else:
-        raise ValueError(f"Unsupported Swin Transformer embed dim: {x.shape[0]}")
-
-    image_size = 1024
-    if "HR" in input_filepath.name or "2K" in input_filepath.name:
-        image_size = 2048  # actually 2K should rather be 2560x1440
-    elif "dynamic" in input_filepath.name:
-        image_size = -1
-    writer.add_int32("birefnet.image_size", image_size)
-    writer.add_int32("birefnet.image_multiple", 128)
-
-    for key, tensor in model.items():
-        # Shorten some names to fit into 64 chars
-        name = key
-        name = name.replace("decoder_block", "block")
-        name = name.replace("atrous_conv", "conv")
-        name = name.replace("modulator_conv", "modulator")
-        name = name.replace("offset_conv", "offset")
-        name = name.replace("regular_conv", "conv")
-
-        if name.endswith("relative_position_index"):
-            continue  # precomputed in c++ code
-
-        # Fuse all regular conv + batch norm pairs into a single conv with bias
-        if fuse_conv_2d_batch_norm(model, key, name, "global_avg_pool.", "1", "2", writer):
-            continue
-        if fuse_conv_2d_batch_norm(model, key, name, "dec_att.", "conv1", "bn1", writer):
-            continue
-        if fuse_conv_2d_batch_norm(model, key, name, "", "conv_in", "bn_in", writer):
-            continue
-        if fuse_conv_2d_batch_norm(model, key, name, "", "conv_out", "bn_out", writer):
-            continue
-        if fuse_conv_2d_batch_norm(model, key, name, "gdt_convs_4.", "0", "1", writer):
-            continue
-        if fuse_conv_2d_batch_norm(model, key, name, "gdt_convs_3.", "0", "1", writer):
-            continue
-        if fuse_conv_2d_batch_norm(model, key, name, "gdt_convs_2.", "0", "1", writer):
-            continue
-
-        # Fuse batch norm into multiply+add for deformable conv
-        tensor = fuse_batch_norm(model, key, "bn")
-        if tensor is None:
-            continue  # batch norm was fused
-
-        if is_conv_2d(name, tensor):
-            if "patch_embed" in name:  # part of SWIN, always store as NHWC
-                tensor = conv_2d_to_nhwc(tensor)
-            else:  # store rest in requested tensor layout
-                tensor = writer.convert_tensor_2d(tensor)
-
-        writer.add_tensor(name, tensor)
-
-
-#
-# MI-GAN
-def convert_migan(input_filepath: Path, writer: Writer):
-    writer.add_license("mit")
-    writer.set_tensor_layout_default(TensorLayout.nchw)
-
-    model: dict[str, Tensor] = torch.load(input_filepath, weights_only=True)
-
-    if "encoder.b512.fromrgb.weight" in model:
-        writer.add_int32("migan.image_size", 512)
-    elif "encoder.b256.fromrgb.weight" in model:
-        writer.add_int32("migan.image_size", 256)
-
-    for name, tensor in model.items():
-        if is_conv_2d(name, tensor):
-            tensor = writer.convert_tensor_2d(tensor)
-
-        writer.add_tensor(name, tensor)
-
-
-#
-# ESRGAN
-def convert_esrgan(input_filepath: Path, writer: Writer):
-    from spandrel import ModelLoader
-
-    # Load the model using spandrel
-    # - it converts the various versions of ESRGAN checkpoints to a common format
-    model = ModelLoader().load_from_file(input_filepath)
-
-    if model.model.shuffle_factor is not None:
-        raise ValueError("RealESRGAN models with pixel shuffle are not supported yet.")
-    if getattr(model.model, "plus", False):
-        raise ValueError("RealESRGAN+ (plus) models are not supported yet.")
-
-    writer.set_tensor_layout_default(TensorLayout.nchw)
-    writer.add_int32("esrgan.scale", model.scale)
-    for tag in model.tags:
-        if tag.endswith("nb"):
-            writer.add_int32("esrgan.block_count", int(tag[:-2]))
-        if tag.endswith("nf"):
-            writer.add_int32("esrgan.filter_count", int(tag[:-2]))
-
-    for name, tensor in model.model.state_dict().items():
-        if is_conv_2d(name, tensor):
-            tensor = writer.convert_tensor_2d(tensor)
-        writer.add_tensor(name, tensor)
-
-
-# YoloV9t
-def find_conv_bn_pairs(model: dict[str, Tensor]) -> list[tuple[str, str, str]]:
-    """
-    모델에서 Conv-BatchNorm 쌍을 자동으로 찾습니다.
-    
-    Returns:
-        List of (base_key, conv_suffix, bn_suffix) tuples
-        예: [("model.0", "conv.weight", "bn."), ("model.1.cv1", "conv.weight", "bn.")]
-    """
-    conv_bn_pairs = []
-    conv_keys = {}
-    
-    # 1. 모든 conv weight 찾기
-    for key in model.keys():
-        if key.endswith("conv.weight"):
-            conv_keys[key] = model[key]
-
-    # 2. 각 conv weight에 대해 대응하는 batch norm 찾기
-    for conv_key in conv_keys.keys():
-        # model.4.cv2.0.m.0.cv1.conv1.conv.weight 
-        
-        bn = conv_key.replace(".conv.weight", ".bn")
-        # BatchNorm 파라미터 확인
-        bn_weight_key = f"{bn}.weight"
-        bn_bias_key = f"{bn}.bias"
-        bn_mean_key = f"{bn}.running_mean"
-        bn_var_key = f"{bn}.running_var"
-        conv = conv_key.replace(".conv.weight", ".conv")
-        if all(k in model for k in [bn_weight_key, bn_bias_key, bn_mean_key, bn_var_key]):
-            conv_bn_pairs.append((conv, bn))
-        else:
-            print(bn, conv + " does not have corresponding BatchNorm parameters.")
-        
-    return conv_bn_pairs
-
-
-def fuse_conv_bn_weights(conv_w, conv_b, bn_rm, bn_rv, bn_w, bn_b, eps=1e-3):
-    # https://docs.pytorch.org/tutorials/intermediate/torch_compile_conv_bn_fuser.html
-    # Ensure None, not tensor ambiguity
-    try:
-        if conv_b is None:
-            conv_b = torch.zeros_like(bn_rm)
-    except:
-        print(conv_b)
-    if bn_w is None:
-        bn_w = torch.ones_like(bn_rm)
-    if bn_b is None:
-        bn_b = torch.zeros_like(bn_rm)
-
-    # bn_var_rsqrt = torch.rsqrt(bn_rv + eps)
-    bn_w = bn_w / torch.sqrt(bn_rv + eps)
-    conv_w = conv_w * bn_w[:, None, None, None]
-    conv_b = (conv_b - bn_rm) * bn_w + bn_b
-
-    return conv_w, conv_b
-
-def fuse_conv_and_bn(conv_weight:torch.Tensor, 
-                     conv_bias:torch.Tensor, bn_weight:torch.Tensor, bn_bias:torch.Tensor, running_mean:torch.Tensor, running_var:torch.Tensor, eps=1e-3):
-    # Fuse Conv2d() and BatchNorm2d() layers https://tehnokv.com/posts/fusing-batchnorm-and-conv/
-
-    # Prepare filters
-    w_conv = conv_weight.clone().view(conv_weight.size(0), -1)  # C_out x (C_in*H*W)
-    w_bn = torch.diag(bn_weight.div(torch.sqrt(eps + running_var)))
-    fused_conv = (torch.mm(w_bn, w_conv))
-    
-    # Prepare spatial bias
-    b_conv = torch.zeros(conv_weight.size(0)) if conv_bias is None else conv_bias
-    b_bn = bn_bias - bn_weight.mul(running_mean).div(torch.sqrt(running_var + eps))
-    fused_bias = torch.mm(w_bn, b_conv.reshape(-1, 1)).reshape(-1) + b_bn
-
-    return fused_conv, fused_bias
-
-# YOLOv9t 변환 함수 수정
-def convert_yolov9t(input_filepath: Path, writer: Writer):
-    writer.add_license("gpl-3.0")
-    writer.set_tensor_layout_default(TensorLayout.nhwc)
-
-    checkpoint = torch.load(input_filepath, map_location="cpu", weights_only=False)
-    
-    # Extract state dict from checkpoint
-    if isinstance(checkpoint, dict) and not any(k.startswith('model.') or k.startswith('detect.') for k in checkpoint.keys()):
-        if 'model' in checkpoint:
-            checkpoint = checkpoint['model']
-            if hasattr(checkpoint, 'state_dict'):
-                model = checkpoint.state_dict()
-            else:
-                model = checkpoint
-        elif 'state_dict' in checkpoint:
-            model = checkpoint['state_dict']
-        else:
-            model = checkpoint
-    else:
-        model = checkpoint
-
-    # Detect number of classes
-    num_classes = 80  # default
-
-    writer.add_int32("yolov9.num_classes", num_classes)
-    # writer.add_int32("yolov9.num_anchors_per_scale", 3)
-    # writer.add_string("yolov9.variant", "tiny")
-    writer.add_int32("yolov9.input_size", 640)
-    
-    # Conv-BN 쌍 찾기
-    print("\n=== Finding Conv-BN pairs ===")
-    conv_bn_pairs = find_conv_bn_pairs(model)
-    print(f"Found {len(conv_bn_pairs)} Conv-BN pairs")
-    
-    
-    # Convert weights
-    from tqdm import tqdm
-    processed_keys = set()
-    for idx, (conv_suffix, bn_suffix) in tqdm(enumerate(conv_bn_pairs)):
-        # List[conv_suffix, bn_suffix]
-        # 220 detect.cv3.2.1.conv detect.cv3.2.1.bn
-        # Regular batch norm fusion (fallback)
-        if 'detect' in conv_suffix:
-            continue
-        conv_weight = model.get(f"{conv_suffix}.weight", None)
-        conv_bias = model.get(f"{conv_suffix}.bias", None)
-        bn_w = model.get(f"{bn_suffix}.weight", None)
-        bn_b = model.get(f"{bn_suffix}.bias", None)
-        bn_rm = model.get(f"{bn_suffix}.running_mean", None)
-        bn_rv = model.get(f"{bn_suffix}.running_var", None)
-        eps = model.get(f"{bn_suffix}.eps", 1e-3)
-        if bn_w is None:
-            # Fusing이 불가능한 경우.
-            tensor = writer.convert_tensor_2d(conv_weight)
-            writer.add_tensor(f"{conv_suffix}.weight", tensor)
-            writer.add_tensor(f"{conv_suffix}.bias", conv_bias)
-            processed_keys.add(f"{conv_suffix}.weight")
-            processed_keys.add(f"{conv_suffix}.bias")
-            print("Cannot fuse:", conv_suffix, bn_suffix)
-            continue
-        else:
-            # Fusing이 가능한 경우.
-            # print(conv_weight.shape, conv_bias.shape, bn_rm.shape, bn_rv.shape, bn_w.shape, bn_b.shape)
-            fused_conv, fused_bias = fuse_conv_bn_weights(conv_weight, 
-                                                      conv_bias, 
-                                                      bn_rm, 
-                                                      bn_rv, 
-                                                      bn_w, 
-                                                      bn_b, 
-                                                      eps)
-        
-        # fused_conv , fused_bias = fuse_conv_and_bn(conv_weight= conv_weight, 
-        #                                            conv_bias= conv_bias,
-        #                                            bn_weight= bn_w, 
-        #                                            bn_bias= bn_b,
-        #                                            running_mean= bn_rm, 
-        #                                            running_var= bn_rv,  
-        #                                            eps= eps)
-        
-        tensor = writer.convert_tensor_2d(fused_conv)
-
-        writer.add_tensor(f"{conv_suffix}.weight", tensor)
-        writer.add_tensor(f"{conv_suffix}.bias", fused_bias)
-        
-        processed_keys.add(f"{conv_suffix}.weight")
-        processed_keys.add(f"{conv_suffix}.bias")
-  
-        # print(f"{conv_suffix}, {bn_suffix}")
-    # === 추가: Detect head의 마지막 레이어만 저장 ===
-    print("\n=== Finding Detect head final layers (nn.Conv2d) ===")
-    
-    
-    # detect와 weight가 들어가는 패턴만 매칭
-    detect_layers = {}
-    for idx, key in enumerate(model.keys()):
-        if "detect" in key and ".conv.weight" in key:
-            if key in detect_layers.keys():
-                continue
-            
-            conv_suffix = key.replace(".conv.weight", ".conv")
-            detect_layers[key] = model[key]
-            conv_weight = model.get(f"{conv_suffix}.weight", None)
-            conv_bias = model.get(f"{conv_suffix}.bias", None)
-            
-            bn_suffix = conv_suffix.replace(".conv", ".bn")
-            bn_w = model.get(f"{bn_suffix}.weight", None)
-            bn_b = model.get(f"{bn_suffix}.bias", None)
-            bn_rm = model.get(f"{bn_suffix}.running_mean", None)
-            bn_rv = model.get(f"{bn_suffix}.running_var", None)
-            eps = model.get(f"{bn_suffix}.eps", 1e-3)
-            
-            if bn_w is None or bn_b is None or bn_rm is None or bn_rv is None:
-                # Fusing이 불가능한 경우.
-                tensor = writer.convert_tensor_2d(conv_weight)
-                processed_keys.add(f"{conv_suffix}.weight")
-                writer.add_tensor(f"{conv_suffix}.weight", tensor)
-                if conv_bias is not None:
-                    writer.add_tensor(f"{conv_suffix}.bias", conv_bias)
-                    processed_keys.add(f"{conv_suffix}.bias")
-            else:
-                # Fusing이 가능한 경우.
-                fused_conv, fused_bias = fuse_conv_bn_weights(conv_weight, 
-                                                    conv_bias, 
-                                                    bn_rm, 
-                                                    bn_rv, 
-                                                    bn_w, 
-                                                    bn_b, 
-                                                    eps)
-                tensor = writer.convert_tensor_2d(fused_conv)
-                writer.add_tensor(f"{conv_suffix}.weight", tensor)
-                processed_keys.add(f"{conv_suffix}.weight")
-                if conv_bias is not None:
-                    writer.add_tensor(f"{conv_suffix}.bias", fused_bias)
-                    processed_keys.add(f"{conv_suffix}.bias")
-                
-            
-            
-            
-        elif 'detect' in key and\
-            ".conv" not in key and\
-            '.bn' not in key and\
-            '.weight' in key:
-            print("Only weight:", key)
-            detect_layers[key] = model[key]
-            conv_weight = model.get(f"{key}", None)
-            
-            bias = key.replace('.weight', '.bias')
-            conv_bias = model.get(f"{bias}", None)
-            
-            tensor = writer.convert_tensor_2d(conv_weight)
-            writer.add_tensor(key, tensor)
-            if conv_bias is not None:
-                writer.add_tensor(bias, conv_bias)
-            # detect.cv2.0.2.weight
-            # detect.cv2.0.2.bias
-            # detect.cv2.1.2.weight
-            # detect.cv2.1.2.bias
-            # detect.cv2.1.2.weight
-            # detect.cv2.1.2.bias
-            # detect.cv2.2.2.weight
-            # detect.cv2.2.2.bias
-            # detect.cv3.0.2.weight
-            # detect.cv3.0.2.bias
-            # detect.cv3.2.2.weight
-            # detect.cv3.2.2.bias
-            # detect.dfl.conv.weight
-
-    print(f"Found {len(detect_layers)} detect head final layer parameters")
-    
-    
-    total_detect_layers = len([k for k in detect_layers.keys() if k.endswith('.weight')])
-    
-    print(f"\n✓ Conversion complete:")
-    print(f"  - {len(conv_bn_pairs)} Conv-BN pairs (fused)")
-    print(f"  - {total_detect_layers} Detect head final Conv2d layers")
-    print(f"  - Total: {len(conv_bn_pairs) + total_detect_layers} layers")
-#
-# Main
-#######
-
-arch_names = {
-    "sam": "mobile-sam",
-    "birefnet": "birefnet",
-    "migan": "migan",
-    "esrgan": "esrgan",
-    "yolov9t": "yolov9t",
-}
-
-file_types = {None: 0, "f32": 0, "f16": 1}
-
-if __name__ == "__main__":
-    # fmt: off
-    parser = argparse.ArgumentParser(description="Convert model weights (.pt/.pth/.safetensors) to GGUF format.")
-    parser.add_argument("--arch", choices=list(arch_names.keys()), help="Model architecture")
-    parser.add_argument("--input", type=str, help="Path to the input model file")
-    parser.add_argument("--output", "-o", type=str, default="models", help="Path to the output directory or file")
-    parser.add_argument("--quantize", "-q", choices=["f32"], default=None, help="Convert float weights to the specified data type")
-    parser.add_argument("--layout", "-l", choices=["whcn", "cwhn"], default=None, help="Tensor data layout for 2D operations like convolution")
-    parser.add_argument("--verbose", "-v", action="store_true", help="Enable verbose output")
-    parser.add_argument("--model-name", type=str, default=None, help="Name of the model for metadata")
-    parser.add_argument("--metadata", type=Path, help="Specify the path for an authorship metadata override file")
-    # fmt: on
-    args = parser.parse_args()
-
-    input_path = Path(args.input)
-    output_path = Path(args.output)
-    quant_suffix = f"-{args.quantize.upper()}" if args.quantize else ""
-    layout_suffix = f"-{args.layout.upper()}" if args.layout else ""
-    if output_path.is_dir() or output_path.suffix != ".gguf":
-        output_path = output_path / f"{input_path.stem}{quant_suffix}{layout_suffix}.gguf"
-
-    print(f"Converting {args.arch}")
-    print("* input: ", input_path)
-    print("* output:", output_path)
-
-    try:
-        writer = Writer(
-            output_path,
-            arch_names.get(args.arch, args.arch),
-            args.quantize,
-            args.verbose,
-        )
-        metadata = Metadata.load(args.metadata, input_path.with_suffix(""), args.model_name)
-
-        if args.layout is not None:
-            writer.set_tensor_layout(TensorLayout.parse(args.layout))
-
-        match args.arch:
-            case "sam":
-                convert_sam(input_path, writer)
-            case "birefnet":
-                convert_birefnet(input_path, writer)
-            case "migan":
-                convert_migan(input_path, writer)
-            case "esrgan":
-                convert_esrgan(input_path, writer)
-            case "yolov9t":
-                convert_yolov9t(input_path, writer)
-            case _:
-                raise ValueError(f"Unknown architecture: {args.arch}")
-
-        metadata.set_gguf_meta_model(writer)
-        writer.add_quantization_version(GGML_QUANT_VERSION)
-        writer.add_file_type(file_types[args.quantize])
-        writer.add_conv2d_weight_indices()
-        writer.write_header_to_file()
-        writer.write_kv_data_to_file()
-        writer.write_tensors_to_file(progress=True)
-        writer.close()
-    except ValueError as e:
-        print("\033[31mError:\033[0m", e)
-        exit(1)
-    except Exception as e:
-        print("\033[31mError:\033[0m", e)
-        exit(-1)
-
-    print("")
-=======
-#!/usr/bin/env -S uv run --script
-# /// script
-# requires-python = ">=3.12"
-# dependencies = [
-#   "torch",
-#   "torchvision",
-#   "timm",
-#   "pytest",
-#   "opencv-python",
-#   "ruff",
-#   "einops>=0.8.1",
-#   "spandrel>=0.4.1",
-#   "gguf>=0.17.1",
-# ]
-# ///
-import argparse
-import itertools
-import torch
-import safetensors
-import numpy as np
-
-from enum import Enum
-from pathlib import Path
-from gguf import GGUFWriter, Metadata, GGML_QUANT_VERSION
-from torch import Tensor
-
-#
-# Common
-
-
-class TensorLayout(Enum):
-    unknown = "unknown"
-    nchw = "whcn"
-    nhwc = "cwhn"
-
-    @staticmethod
-    def parse(s: str):
-        if s == "whcn" or s == "nchw":
-            return TensorLayout.nchw
-        if s == "cwhn" or s == "nhwc":
-            return TensorLayout.nhwc
-        return TensorLayout.unknown
-
-
-class Writer(GGUFWriter):
-    def __init__(self, path: Path, arch_name: str, float_type: str, verbose: bool):
-        super().__init__(path, arch_name)
-        self.arch = arch_name
-        self.float_type = float_type
-        self.tensor_layout = TensorLayout.unknown
-        self.verbose = verbose
-        self.conv2d_weights: list[int] = []
-        self._index = 0
-
-    def add_tensor(self, name: str, tensor: Tensor, float_type: str | None = None):
-        if len(name) >= 64:
-            print("Warning: name too long", len(name), name)
-
-        float_type = float_type or self.float_type
-        if float_type == "f16" and tensor.dtype == torch.float32:
-            tensor = tensor.to(torch.float16)
-
-        tensor_data = tensor.numpy()
-        if self.verbose:
-            print(name, tensor.shape, tensor_data.dtype)
-        super().add_tensor(name, tensor_data)
-        self._index += 1
-
-    def convert_tensor_2d(self, tensor: Tensor):
-        # assume tensor is NCHW layout (PyTorch default)
-        if self.tensor_layout is TensorLayout.nhwc:
-            return conv_2d_to_nhwc(tensor)
-        else:
-            # add tensor index to list to optionally convert layout on the fly later
-            self.conv2d_weights.append(self._index)
-            return tensor
-
-    def add_int32(self, name: str, value: int):
-        print("*", name, "=", value)
-        super().add_int32(name, value)
-
-    def set_tensor_layout(self, layout: TensorLayout):
-        print("*", f"{self.arch}.tensor_data_layout", "=", layout.value)
-        self.tensor_layout = layout
-        self.add_tensor_data_layout(layout.value)
-
-    def set_tensor_layout_default(self, layout: TensorLayout):
-        if self.tensor_layout is TensorLayout.unknown:
-            self.set_tensor_layout(layout)
-
-    def add_conv2d_weight_indices(self):
-        if self.conv2d_weights:
-            self.add_array(f"{self.arch}.conv2d_weights", self.conv2d_weights)
-
-
-def load_model(path: Path) -> dict[str, Tensor]:
-    if path.suffix in [".safetensors", ".safetensor"]:
-        weights = safetensors.safe_open(path, "pt")
-        return {k: weights.get_tensor(k) for k in weights.keys()}
-    else:
-        return torch.load(path, map_location="cpu", weights_only=True)
-
-
-batch_norm_eps = 1e-5
-
-
-def is_conv_2d(name: str, tensor: Tensor):
-    return (
-        tensor.ndim == 4
-        and tensor.shape[2] == tensor.shape[3]
-        and tensor.shape[2] in (1, 3, 4, 7, 14)
-        and name.endswith("weight")
-    )
-
-
-def conv_2d_to_nhwc(kernel: Tensor):
-    c_in = kernel.shape[1]
-    if c_in == 1:  # depthwise
-        return kernel.permute(2, 3, 1, 0)  # H W 1 C_out
-    else:
-        return kernel.permute(0, 2, 3, 1)  # C_out H W C_in
-
-
-def conv_transpose_2d_to_nhwc(kernel: Tensor):
-    # C_in C_out H W -> C_out H W C_in
-    return kernel.permute(1, 2, 3, 0)
-
-
-def fuse_batch_norm(model: dict[str, Tensor], key: str, key_bn: str):
-    suffix_weight = f"{key_bn}.weight"
-    suffix_bias = f"{key_bn}.bias"
-
-    if key.endswith(suffix_weight):
-        base = key.removesuffix(suffix_weight)
-        weight = model[key]
-        var = model[f"{base}{key_bn}.running_var"]
-        return weight / torch.sqrt(var + batch_norm_eps)
-
-    elif key.endswith(suffix_bias):
-        base = key.removesuffix(suffix_bias)
-        bias = model[key]
-        weight = model[f"{base}{key_bn}.weight"]
-        mean = model[f"{base}{key_bn}.running_mean"]
-        var = model[f"{base}{key_bn}.running_var"]
-        return bias - mean * weight / torch.sqrt(var + batch_norm_eps)
-
-    elif key.endswith(f"{key_bn}.running_mean") or key.endswith(f"{key_bn}.running_var"):
-        return None
-
-    return model[key]
-
-
-def fuse_conv_2d_batch_norm(
-    model: dict[str, Tensor],
-    key: str,
-    name: str,
-    key_module: str,
-    key_conv: str,
-    key_norm: str,
-    writer: Writer,
-):
-    suffix_conv = f"{key_module}{key_conv}.weight"
-    suffix_bias = f"{key_module}{key_conv}.bias"
-    suffix_norm = f"{key_module}{key_norm}."
-
-    if key.endswith(suffix_conv):
-        conv_weight = model[key]
-        base = key.removesuffix(suffix_conv)
-        bn_weight = model.get(f"{base}{suffix_norm}weight")
-        if bn_weight is None:
-            return False
-        bn_bias = model[f"{base}{suffix_norm}bias"]
-        bn_mean = model[f"{base}{suffix_norm}running_mean"]
-        bn_var = model[f"{base}{suffix_norm}running_var"]
-        conv_bias = model.get(f"{base}{suffix_bias}", torch.zeros_like(bn_bias))
-
-        bn_weight = bn_weight / torch.sqrt(bn_var + batch_norm_eps)
-        fused_weight = conv_weight * bn_weight[:, None, None, None]
-        fused_bias = (conv_bias - bn_mean) * bn_weight + bn_bias
-
-        fused_weight = writer.convert_tensor_2d(fused_weight)
-        writer.add_tensor(name, fused_weight)
-        writer.add_tensor(name.replace("weight", "bias"), fused_bias)
-        return True
-
-    elif key.endswith(suffix_bias):
-        base = key.removesuffix(suffix_bias)
-        return f"{base}{suffix_norm}weight" in model
-
-    elif suffix_norm in key:
-        return True  # batch norm was fused above
-
-    return False  # tensor is not part of conv2d+batch-norm
-
-
-#
-# MobileSAM
-
-
-def convert_sam(input_filepath: Path, writer: Writer):
-    writer.add_license("apache-2.0")
-    writer.set_tensor_layout_default(TensorLayout.nchw)
-
-    model: dict[str, Tensor] = torch.load(input_filepath, map_location="cpu", weights_only=True)
-
-    for key, tensor in model.items():
-        name = key
-        name = name.replace("image_encoder.", "enc.")
-        name = name.replace("mask_decoder.", "dec.")
-        name = name.replace("_image_to_token.", "_i2t.")
-        name = name.replace("_token_to_image.", "_t2i.")
-
-        if name.endswith("attention_biases"):
-            num_heads = tensor.shape[0]
-            resolution = {4: 7, 5: 14, 10: 7}[num_heads]
-            attention_bias_idxs = build_attention_bias_indices(resolution)
-            name = name + "_indexed"
-            tensor = tensor[:, attention_bias_idxs]
-
-        if "local_conv" in key:  # always convert to nhwc
-            original_tensor_layout = writer.tensor_layout
-            writer.tensor_layout = TensorLayout.nhwc
-            fuse_conv_2d_batch_norm(model, key, name, "", "c", "bn", writer)
-            writer.tensor_layout = original_tensor_layout
-            continue
-
-        if fuse_conv_2d_batch_norm(model, key, name, "", "c", "bn", writer):
-            continue
-
-        if name.endswith("neck.0.weight") or name.endswith("neck.2.weight"):
-            assert tensor.shape[2] == tensor.shape[3] and tensor.shape[2] <= 3
-            tensor = writer.convert_tensor_2d(tensor)
-
-        # Precompute dense positional embeddings from random matrix stored in the model
-        if name == "prompt_encoder.pe_layer.positional_encoding_gaussian_matrix":
-            pe = build_dense_positional_embeddings(tensor)
-            writer.add_tensor("dec.dense_positional_embedding", pe, "f32")
-
-        if name in ["dec.iou_token.weight", "dec.mask_tokens.weight"]:
-            writer.add_tensor(name, tensor, "f32")
-            continue
-
-        writer.add_tensor(name, tensor)
-
-
-def build_attention_bias_indices(resolution: int):
-    points = list(itertools.product(range(resolution), range(resolution)))
-    N = len(points)
-    attention_offsets = {}
-    idxs = []
-    for p1 in points:
-        for p2 in points:
-            offset = (abs(p1[0] - p2[0]), abs(p1[1] - p2[1]))
-            if offset not in attention_offsets:
-                attention_offsets[offset] = len(attention_offsets)
-            idxs.append(attention_offsets[offset])
-
-    return torch.LongTensor(idxs).view(N, N)
-
-
-def build_dense_positional_embeddings(
-    positional_encoding_gaussian_matrix: torch.Tensor, image_embedding_size=64
-):
-    # from sam/modeling/prompt_encoder.py - PositionEmbeddingRandom
-    h, w = image_embedding_size, image_embedding_size
-    grid = torch.ones((h, w), dtype=torch.float32)
-    y_embed = grid.cumsum(dim=0) - 0.5
-    x_embed = grid.cumsum(dim=1) - 0.5
-    y_embed = y_embed / h
-    x_embed = x_embed / w
-
-    coords = torch.stack((x_embed, y_embed), dim=-1)
-    coords = 2 * coords - 1
-    coords = coords @ positional_encoding_gaussian_matrix
-    coords = 2 * np.pi * coords
-    # outputs d_1 x ... x d_n x C shape
-    pe = torch.cat([torch.sin(coords), torch.cos(coords)], dim=-1)
-    return pe
-
-
-#
-# BirefNet
-
-
-def convert_birefnet(input_filepath: Path, writer: Writer):
-    writer.add_license("mit")
-    writer.set_tensor_layout_default(TensorLayout.nchw)
-
-    weights = safetensors.safe_open(input_filepath, "pt")
-    model: dict[str, Tensor] = {k: weights.get_tensor(k) for k in weights.keys()}
-
-    x = model["bb.layers.0.blocks.0.attn.proj.bias"]
-    if x.shape[0] == 96:
-        writer.add_string("swin.config", "tiny")
-        writer.add_int32("swin.embed_dim", 96)
-    elif x.shape[0] == 192:
-        writer.add_string("swin.config", "large")
-        writer.add_int32("swin.embed_dim", 192)
-    else:
-        raise ValueError(f"Unsupported Swin Transformer embed dim: {x.shape[0]}")
-
-    image_size = 1024
-    if "HR" in input_filepath.name or "2K" in input_filepath.name:
-        image_size = 2048  # actually 2K should rather be 2560x1440
-    elif "dynamic" in input_filepath.name:
-        image_size = -1
-    writer.add_int32("birefnet.image_size", image_size)
-    writer.add_int32("birefnet.image_multiple", 128)
-
-    for key, tensor in model.items():
-        # Shorten some names to fit into 64 chars
-        name = key
-        name = name.replace("decoder_block", "block")
-        name = name.replace("atrous_conv", "conv")
-        name = name.replace("modulator_conv", "modulator")
-        name = name.replace("offset_conv", "offset")
-        name = name.replace("regular_conv", "conv")
-
-        if name.endswith("relative_position_index"):
-            continue  # precomputed in c++ code
-
-        # Fuse all regular conv + batch norm pairs into a single conv with bias
-        if fuse_conv_2d_batch_norm(model, key, name, "global_avg_pool.", "1", "2", writer):
-            continue
-        if fuse_conv_2d_batch_norm(model, key, name, "dec_att.", "conv1", "bn1", writer):
-            continue
-        if fuse_conv_2d_batch_norm(model, key, name, "", "conv_in", "bn_in", writer):
-            continue
-        if fuse_conv_2d_batch_norm(model, key, name, "", "conv_out", "bn_out", writer):
-            continue
-        if fuse_conv_2d_batch_norm(model, key, name, "gdt_convs_4.", "0", "1", writer):
-            continue
-        if fuse_conv_2d_batch_norm(model, key, name, "gdt_convs_3.", "0", "1", writer):
-            continue
-        if fuse_conv_2d_batch_norm(model, key, name, "gdt_convs_2.", "0", "1", writer):
-            continue
-
-        # Fuse batch norm into multiply+add for deformable conv
-        tensor = fuse_batch_norm(model, key, "bn")
-        if tensor is None:
-            continue  # batch norm was fused
-
-        if is_conv_2d(name, tensor):
-            if "patch_embed" in name:  # part of SWIN, always store as NHWC
-                tensor = conv_2d_to_nhwc(tensor)
-            else:  # store rest in requested tensor layout
-                tensor = writer.convert_tensor_2d(tensor)
-
-        writer.add_tensor(name, tensor)
-
-
-#
-# Depth-Anything
-
-
-def convert_depth_anything(input_filepath: Path, writer: Writer):
-    if "small" in input_filepath.name.lower():
-        writer.add_license("apache-2.0")
-    else:
-        writer.add_license("cc-by-nc-4.0")
-    writer.set_tensor_layout_default(TensorLayout.nchw)
-
-    model: dict[str, Tensor] = load_model(input_filepath)
-
-    if "pretrained.cls_token" in model:
-        print("The converter is written for the transformers (.safetensors) version of the model.")
-        print("The original weights (.pth) are currently not supported.")
-        raise ValueError("Weights not supported")
-
-    shape = model["backbone.embeddings.patch_embeddings.projection.weight"].shape
-    writer.add_int32("dino.patch_size", shape[2])
-    writer.add_int32("dino.embed_dim", shape[0])
-    writer.add_int32("depthanything.image_size", 518)
-    match shape[0]:
-        case 384:  # Small
-            writer.add_int32("dino.n_heads", 6)
-            writer.add_int32("dino.n_layers", 12)
-            writer.add_array("depthanything.feature_layers", [2, 5, 8, 11])
-        case 768:  # Base
-            writer.add_int32("dino.n_heads", 12)
-            writer.add_int32("dino.n_layers", 12)
-            writer.add_array("depthanything.feature_layers", [2, 5, 8, 11])
-        case 1024:  # Large
-            writer.add_int32("dino.n_heads", 16)
-            writer.add_int32("dino.n_layers", 24)
-            writer.add_array("depthanything.feature_layers", [4, 11, 17, 23])
-
-    for key, tensor in model.items():
-        name = key
-
-        if is_conv_2d(name, tensor):
-            if "patch_embeddings" in name or ("projection" in name and "fusion" not in name):
-                tensor = conv_2d_to_nhwc(tensor)
-            elif "0.resize" in name or "1.resize" in name:
-                pass  # ConvTranspose2D, don't change layout
-            else:
-                tensor = writer.convert_tensor_2d(tensor)
-
-        if "position_embeddings" in name or "cls_token" in name:
-            writer.add_tensor(name, tensor, "f32")
-            continue
-
-        writer.add_tensor(name, tensor)
-
-
-#
-# MI-GAN
-
-
-def convert_migan(input_filepath: Path, writer: Writer):
-    writer.add_license("mit")
-    writer.set_tensor_layout_default(TensorLayout.nchw)
-
-    model: dict[str, Tensor] = torch.load(input_filepath, weights_only=True)
-
-    if "encoder.b512.fromrgb.weight" in model:
-        writer.add_int32("migan.image_size", 512)
-    elif "encoder.b256.fromrgb.weight" in model:
-        writer.add_int32("migan.image_size", 256)
-
-    for name, tensor in model.items():
-        if is_conv_2d(name, tensor):
-            tensor = writer.convert_tensor_2d(tensor)
-
-        writer.add_tensor(name, tensor)
-
-
-#
-# ESRGAN
-
-
-def convert_esrgan(input_filepath: Path, writer: Writer):
-    from spandrel import ModelLoader
-
-    # Load the model using spandrel
-    # - it converts the various versions of ESRGAN checkpoints to a common format
-    model = ModelLoader().load_from_file(input_filepath)
-
-    if model.model.shuffle_factor is not None:
-        raise ValueError("RealESRGAN models with pixel shuffle are not supported yet.")
-    if getattr(model.model, "plus", False):
-        raise ValueError("RealESRGAN+ (plus) models are not supported yet.")
-
-    writer.set_tensor_layout_default(TensorLayout.nchw)
-    writer.add_int32("esrgan.scale", model.scale)
-    for tag in model.tags:
-        if tag.endswith("nb"):
-            writer.add_int32("esrgan.block_count", int(tag[:-2]))
-        if tag.endswith("nf"):
-            writer.add_int32("esrgan.filter_count", int(tag[:-2]))
-
-    for name, tensor in model.model.state_dict().items():
-        if is_conv_2d(name, tensor):
-            tensor = writer.convert_tensor_2d(tensor)
-        writer.add_tensor(name, tensor)
-
-
-#
-# Main
-#######
-
-arch_names = {
-    "sam": "mobile-sam",
-    "birefnet": "birefnet",
-    "depth-anything": "depthanything",
-    "migan": "migan",
-    "esrgan": "esrgan",
-}
-
-file_types = {None: 0, "f32": 0, "f16": 1}
-
-if __name__ == "__main__":
-    # fmt: off
-    parser = argparse.ArgumentParser(description="Convert model weights (.pt/.pth/.safetensors) to GGUF format.")
-    parser.add_argument("arch", choices=list(arch_names.keys()), help="Model architecture")
-    parser.add_argument("input", type=str, help="Path to the input model file")
-    parser.add_argument("--output", "-o", type=str, default="models", help="Path to the output directory or file")
-    parser.add_argument("--quantize", "-q", choices=["f16"], default=None, help="Convert float weights to the specified data type")
-    parser.add_argument("--layout", "-l", choices=["whcn", "cwhn"], default=None, help="Tensor data layout for 2D operations like convolution")
-    parser.add_argument("--verbose", "-v", action="store_true", help="Enable verbose output")
-    parser.add_argument("--model-name", type=str, default=None, help="Name of the model for metadata")
-    parser.add_argument("--metadata", type=Path, help="Specify the path for an authorship metadata override file")
-    # fmt: on
-    args = parser.parse_args()
-
-    input_path = Path(args.input)
-    output_path = Path(args.output)
-    quant_suffix = f"-{args.quantize.upper()}" if args.quantize else ""
-    layout_suffix = f"-{args.layout.upper()}" if args.layout else ""
-    if output_path.is_dir() or output_path.suffix != ".gguf":
-        output_path = output_path / f"{input_path.stem}{quant_suffix}{layout_suffix}.gguf"
-
-    print(f"Converting {args.arch}")
-    print("* input: ", input_path)
-    print("* output:", output_path)
-
-    try:
-        writer = Writer(
-            output_path,
-            arch_names.get(args.arch, args.arch),
-            args.quantize,
-            args.verbose,
-        )
-        metadata = Metadata.load(args.metadata, input_path.with_suffix(""), args.model_name)
-
-        if args.layout is not None:
-            writer.set_tensor_layout(TensorLayout.parse(args.layout))
-
-        match args.arch:
-            case "sam":
-                convert_sam(input_path, writer)
-            case "birefnet":
-                convert_birefnet(input_path, writer)
-            case "depthany" | "depth-anything":
-                convert_depth_anything(input_path, writer)
-            case "migan":
-                convert_migan(input_path, writer)
-            case "esrgan":
-                convert_esrgan(input_path, writer)
-            case _:
-                raise ValueError(f"Unknown architecture: {args.arch}")
-
-        metadata.set_gguf_meta_model(writer)
-        writer.add_quantization_version(GGML_QUANT_VERSION)
-        writer.add_file_type(file_types[args.quantize])
-        writer.add_conv2d_weight_indices()
-        writer.write_header_to_file()
-        writer.write_kv_data_to_file()
-        writer.write_tensors_to_file(progress=True)
-        writer.close()
-    except ValueError as e:
-        print("\033[31mError:\033[0m", e)
-        exit(1)
-    except Exception as e:
-        print("\033[31mError:\033[0m", e)
-        exit(-1)
-
-    print("")
->>>>>>> d381eaf7
+#!/usr/bin/env -S uv run --script
+# /// script
+# requires-python = ">=3.12"
+# dependencies = [
+#   "torch",
+#   "torchvision",
+#   "timm",
+#   "pytest",
+#   "opencv-python",
+#   "ruff",
+#   "einops>=0.8.1",
+#   "spandrel>=0.4.1",
+#   "gguf>=0.17.1",
+# ]
+# ///
+import argparse
+import itertools
+import torch
+import safetensors
+import numpy as np
+
+from enum import Enum
+from pathlib import Path
+from gguf import GGUFWriter, Metadata, GGML_QUANT_VERSION
+from torch import Tensor
+
+#
+# Common
+
+
+class TensorLayout(Enum):
+    unknown = "unknown"
+    nchw = "whcn"
+    nhwc = "cwhn"
+
+    @staticmethod
+    def parse(s: str):
+        if s == "whcn" or s == "nchw":
+            return TensorLayout.nchw
+        if s == "cwhn" or s == "nhwc":
+            return TensorLayout.nhwc
+        return TensorLayout.unknown
+
+
+class Writer(GGUFWriter):
+    def __init__(self, path: Path, arch_name: str, float_type: str, verbose: bool):
+        super().__init__(path, arch_name)
+        self.arch = arch_name
+        self.float_type = float_type
+        self.tensor_layout = TensorLayout.unknown
+        self.verbose = verbose
+        self.conv2d_weights: list[int] = []
+        self._index = 0
+
+    def add_tensor(self, name: str, tensor: Tensor, float_type: str | None = None):
+        if len(name) >= 64:
+            print("Warning: name too long", len(name), name)
+
+        float_type = float_type or self.float_type
+        if float_type == "f16" and tensor.dtype == torch.float32:
+            tensor = tensor.to(torch.float16)
+
+        tensor_data = tensor.numpy()
+        if self.verbose:
+            print(name, tensor.shape, tensor_data.dtype)
+        super().add_tensor(name, tensor_data)
+        self._index += 1
+
+    def convert_tensor_2d(self, tensor: Tensor):
+        # assume tensor is NCHW layout (PyTorch default)
+        if self.tensor_layout is TensorLayout.nhwc:
+            return conv_2d_to_nhwc(tensor)
+        else:
+            # add tensor index to list to optionally convert layout on the fly later
+            self.conv2d_weights.append(self._index)
+            return tensor
+
+    def add_int32(self, name: str, value: int):
+        print("*", name, "=", value)
+        super().add_int32(name, value)
+
+    def set_tensor_layout(self, layout: TensorLayout):
+        print("*", f"{self.arch}.tensor_data_layout", "=", layout.value)
+        self.tensor_layout = layout
+        self.add_tensor_data_layout(layout.value)
+
+    def set_tensor_layout_default(self, layout: TensorLayout):
+        if self.tensor_layout is TensorLayout.unknown:
+            self.set_tensor_layout(layout)
+
+    def add_conv2d_weight_indices(self):
+        if self.conv2d_weights:
+            self.add_array(f"{self.arch}.conv2d_weights", self.conv2d_weights)
+
+
+def load_model(path: Path) -> dict[str, Tensor]:
+    if path.suffix in [".safetensors", ".safetensor"]:
+        weights = safetensors.safe_open(path, "pt")
+        return {k: weights.get_tensor(k) for k in weights.keys()}
+    else:
+        return torch.load(path, map_location="cpu", weights_only=True)
+
+
+batch_norm_eps = 1e-5
+
+
+def is_conv_2d(name: str, tensor: Tensor):
+    return (
+        tensor.ndim == 4
+        and tensor.shape[2] == tensor.shape[3]
+        and tensor.shape[2] in (1, 3, 4, 7, 14)
+        and name.endswith("weight")
+    )
+
+
+def conv_2d_to_nhwc(kernel: Tensor):
+    c_in = kernel.shape[1]
+    if c_in == 1:  # depthwise
+        return kernel.permute(2, 3, 1, 0).contiguous()  # H W 1 C_out
+    else:
+        return kernel.permute(0, 2, 3, 1).contiguous()  # C_out, C_in, Height, Width -> C_out H W C_in # c++ ggml에서 보이는 차원은, C_in, W, H, C_out
+
+
+def conv_transpose_2d_to_nhwc(kernel: Tensor):
+    # C_in C_out H W -> C_out H W C_in
+    return kernel.permute(1, 2, 3, 0)
+
+
+def fuse_batch_norm(model: dict[str, Tensor], key: str, key_bn: str):
+    suffix_weight = f"{key_bn}.weight"
+    suffix_bias = f"{key_bn}.bias"
+
+    if key.endswith(suffix_weight):
+        base = key.removesuffix(suffix_weight)
+        weight = model[key]
+        var = model[f"{base}{key_bn}.running_var"]
+        return weight / torch.sqrt(var + batch_norm_eps)
+
+    elif key.endswith(suffix_bias):
+        base = key.removesuffix(suffix_bias)
+        bias = model[key]
+        weight = model[f"{base}{key_bn}.weight"]
+        mean = model[f"{base}{key_bn}.running_mean"]
+        var = model[f"{base}{key_bn}.running_var"]
+        return bias - mean * weight / torch.sqrt(var + batch_norm_eps)
+
+    elif key.endswith(f"{key_bn}.running_mean") or key.endswith(f"{key_bn}.running_var"):
+        return None
+
+    return model[key]
+
+
+def fuse_conv_2d_batch_norm(
+    model: dict[str, Tensor],
+    key: str,
+    name: str,
+    key_module: str,
+    key_conv: str,
+    key_norm: str,
+    writer: Writer,
+):
+    suffix_conv = f"{key_module}{key_conv}.weight"
+    suffix_bias = f"{key_module}{key_conv}.bias"
+    suffix_norm = f"{key_module}{key_norm}."
+
+    if key.endswith(suffix_conv):
+        conv_weight = model[key]
+        base = key.removesuffix(suffix_conv)
+        bn_weight = model.get(f"{base}{suffix_norm}weight")
+        if bn_weight is None:
+            return False
+        bn_bias = model[f"{base}{suffix_norm}bias"]
+        bn_mean = model[f"{base}{suffix_norm}running_mean"]
+        bn_var = model[f"{base}{suffix_norm}running_var"]
+        conv_bias = model.get(f"{base}{suffix_bias}", torch.zeros_like(bn_bias))
+
+        bn_weight = bn_weight / torch.sqrt(bn_var + batch_norm_eps)
+        fused_weight = conv_weight * bn_weight[:, None, None, None]
+        fused_bias = (conv_bias - bn_mean) * bn_weight + bn_bias
+
+        fused_weight = writer.convert_tensor_2d(fused_weight)
+        writer.add_tensor(name, fused_weight)
+        writer.add_tensor(name.replace("weight", "bias"), fused_bias)
+        return True
+
+    elif key.endswith(suffix_bias):
+        base = key.removesuffix(suffix_bias)
+        return f"{base}{suffix_norm}weight" in model
+
+    elif suffix_norm in key:
+        return True  # batch norm was fused above
+
+    return False  # tensor is not part of conv2d+batch-norm
+
+
+#
+# MobileSAM
+
+
+def convert_sam(input_filepath: Path, writer: Writer):
+    writer.add_license("apache-2.0")
+    writer.set_tensor_layout_default(TensorLayout.nchw)
+
+    model: dict[str, Tensor] = torch.load(input_filepath, map_location="cpu", weights_only=True)
+
+    for key, tensor in model.items():
+        name = key
+        name = name.replace("image_encoder.", "enc.")
+        name = name.replace("mask_decoder.", "dec.")
+        name = name.replace("_image_to_token.", "_i2t.")
+        name = name.replace("_token_to_image.", "_t2i.")
+
+        if name.endswith("attention_biases"):
+            num_heads = tensor.shape[0]
+            resolution = {4: 7, 5: 14, 10: 7}[num_heads]
+            attention_bias_idxs = build_attention_bias_indices(resolution)
+            name = name + "_indexed"
+            tensor = tensor[:, attention_bias_idxs]
+
+        if "local_conv" in key:  # always convert to nhwc
+            original_tensor_layout = writer.tensor_layout
+            writer.tensor_layout = TensorLayout.nhwc
+            fuse_conv_2d_batch_norm(model, key, name, "", "c", "bn", writer)
+            writer.tensor_layout = original_tensor_layout
+            continue
+
+        if fuse_conv_2d_batch_norm(model, key, name, "", "c", "bn", writer):
+            continue
+
+        if name.endswith("neck.0.weight") or name.endswith("neck.2.weight"):
+            assert tensor.shape[2] == tensor.shape[3] and tensor.shape[2] <= 3
+            tensor = writer.convert_tensor_2d(tensor)
+
+        # Precompute dense positional embeddings from random matrix stored in the model
+        if name == "prompt_encoder.pe_layer.positional_encoding_gaussian_matrix":
+            pe = build_dense_positional_embeddings(tensor)
+            writer.add_tensor("dec.dense_positional_embedding", pe, "f32")
+
+        if name in ["dec.iou_token.weight", "dec.mask_tokens.weight"]:
+            writer.add_tensor(name, tensor, "f32")
+            continue
+
+        writer.add_tensor(name, tensor)
+
+
+def build_attention_bias_indices(resolution: int):
+    points = list(itertools.product(range(resolution), range(resolution)))
+    N = len(points)
+    attention_offsets = {}
+    idxs = []
+    for p1 in points:
+        for p2 in points:
+            offset = (abs(p1[0] - p2[0]), abs(p1[1] - p2[1]))
+            if offset not in attention_offsets:
+                attention_offsets[offset] = len(attention_offsets)
+            idxs.append(attention_offsets[offset])
+
+    return torch.LongTensor(idxs).view(N, N)
+
+
+def build_dense_positional_embeddings(
+    positional_encoding_gaussian_matrix: torch.Tensor, image_embedding_size=64
+):
+    # from sam/modeling/prompt_encoder.py - PositionEmbeddingRandom
+    h, w = image_embedding_size, image_embedding_size
+    grid = torch.ones((h, w), dtype=torch.float32)
+    y_embed = grid.cumsum(dim=0) - 0.5
+    x_embed = grid.cumsum(dim=1) - 0.5
+    y_embed = y_embed / h
+    x_embed = x_embed / w
+
+    coords = torch.stack((x_embed, y_embed), dim=-1)
+    coords = 2 * coords - 1
+    coords = coords @ positional_encoding_gaussian_matrix
+    coords = 2 * np.pi * coords
+    # outputs d_1 x ... x d_n x C shape
+    pe = torch.cat([torch.sin(coords), torch.cos(coords)], dim=-1)
+    return pe
+
+
+#
+# BirefNet
+def convert_birefnet(input_filepath: Path, writer: Writer):
+    writer.add_license("mit")
+    writer.set_tensor_layout_default(TensorLayout.nchw)
+
+    weights = safetensors.safe_open(input_filepath, "pt")
+    model: dict[str, Tensor] = {k: weights.get_tensor(k) for k in weights.keys()}
+
+    x = model["bb.layers.0.blocks.0.attn.proj.bias"]
+    if x.shape[0] == 96:
+        writer.add_string("swin.config", "tiny")
+        writer.add_int32("swin.embed_dim", 96)
+    elif x.shape[0] == 192:
+        writer.add_string("swin.config", "large")
+        writer.add_int32("swin.embed_dim", 192)
+    else:
+        raise ValueError(f"Unsupported Swin Transformer embed dim: {x.shape[0]}")
+
+    image_size = 1024
+    if "HR" in input_filepath.name or "2K" in input_filepath.name:
+        image_size = 2048  # actually 2K should rather be 2560x1440
+    elif "dynamic" in input_filepath.name:
+        image_size = -1
+    writer.add_int32("birefnet.image_size", image_size)
+    writer.add_int32("birefnet.image_multiple", 128)
+
+    for key, tensor in model.items():
+        # Shorten some names to fit into 64 chars
+        name = key
+        name = name.replace("decoder_block", "block")
+        name = name.replace("atrous_conv", "conv")
+        name = name.replace("modulator_conv", "modulator")
+        name = name.replace("offset_conv", "offset")
+        name = name.replace("regular_conv", "conv")
+
+        if name.endswith("relative_position_index"):
+            continue  # precomputed in c++ code
+
+        # Fuse all regular conv + batch norm pairs into a single conv with bias
+        if fuse_conv_2d_batch_norm(model, key, name, "global_avg_pool.", "1", "2", writer):
+            continue
+        if fuse_conv_2d_batch_norm(model, key, name, "dec_att.", "conv1", "bn1", writer):
+            continue
+        if fuse_conv_2d_batch_norm(model, key, name, "", "conv_in", "bn_in", writer):
+            continue
+        if fuse_conv_2d_batch_norm(model, key, name, "", "conv_out", "bn_out", writer):
+            continue
+        if fuse_conv_2d_batch_norm(model, key, name, "gdt_convs_4.", "0", "1", writer):
+            continue
+        if fuse_conv_2d_batch_norm(model, key, name, "gdt_convs_3.", "0", "1", writer):
+            continue
+        if fuse_conv_2d_batch_norm(model, key, name, "gdt_convs_2.", "0", "1", writer):
+            continue
+
+        # Fuse batch norm into multiply+add for deformable conv
+        tensor = fuse_batch_norm(model, key, "bn")
+        if tensor is None:
+            continue  # batch norm was fused
+
+        if is_conv_2d(name, tensor):
+            if "patch_embed" in name:  # part of SWIN, always store as NHWC
+                tensor = conv_2d_to_nhwc(tensor)
+            else:  # store rest in requested tensor layout
+                tensor = writer.convert_tensor_2d(tensor)
+
+        writer.add_tensor(name, tensor)
+
+
+#
+# Depth-Anything
+
+
+def convert_depth_anything(input_filepath: Path, writer: Writer):
+    if "small" in input_filepath.name.lower():
+        writer.add_license("apache-2.0")
+    else:
+        writer.add_license("cc-by-nc-4.0")
+    writer.set_tensor_layout_default(TensorLayout.nchw)
+
+    model: dict[str, Tensor] = load_model(input_filepath)
+
+    if "pretrained.cls_token" in model:
+        print("The converter is written for the transformers (.safetensors) version of the model.")
+        print("The original weights (.pth) are currently not supported.")
+        raise ValueError("Weights not supported")
+
+    shape = model["backbone.embeddings.patch_embeddings.projection.weight"].shape
+    writer.add_int32("dino.patch_size", shape[2])
+    writer.add_int32("dino.embed_dim", shape[0])
+    writer.add_int32("depthanything.image_size", 518)
+    match shape[0]:
+        case 384:  # Small
+            writer.add_int32("dino.n_heads", 6)
+            writer.add_int32("dino.n_layers", 12)
+            writer.add_array("depthanything.feature_layers", [2, 5, 8, 11])
+        case 768:  # Base
+            writer.add_int32("dino.n_heads", 12)
+            writer.add_int32("dino.n_layers", 12)
+            writer.add_array("depthanything.feature_layers", [2, 5, 8, 11])
+        case 1024:  # Large
+            writer.add_int32("dino.n_heads", 16)
+            writer.add_int32("dino.n_layers", 24)
+            writer.add_array("depthanything.feature_layers", [4, 11, 17, 23])
+
+    for key, tensor in model.items():
+        name = key
+
+        if is_conv_2d(name, tensor):
+            if "patch_embeddings" in name or ("projection" in name and "fusion" not in name):
+                tensor = conv_2d_to_nhwc(tensor)
+            elif "0.resize" in name or "1.resize" in name:
+                pass  # ConvTranspose2D, don't change layout
+            else:
+                tensor = writer.convert_tensor_2d(tensor)
+
+        if "position_embeddings" in name or "cls_token" in name:
+            writer.add_tensor(name, tensor, "f32")
+            continue
+
+        writer.add_tensor(name, tensor)
+
+
+#
+# MI-GAN
+def convert_migan(input_filepath: Path, writer: Writer):
+    writer.add_license("mit")
+    writer.set_tensor_layout_default(TensorLayout.nchw)
+
+    model: dict[str, Tensor] = torch.load(input_filepath, weights_only=True)
+
+    if "encoder.b512.fromrgb.weight" in model:
+        writer.add_int32("migan.image_size", 512)
+    elif "encoder.b256.fromrgb.weight" in model:
+        writer.add_int32("migan.image_size", 256)
+
+    for name, tensor in model.items():
+        if is_conv_2d(name, tensor):
+            tensor = writer.convert_tensor_2d(tensor)
+
+        writer.add_tensor(name, tensor)
+
+
+#
+# ESRGAN
+def convert_esrgan(input_filepath: Path, writer: Writer):
+    from spandrel import ModelLoader
+
+    # Load the model using spandrel
+    # - it converts the various versions of ESRGAN checkpoints to a common format
+    model = ModelLoader().load_from_file(input_filepath)
+
+    if model.model.shuffle_factor is not None:
+        raise ValueError("RealESRGAN models with pixel shuffle are not supported yet.")
+    if getattr(model.model, "plus", False):
+        raise ValueError("RealESRGAN+ (plus) models are not supported yet.")
+
+    writer.set_tensor_layout_default(TensorLayout.nchw)
+    writer.add_int32("esrgan.scale", model.scale)
+    for tag in model.tags:
+        if tag.endswith("nb"):
+            writer.add_int32("esrgan.block_count", int(tag[:-2]))
+        if tag.endswith("nf"):
+            writer.add_int32("esrgan.filter_count", int(tag[:-2]))
+
+    for name, tensor in model.model.state_dict().items():
+        if is_conv_2d(name, tensor):
+            tensor = writer.convert_tensor_2d(tensor)
+        writer.add_tensor(name, tensor)
+
+
+# YoloV9t
+def find_conv_bn_pairs(model: dict[str, Tensor]) -> list[tuple[str, str, str]]:
+    """
+    모델에서 Conv-BatchNorm 쌍을 자동으로 찾습니다.
+    
+    Returns:
+        List of (base_key, conv_suffix, bn_suffix) tuples
+        예: [("model.0", "conv.weight", "bn."), ("model.1.cv1", "conv.weight", "bn.")]
+    """
+    conv_bn_pairs = []
+    conv_keys = {}
+    
+    # 1. 모든 conv weight 찾기
+    for key in model.keys():
+        if key.endswith("conv.weight"):
+            conv_keys[key] = model[key]
+
+    # 2. 각 conv weight에 대해 대응하는 batch norm 찾기
+    for conv_key in conv_keys.keys():
+        # model.4.cv2.0.m.0.cv1.conv1.conv.weight 
+        
+        bn = conv_key.replace(".conv.weight", ".bn")
+        # BatchNorm 파라미터 확인
+        bn_weight_key = f"{bn}.weight"
+        bn_bias_key = f"{bn}.bias"
+        bn_mean_key = f"{bn}.running_mean"
+        bn_var_key = f"{bn}.running_var"
+        conv = conv_key.replace(".conv.weight", ".conv")
+        if all(k in model for k in [bn_weight_key, bn_bias_key, bn_mean_key, bn_var_key]):
+            conv_bn_pairs.append((conv, bn))
+        else:
+            print(bn, conv + " does not have corresponding BatchNorm parameters.")
+        
+    return conv_bn_pairs
+
+
+def fuse_conv_bn_weights(conv_w, conv_b, bn_rm, bn_rv, bn_w, bn_b, eps=1e-3):
+    # https://docs.pytorch.org/tutorials/intermediate/torch_compile_conv_bn_fuser.html
+    # Ensure None, not tensor ambiguity
+    try:
+        if conv_b is None:
+            conv_b = torch.zeros_like(bn_rm)
+    except:
+        print(conv_b)
+    if bn_w is None:
+        bn_w = torch.ones_like(bn_rm)
+    if bn_b is None:
+        bn_b = torch.zeros_like(bn_rm)
+
+    # bn_var_rsqrt = torch.rsqrt(bn_rv + eps)
+    bn_w = bn_w / torch.sqrt(bn_rv + eps)
+    conv_w = conv_w * bn_w[:, None, None, None]
+    conv_b = (conv_b - bn_rm) * bn_w + bn_b
+
+    return conv_w, conv_b
+
+def fuse_conv_and_bn(conv_weight:torch.Tensor, 
+                     conv_bias:torch.Tensor, bn_weight:torch.Tensor, bn_bias:torch.Tensor, running_mean:torch.Tensor, running_var:torch.Tensor, eps=1e-3):
+    # Fuse Conv2d() and BatchNorm2d() layers https://tehnokv.com/posts/fusing-batchnorm-and-conv/
+
+    # Prepare filters
+    w_conv = conv_weight.clone().view(conv_weight.size(0), -1)  # C_out x (C_in*H*W)
+    w_bn = torch.diag(bn_weight.div(torch.sqrt(eps + running_var)))
+    fused_conv = (torch.mm(w_bn, w_conv))
+    
+    # Prepare spatial bias
+    b_conv = torch.zeros(conv_weight.size(0)) if conv_bias is None else conv_bias
+    b_bn = bn_bias - bn_weight.mul(running_mean).div(torch.sqrt(running_var + eps))
+    fused_bias = torch.mm(w_bn, b_conv.reshape(-1, 1)).reshape(-1) + b_bn
+
+    return fused_conv, fused_bias
+
+# YOLOv9t 변환 함수 수정
+def convert_yolov9t(input_filepath: Path, writer: Writer):
+    writer.add_license("gpl-3.0")
+    writer.set_tensor_layout_default(TensorLayout.nhwc)
+
+    checkpoint = torch.load(input_filepath, map_location="cpu", weights_only=False)
+    
+    # Extract state dict from checkpoint
+    if isinstance(checkpoint, dict) and not any(k.startswith('model.') or k.startswith('detect.') for k in checkpoint.keys()):
+        if 'model' in checkpoint:
+            checkpoint = checkpoint['model']
+            if hasattr(checkpoint, 'state_dict'):
+                model = checkpoint.state_dict()
+            else:
+                model = checkpoint
+        elif 'state_dict' in checkpoint:
+            model = checkpoint['state_dict']
+        else:
+            model = checkpoint
+    else:
+        model = checkpoint
+
+    # Detect number of classes
+    num_classes = 80  # default
+
+    writer.add_int32("yolov9.num_classes", num_classes)
+    # writer.add_int32("yolov9.num_anchors_per_scale", 3)
+    # writer.add_string("yolov9.variant", "tiny")
+    writer.add_int32("yolov9.input_size", 640)
+    
+    # Conv-BN 쌍 찾기
+    print("\n=== Finding Conv-BN pairs ===")
+    conv_bn_pairs = find_conv_bn_pairs(model)
+    print(f"Found {len(conv_bn_pairs)} Conv-BN pairs")
+    
+    
+    # Convert weights
+    from tqdm import tqdm
+    processed_keys = set()
+    for idx, (conv_suffix, bn_suffix) in tqdm(enumerate(conv_bn_pairs)):
+        # List[conv_suffix, bn_suffix]
+        # 220 detect.cv3.2.1.conv detect.cv3.2.1.bn
+        # Regular batch norm fusion (fallback)
+        if 'detect' in conv_suffix:
+            continue
+        conv_weight = model.get(f"{conv_suffix}.weight", None)
+        conv_bias = model.get(f"{conv_suffix}.bias", None)
+        bn_w = model.get(f"{bn_suffix}.weight", None)
+        bn_b = model.get(f"{bn_suffix}.bias", None)
+        bn_rm = model.get(f"{bn_suffix}.running_mean", None)
+        bn_rv = model.get(f"{bn_suffix}.running_var", None)
+        eps = model.get(f"{bn_suffix}.eps", 1e-3)
+        if bn_w is None:
+            # Fusing이 불가능한 경우.
+            tensor = writer.convert_tensor_2d(conv_weight)
+            writer.add_tensor(f"{conv_suffix}.weight", tensor)
+            writer.add_tensor(f"{conv_suffix}.bias", conv_bias)
+            processed_keys.add(f"{conv_suffix}.weight")
+            processed_keys.add(f"{conv_suffix}.bias")
+            print("Cannot fuse:", conv_suffix, bn_suffix)
+            continue
+        else:
+            # Fusing이 가능한 경우.
+            # print(conv_weight.shape, conv_bias.shape, bn_rm.shape, bn_rv.shape, bn_w.shape, bn_b.shape)
+            fused_conv, fused_bias = fuse_conv_bn_weights(conv_weight, 
+                                                      conv_bias, 
+                                                      bn_rm, 
+                                                      bn_rv, 
+                                                      bn_w, 
+                                                      bn_b, 
+                                                      eps)
+        
+        # fused_conv , fused_bias = fuse_conv_and_bn(conv_weight= conv_weight, 
+        #                                            conv_bias= conv_bias,
+        #                                            bn_weight= bn_w, 
+        #                                            bn_bias= bn_b,
+        #                                            running_mean= bn_rm, 
+        #                                            running_var= bn_rv,  
+        #                                            eps= eps)
+        
+        tensor = writer.convert_tensor_2d(fused_conv)
+
+        writer.add_tensor(f"{conv_suffix}.weight", tensor)
+        writer.add_tensor(f"{conv_suffix}.bias", fused_bias)
+        
+        processed_keys.add(f"{conv_suffix}.weight")
+        processed_keys.add(f"{conv_suffix}.bias")
+  
+        # print(f"{conv_suffix}, {bn_suffix}")
+    # === 추가: Detect head의 마지막 레이어만 저장 ===
+    print("\n=== Finding Detect head final layers (nn.Conv2d) ===")
+    
+    
+    # detect와 weight가 들어가는 패턴만 매칭
+    detect_layers = {}
+    for idx, key in enumerate(model.keys()):
+        if "detect" in key and ".conv.weight" in key:
+            if key in detect_layers.keys():
+                continue
+            
+            conv_suffix = key.replace(".conv.weight", ".conv")
+            detect_layers[key] = model[key]
+            conv_weight = model.get(f"{conv_suffix}.weight", None)
+            conv_bias = model.get(f"{conv_suffix}.bias", None)
+            
+            bn_suffix = conv_suffix.replace(".conv", ".bn")
+            bn_w = model.get(f"{bn_suffix}.weight", None)
+            bn_b = model.get(f"{bn_suffix}.bias", None)
+            bn_rm = model.get(f"{bn_suffix}.running_mean", None)
+            bn_rv = model.get(f"{bn_suffix}.running_var", None)
+            eps = model.get(f"{bn_suffix}.eps", 1e-3)
+            
+            if bn_w is None or bn_b is None or bn_rm is None or bn_rv is None:
+                # Fusing이 불가능한 경우.
+                tensor = writer.convert_tensor_2d(conv_weight)
+                processed_keys.add(f"{conv_suffix}.weight")
+                writer.add_tensor(f"{conv_suffix}.weight", tensor)
+                if conv_bias is not None:
+                    writer.add_tensor(f"{conv_suffix}.bias", conv_bias)
+                    processed_keys.add(f"{conv_suffix}.bias")
+            else:
+                # Fusing이 가능한 경우.
+                fused_conv, fused_bias = fuse_conv_bn_weights(conv_weight, 
+                                                    conv_bias, 
+                                                    bn_rm, 
+                                                    bn_rv, 
+                                                    bn_w, 
+                                                    bn_b, 
+                                                    eps)
+                tensor = writer.convert_tensor_2d(fused_conv)
+                writer.add_tensor(f"{conv_suffix}.weight", tensor)
+                processed_keys.add(f"{conv_suffix}.weight")
+                if conv_bias is not None:
+                    writer.add_tensor(f"{conv_suffix}.bias", fused_bias)
+                    processed_keys.add(f"{conv_suffix}.bias")
+                
+            
+            
+            
+        elif 'detect' in key and\
+            ".conv" not in key and\
+            '.bn' not in key and\
+            '.weight' in key:
+            print("Only weight:", key)
+            detect_layers[key] = model[key]
+            conv_weight = model.get(f"{key}", None)
+            
+            bias = key.replace('.weight', '.bias')
+            conv_bias = model.get(f"{bias}", None)
+            
+            tensor = writer.convert_tensor_2d(conv_weight)
+            writer.add_tensor(key, tensor)
+            if conv_bias is not None:
+                writer.add_tensor(bias, conv_bias)
+            # detect.cv2.0.2.weight
+            # detect.cv2.0.2.bias
+            # detect.cv2.1.2.weight
+            # detect.cv2.1.2.bias
+            # detect.cv2.1.2.weight
+            # detect.cv2.1.2.bias
+            # detect.cv2.2.2.weight
+            # detect.cv2.2.2.bias
+            # detect.cv3.0.2.weight
+            # detect.cv3.0.2.bias
+            # detect.cv3.2.2.weight
+            # detect.cv3.2.2.bias
+            # detect.dfl.conv.weight
+
+    print(f"Found {len(detect_layers)} detect head final layer parameters")
+    
+    
+    total_detect_layers = len([k for k in detect_layers.keys() if k.endswith('.weight')])
+    
+    print(f"\n✓ Conversion complete:")
+    print(f"  - {len(conv_bn_pairs)} Conv-BN pairs (fused)")
+    print(f"  - {total_detect_layers} Detect head final Conv2d layers")
+    print(f"  - Total: {len(conv_bn_pairs) + total_detect_layers} layers")
+#
+# Main
+#######
+
+arch_names = {
+    "sam": "mobile-sam",
+    "birefnet": "birefnet",
+    "depth-anything": "depthanything",
+    "migan": "migan",
+    "esrgan": "esrgan",
+    "yolov9t": "yolov9t",
+}
+
+file_types = {None: 0, "f32": 0, "f16": 1}
+
+if __name__ == "__main__":
+    # fmt: off
+    parser = argparse.ArgumentParser(description="Convert model weights (.pt/.pth/.safetensors) to GGUF format.")
+    parser.add_argument("--arch", choices=list(arch_names.keys()), help="Model architecture")
+    parser.add_argument("--input", type=str, help="Path to the input model file")
+    parser.add_argument("--output", "-o", type=str, default="models", help="Path to the output directory or file")
+    parser.add_argument("--quantize", "-q", choices=["f32"], default=None, help="Convert float weights to the specified data type")
+    parser.add_argument("--layout", "-l", choices=["whcn", "cwhn"], default=None, help="Tensor data layout for 2D operations like convolution")
+    parser.add_argument("--verbose", "-v", action="store_true", help="Enable verbose output")
+    parser.add_argument("--model-name", type=str, default=None, help="Name of the model for metadata")
+    parser.add_argument("--metadata", type=Path, help="Specify the path for an authorship metadata override file")
+    # fmt: on
+    args = parser.parse_args()
+
+    input_path = Path(args.input)
+    output_path = Path(args.output)
+    quant_suffix = f"-{args.quantize.upper()}" if args.quantize else ""
+    layout_suffix = f"-{args.layout.upper()}" if args.layout else ""
+    if output_path.is_dir() or output_path.suffix != ".gguf":
+        output_path = output_path / f"{input_path.stem}{quant_suffix}{layout_suffix}.gguf"
+
+    print(f"Converting {args.arch}")
+    print("* input: ", input_path)
+    print("* output:", output_path)
+
+    try:
+        writer = Writer(
+            output_path,
+            arch_names.get(args.arch, args.arch),
+            args.quantize,
+            args.verbose,
+        )
+        metadata = Metadata.load(args.metadata, input_path.with_suffix(""), args.model_name)
+
+        if args.layout is not None:
+            writer.set_tensor_layout(TensorLayout.parse(args.layout))
+
+        match args.arch:
+            case "sam":
+                convert_sam(input_path, writer)
+            case "birefnet":
+                convert_birefnet(input_path, writer)
+            case "depthany" | "depth-anything":
+                convert_depth_anything(input_path, writer)
+            case "migan":
+                convert_migan(input_path, writer)
+            case "esrgan":
+                convert_esrgan(input_path, writer)
+            case "yolov9t":
+                convert_yolov9t(input_path, writer)
+            case _:
+                raise ValueError(f"Unknown architecture: {args.arch}")
+
+        metadata.set_gguf_meta_model(writer)
+        writer.add_quantization_version(GGML_QUANT_VERSION)
+        writer.add_file_type(file_types[args.quantize])
+        writer.add_conv2d_weight_indices()
+        writer.write_header_to_file()
+        writer.write_kv_data_to_file()
+        writer.write_tensors_to_file(progress=True)
+        writer.close()
+    except ValueError as e:
+        print("\033[31mError:\033[0m", e)
+        exit(1)
+    except Exception as e:
+        print("\033[31mError:\033[0m", e)
+        exit(-1)
+
+    print("")