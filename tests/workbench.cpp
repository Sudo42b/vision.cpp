<<<<<<< HEAD
#include "util/string.h"
#include "visp/arch/birefnet.h"
#include "visp/arch/esrgan.h"
#include "visp/arch/migan.h"
#include "visp/arch/mobile-sam.h"
#include "visp/arch/yolov9t.h"
#include "visp/nn.h"

#include <ggml-blas.h>
#include <ggml-cpu.h>
#include <ggml-vulkan.h>
#include <ggml.h>
#include <algorithm>
#include <cassert>
#include <cmath>
#include <exception>
#include <numeric>
#include <span>
#include <string>
#include <string_view>
#include <vector>

using namespace std::literals;

//
// Workbench - environment for comparing Python torch and C++ ggml implementation
//
// 1) Create the NN module to test in Python
// 2) Initialize state-dict with random weights
// 3) Create some input tensors and compute `forward` to get the expected output
// 4) Create an entry function here in C++ which calls the ggml implementation
// 5) In Python, call `workbench.invoke_test("entry_function_name", input_tensor, state_dict)`
// 6) Compare the result with the expected output (eg. `torch.allclose`)

namespace visp {

enum class param_type { int32, float32, string };

struct test_param {
    std::string_view name;
    param_type type;
    union {
        int32_t i;
        float f;
        char const* s;
    } value;
};

struct param_dict {
    std::vector<test_param> params;

    test_param const* find(char const* name) const;
    int get(char const* name, int) const;
    float get(char const* name, float) const;
    char const* get(char const* name, char const*) const;
};

using test_function = std::vector<tensor> (*)(model_ref, std::span<tensor>, param_dict const&);

backend_device const& workbench_backend();
void workbench_add_test(char const* name, test_function func);

struct test_case_def {
    test_case_def(test_function func, char const* name) { workbench_add_test(name, func); }
};

#define DEF(name)                                                                                  \
    std::vector<tensor> _test_func_##name(model_ref, std::span<tensor>, param_dict const&);        \
    const test_case_def _test_def_##name(_test_func_##name, #name);                                \
    std::vector<tensor> _test_func_##name

//
// Test entry points
//

DEF(conv_2d_depthwise_nchw)(model_ref m, span<tensor> input, param_dict const& p) {
    int stride = p.get("stride", 1);
    int pad = p.get("pad", 0);
    int dil = p.get("dilation", 1);
    tensor weight = m.weights("weight");
    return {ggml_conv_2d_dw_direct(m, weight, input[0], stride, stride, pad, pad, dil, dil)};
}

DEF(conv_2d_depthwise_nhwc)(model_ref m, span<tensor> input, param_dict const& p) {
    return {conv_2d_depthwise(m, input[0], p.get("stride", 1), p.get("pad", 0))};
}

DEF(conv_2d_channels)(model_ref m, span<tensor> input, param_dict const& p) {
    return {conv_2d(m, input[0], p.get("stride", 1), p.get("pad", 0))};
}

DEF(conv_transpose_2d)(model_ref m, span<tensor> input, param_dict const& p) {
    return {conv_transpose_2d(m, input[0], p.get("stride", 1))};
}

DEF(conv_2d_deform)(model_ref m, span<tensor> input, param_dict const& p) {
    tensor weight = m.weights("weight");
    tensor offset = m.weights("offset");
    tensor mask = m.find("mask");
    int padding = p.get("padding", 1);
    return {conv_2d_deform(m, input[0], weight, offset, mask, 1, padding)};
}

DEF(batch_norm_2d)(model_ref m, span<tensor> input, param_dict const& p) {
    return {batch_norm_2d(m, input[0])};
}

DEF(roll)(model_ref m, span<tensor> input, param_dict const& p) {
    return {ggml_roll(m, input[0], p.get("s0", 0), p.get("s1", 0), p.get("s2", 0), p.get("s3", 0))};
}

DEF(layer_norm)(model_ref m, span<tensor> input, param_dict const& p) {
    return {layer_norm(m, input[0])};
}

DEF(linear)(model_ref m, span<tensor> input, param_dict const& p) {
    return {linear(m, input[0])};
}

//
// Mobile SAM

DEF(sam_conv_2d_batch_norm)(model_ref m, span<tensor> input, param_dict const& p) {
    return {conv_2d(m["c"], input[0], 2, 1)}; // fused conv_2d + batch_norm
}

DEF(sam_patch_embed)(model_ref m, span<tensor> input, param_dict const& p) {
    return {sam::patch_embed(m, input[0])};
}

DEF(sam_mb_conv)(model_ref m, span<tensor> input, param_dict const& p) {
    return {sam::mb_conv(m, input[0])};
}

DEF(sam_patch_merging)(model_ref m, span<tensor> input, param_dict const& p) {
    return {sam::patch_merging(m, input[0])};
}

DEF(sam_mlp)(model_ref m, span<tensor> input, param_dict const& p) {
    return {sam::mlp(m, input[0])};
}

DEF(sam_attention_rel_bias)(model_ref m, span<tensor> input, param_dict const& p) {
    return {sam::attention_rel_bias(m, input[0], 4, 2)};
}

DEF(sam_window_partition)(model_ref m, span<tensor> input, param_dict const& p) {
    return {sam::window_partition(m, input[0], 3)};
}

DEF(sam_tiny_vit_block)(model_ref m, span<tensor> input, param_dict const& p) {
    return {sam::tiny_vit_block(
        m, input[0], 8, /*dim*/ 4, /*num_heads*/ 2,
        /*window_size*/ 5)};
}

DEF(sam_tiny_vit)(model_ref m, span<tensor> input, param_dict const& p) {
    sam::tiny_vit_params params;
    return {sam::tiny_vit(m, input[0], params)};
}

DEF(sam_position_embedding_random)(model_ref m, span<tensor> input, param_dict const& p) {
    float* input_data = reinterpret_cast<float*>(input[0]->data);
    for (int i = 0; i < ggml_nelements(input[0]); ++i) {
        input_data[i] = (input_data[i] / 64.f) * 2.f - 1.f;
    }
    return {sam::position_embedding_random(m, input[0])};
}

DEF(sam_embed_points)(model_ref m, span<tensor> input, param_dict const& p) {
    float* input_data = reinterpret_cast<float*>(input[0]->data);
    for (int i = 0; i < ggml_nelements(input[0]) - 2; ++i) {
        input_data[i] = sam::transform_coord(input_data[i], 1.0f, 64);
    }
    return {sam::embed_points(m, input[0])};
}

DEF(sam_embed_box)(model_ref m, span<tensor> input, param_dict const& p) {
    float* input_data = reinterpret_cast<float*>(input[0]->data);
    for (int i = 0; i < ggml_nelements(input[0]); ++i) {
        input_data[i] = sam::transform_coord(input_data[i], 1.0f, 64);
    }
    return {sam::embed_box(m, input[0])};
}

DEF(sam_attention)(model_ref m, span<tensor> input, param_dict const& p) {
    tensor q = input[0];
    tensor k = m.weights("input_k");
    tensor v = m.weights("input_v");
    return {sam::attention(m, q, k, v, 2)};
}

DEF(sam_two_way_attention_block)(model_ref m, span<tensor> input, param_dict const& p) {
    tensor queries = input[0];
    tensor keys = m.weights("input_keys");
    tensor query_pe = m.weights("input_query_pe");
    tensor key_pe = m.weights("input_key_pe");
    bool skip_first_layer_pe = p.get("mode", "default") == "skip_first_layer_pe"sv;
    auto [result_queries, result_keys] = sam::two_way_attention_block(
        m, queries, keys, query_pe, key_pe, 2, skip_first_layer_pe);
    return {result_queries, result_keys};
}

DEF(sam_two_way_transformer)(model_ref m, span<tensor> input, param_dict const& p) {
    tensor image_embedding = input[0];
    tensor image_pe = m.weights("input_image_pe");
    tensor point_embedding = m.weights("input_point_embedding");
    auto [result_queries, result_keys] = sam::two_way_transformer(
        m, image_embedding, image_pe, point_embedding, 2, 2);
    return {result_queries, result_keys};
}

DEF(sam_hypernetwork_mlp)(model_ref m, span<tensor> input, param_dict const& p) {
    return {sam::hypernetwork_mlp(m, input[0], 2)};
}

DEF(sam_output_upscaling)(model_ref m, span<tensor> input, param_dict const& p) {
    return {sam::upscale_outputs(m, input[0])};
}

DEF(sam_predict_masks)(model_ref m, span<tensor> input, param_dict const& p) {
    tensor image_embeddings = input[0];
    tensor sparse_prompt = m.weights("input_sparse_prompt");
    tensor dense_prompt = m.weights("input_dense_prompt");
    auto [masks, iou] = sam::predict_masks(m, image_embeddings, sparse_prompt, dense_prompt);
    return {masks, iou};
}

//
// BiRefNet

DEF(biref_patch_embed)(model_ref m, span<tensor> input, param_dict const& p) {
    return {birefnet::patch_embed(m, input[0])};
}

DEF(biref_relative_position_index)(model_ref m, span<tensor> input, param_dict const& p) {
    auto dst = span(reinterpret_cast<int32_t*>(input[0]->data), ggml_nelements(input[0]));
    birefnet::compute_relative_position_index(dst, 3);
    return {input[0]};
}

DEF(biref_window_attention)(model_ref m, span<tensor> input, param_dict const& p) {
    int window_size = 3;
    tensor mask = m.find("mask");
    auto rel_pos_index = birefnet::create_relative_position_index(m, window_size);
    ggml_backend_alloc_ctx_tensors(m, workbench_backend());
    transfer_to_backend(rel_pos_index);
    return {birefnet::window_attention(m, input[0], mask, 2, window_size)};
}

DEF(biref_swin_block)(model_ref m, span<tensor> input, param_dict const& p) {
    birefnet::swin_block_params block;
    block.n_heads = 2;
    block.window_size = 3;
    block.w = 6;
    block.h = 6;
    block.shift = 0;
    tensor mask = m.find("mask");
    auto rel_pos_index = birefnet::create_relative_position_index(m, 3);
    ggml_backend_alloc_ctx_tensors(m, workbench_backend());
    transfer_to_backend(rel_pos_index);
    return {birefnet::swin_block(m, input[0], mask, block)};
}

DEF(biref_patch_merging)(model_ref m, span<tensor> input, param_dict const& p) {
    return {birefnet::patch_merging(m, input[0], 6, 4)};
}

DEF(biref_attention_mask)(model_ref m, span<tensor> input, param_dict const& p) {
    auto dst = span((float*)input[0]->data, ggml_nelements(input[0]));
    birefnet::compute_attention_mask(dst, 18, 18, 6);
    return {input[0]};
}

DEF(biref_swin_layer)(model_ref m, span<tensor> input, param_dict const& p) {
    swin_layer_t layer;
    layer.depth = 2;
    layer.n_heads = 2;
    layer.n_features = 8;
    layer.downsample = true;
    auto rel_pos_index = birefnet::create_relative_position_index(m, 3);
    auto attn_mask = birefnet::create_attention_mask(m, 6, 6, 3);
    ggml_backend_alloc_ctx_tensors(m, workbench_backend());
    transfer_to_backend(rel_pos_index);
    transfer_to_backend(attn_mask);
    auto result = birefnet::swin_layer(m, input[0], 6, 6, layer, 3);
    ASSERT(result.w_down == 3 && result.h_down == 3);
    return {result.x_down};
}

DEF(biref_swin_transformer)(model_ref m, span<tensor> input, param_dict const& p) {
    swin_params swinp = {
        .embed_dim = 8,
        .window_size = 3,
        .layers = {
            swin_layer_t{2, 2, 8 * 1, true},
            swin_layer_t{2, 2, 8 * 2, true},
            swin_layer_t{2, 4, 8 * 4, true},
            swin_layer_t{2, 2, 8 * 8, false},
        }};
    auto rel_pos_index = birefnet::create_relative_position_index(m, 3);
    auto attn_masks = std::array{
        birefnet::create_attention_mask(m, 8, 8, 3), birefnet::create_attention_mask(m, 4, 4, 3),
        birefnet::create_attention_mask(m, 2, 2, 3), birefnet::create_attention_mask(m, 1, 1, 3)};
    ggml_backend_alloc_ctx_tensors(m, workbench_backend());
    transfer_to_backend(rel_pos_index);
    for (auto&& attn_mask : attn_masks) {
        transfer_to_backend(attn_mask);
    }
    auto result = birefnet::swin_transformer(m, input[0], swinp);
    return {result[0], result[1], result[2], result[3]};
}

DEF(biref_encode)(model_ref m, span<tensor> input, param_dict const& p) {
    birefnet::swin_result xs, xs_low;
    for (int i = 0; i < 4; ++i) {
        xs[i] = m.find(format<tensor_name>("input{}", i).c_str());
        xs_low[i] = m.find(format<tensor_name>("input_low{}", i).c_str());
    }
    birefnet::encode_concat(m, xs, xs_low);
    return std::vector{xs[0], xs[1], xs[2], xs[3]};
}

DEF(biref_deformable_conv_2d)(model_ref m, span<tensor> input, param_dict const& p) {
    return {birefnet::deformable_conv_2d(m, input[0], 1, 1)};
}

DEF(biref_global_avg_pool)(model_ref m, span<tensor> input, param_dict const& p) {
    return {birefnet::global_avg_pool(m, input[0])};
}

DEF(biref_aspp_deformable)(model_ref m, span<tensor> input, param_dict const& p) {
    return {birefnet::aspp_deformable(m, input[0])};
}

DEF(biref_basic_dec_blk)(model_ref m, span<tensor> input, param_dict const& p) {
    return {birefnet::basic_decoder_block(m, input[0])};
}

DEF(biref_image_to_patches_2)(model_ref m, span<tensor> input, param_dict const& p) {
    return {birefnet::image_to_patches(m, input[0], 4, 4)};
}

DEF(biref_decode)(model_ref m, span<tensor> input, param_dict const& p) {
    birefnet::swin_result features;
    for (int i = 0; i < 4; ++i) {
        features[i] = m.find(format<tensor_name>("x{}", i + 1).c_str());
    }
    return {birefnet::decode(m, input[0], features)};
}

//
// MI-GAN

DEF(migan_lrelu_agc)(model_ref m, span<tensor> input, param_dict const& p) {
    return {migan::lrelu_agc(m, input[0], 0.2f, std::sqrt(2), 1.0f)};
}

DEF(migan_downsample_2d)(model_ref m, span<tensor> input, param_dict const& p) {
    return {migan::downsample_2d(m, input[0])};
}

DEF(migan_upsample_2d)(model_ref m, span<tensor> input, param_dict const& p) {
    return {ggml_cont(m, migan::upsample_2d(m, input[0]))};
}

DEF(migan_separable_conv_2d)(model_ref m, span<tensor> input, param_dict const& p) {
    auto flags = migan::conv::noise | migan::conv::activation;
    return {migan::separable_conv_2d(m, input[0], flags)};
}

DEF(migan_encoder)(model_ref m, span<tensor> input, param_dict const& p) {
    return {migan::encode(m, input[0], 16).first};
}

DEF(migan_synthesis)(model_ref m, span<tensor> input, param_dict const& p) {
    migan::features feats;
    feats[0] = m.weights("feat16");
    feats[1] = m.weights("feat8");
    feats[2] = m.weights("feat4");
    return {migan::synthesis(m, input[0], feats, 16)};
}

//
// ESRGAN

DEF(esrgan_upconv)(model_ref m, span<tensor> input, param_dict const& p) {
    return {esrgan::upsample(m[1], input[0])};
}

DEF(esrgan_residual_dense_block)(model_ref m, span<tensor> input, param_dict const& p) {
    return {esrgan::risidual_dense_block(m, input[0])};
}

DEF(esrgan_rrdb)(model_ref m, span<tensor> input, param_dict const& p) {
    return {esrgan::rrdb(m, input[0])};
}

DEF(esrgan_rrdbnet)(model_ref m, span<tensor> input, param_dict const& p) {
    esrgan_params params;
    params.n_blocks = 2;
    params.scale = 2;
    return {esrgan_generate(m, input[0], params)};
}

//
// YOLOv9t - Commented out due to namespace issues
/*
DEF(yolov9t_conv_layer)(model_ref m, span<tensor> input, param_dict const& p) {
    std::string prefix = "model.0.conv";  // First conv layer
    return {yolov9t::conv_layer(m, input[0], prefix)};
}

DEF(yolov9t_backbone)(model_ref m, span<tensor> input, param_dict const& p) {
    auto outputs = yolov9t::yolov9t_backbone(m, input[0]);
    return outputs;
}

DEF(yolov9t_forward)(model_ref m, span<tensor> input, param_dict const& p) {
    auto output = yolov9t::yolov9t_forward(m, input[0]);
    return {output.box_outputs[0], output.box_outputs[1], output.box_outputs[2], 
            output.cls_outputs[0], output.cls_outputs[1], output.cls_outputs[2]};
}
*/

//
// Workbench implementation
//

struct raw_param {
    char const* name;
    char const* value;
    int32_t type;
};

param_dict build_dict(span<raw_param const> raw_params) {
    param_dict dict;
    for (const auto& raw : raw_params) {
        test_param param;
        param.name = raw.name;

        switch (param_type(raw.type)) {
        case param_type::int32:
            param.type = param_type::int32;
            param.value.i = std::stoi(raw.value);
            break;
        case param_type::float32:
            param.type = param_type::float32;
            param.value.f = std::stof(raw.value);
            break;
        case param_type::string:
            param.type = param_type::string;
            param.value.s = raw.value;
            break;
        default: throw except("Unknown parameter type");
        }
        dict.params.push_back(param);
    }
    return dict;
}

test_param const* param_dict::find(char const* name) const {
    auto it = std::find_if(
        params.begin(), params.end(), [name](test_param const& p) { return p.name == name; });
    return it != params.end() ? &(*it) : nullptr;
}

int param_dict::get(char const* name, int default_value) const {
    if (auto param = find(name)) {
        ASSERT(param->type == param_type::int32);
        return param->value.i;
    }
    return default_value;
}

float param_dict::get(char const* name, float default_value) const {
    if (auto param = find(name)) {
        ASSERT(param->type == param_type::float32);
        return param->value.f;
    }
    return default_value;
}

char const* param_dict::get(char const* name, char const* default_value) const {
    if (auto param = find(name)) {
        ASSERT(param->type == param_type::string);
        return param->value.s;
    }
    return default_value;
}

struct raw_tensor {
    char const* name;
    float* data;
    int32_t type_;
    int32_t ne[4];

    ggml_type type() const { return ggml_type(type_); }
    size_t size() const { return ne[0] * ne[1] * ne[2] * ne[3]; }
    size_t size_bytes() const { return size() * ggml_type_size(type()); }
};


struct test_case {
    char const* name;
    test_function func;
};

struct workbench {
    std::vector<test_case> tests;
    std::vector<raw_tensor> outputs;
    std::vector<byte> data; // for storing output tensor data
    backend_device current_backend;
};

workbench& get_workbench() {
    static workbench w;
    return w;
}

backend_device const& workbench_backend() {
    return get_workbench().current_backend;
}

void workbench_add_test(char const* name, test_function func) {
    auto& w = get_workbench();
    w.tests.push_back(test_case{name, func});
}

test_case const& workbench_find_test(std::string_view name) {
    auto& w = get_workbench();
    auto it = std::find_if(
        w.tests.begin(), w.tests.end(), [name](test_case const& t) { return t.name == name; });
    if (it != w.tests.end()) {
        return *it;
    }
    throw except("Test case not found: {}", name);
}

void workbench_run(
    std::string_view test_name,
    span<raw_tensor const> tensors,
    span<raw_param const> params,
    backend_type backend_type) {

    workbench& w = get_workbench();
    w.current_backend = backend_init(backend_type);
    model_weights weights = model_init(tensors.size() + 10);
    weights.buffer_type = backend_type;
    compute_graph graph = compute_graph_init(1024);
    model_ref m(weights, graph);

    std::vector<tensor> inputs;
    for (raw_tensor const& raw : tensors) {
        auto tensor = ggml_new_tensor_4d(
            m.weights_context, raw.type(), raw.ne[0], raw.ne[1], raw.ne[2], raw.ne[3]);
        if (raw.name && raw.name[0] != '\0' && raw.name != std::string_view("input")) {
            ggml_set_name(tensor, raw.name);
        } else {
            inputs.push_back(tensor);
        }
    }

    model_allocate(weights, w.current_backend);
    for (raw_tensor const& raw : tensors) {
        transfer_to_backend(m.weights(raw.name), span(raw.data, raw.size()));
    }

    param_dict test_params = build_dict(params);
    std::string_view memory_layout = test_params.get("memory_layout", "whcn");
    if (memory_layout == "cwhn" || memory_layout == "nhwc") {
        m.flags |= model_build_flag::cwhn;
    }

    test_case const& test = workbench_find_test(test_name);
    std::vector<tensor> outputs = test.func(m, inputs, test_params);
    for (tensor& out : outputs) {
        out = compute_graph_output(m, ggml_cont(m, out));
    }

    ASSERT(!outputs.empty(), "Test function must return at least one output tensor");

    compute_graph_allocate(graph, w.current_backend);
    compute(graph, w.current_backend);

    size_t output_size = std::accumulate(
        outputs.begin(), outputs.end(), size_t(0),
        [](size_t sum, tensor t) { return sum + ggml_nbytes(t); });
    w.data.resize(output_size);
    size_t offset = 0;

    std::vector<raw_tensor>& output_raw = w.outputs;
    output_raw.resize(outputs.size());
    for (size_t i = 0; i < outputs.size(); ++i) {
        byte* data_ptr = w.data.data() + offset;
        offset += ggml_nbytes(outputs[i]);
        ggml_backend_tensor_get(outputs[i], data_ptr, 0, ggml_nbytes(outputs[i]));

        output_raw[i].name = ggml_get_name(outputs[i]);
        output_raw[i].data = reinterpret_cast<float*>(data_ptr);
        output_raw[i].type_ = int32_t(outputs[i]->type);
        output_raw[i].ne[0] = outputs[i]->ne[0];
        output_raw[i].ne[1] = outputs[i]->ne[1];
        output_raw[i].ne[2] = outputs[i]->ne[2];
        output_raw[i].ne[3] = outputs[i]->ne[3];
    }
}

} // namespace visp

#ifdef __cplusplus
extern "C" {
#endif

#ifdef _MSC_VER
__declspec(dllexport)
#endif
int32_t visp_workbench(
    char const* testcase,
    visp::raw_tensor const* inputs,
    int32_t n_inputs,
    visp::raw_param const* params,
    int32_t n_params,
    visp::raw_tensor const** outputs,
    int32_t* n_outputs,
    int32_t backend) {

    try {
        visp::workbench_run(
            testcase, std::span(inputs, n_inputs), std::span(params, n_params),
            visp::backend_type(backend));

        *outputs = visp::get_workbench().outputs.data();
        *n_outputs = int32_t(visp::get_workbench().outputs.size());

    } catch (std::exception const& e) {
        fprintf(stderr, "Error: %s\n", e.what());
        return -1;
    }
    return 0;
}

#ifdef __cplusplus
} // extern "C"
=======
#include "util/string.h"
#include "visp/arch/birefnet.h"
#include "visp/arch/depth-anything.h"
#include "visp/arch/dino.h"
#include "visp/arch/esrgan.h"
#include "visp/arch/migan.h"
#include "visp/arch/mobile-sam.h"
#include "visp/arch/swin.h"
#include "visp/nn.h"

#include <ggml-blas.h>
#include <ggml-cpu.h>
#include <ggml-vulkan.h>
#include <ggml.h>

#include <cassert>
#include <cmath>
#include <exception>
#include <numeric>
#include <span>
#include <string>
#include <string_view>
#include <vector>

using namespace std::literals;

//
// Workbench - environment for comparing Python torch and C++ ggml implementation
//
// 1) Create the NN module to test in Python
// 2) Initialize state-dict with random weights
// 3) Create some input tensors and compute `forward` to get the expected output
// 4) Create an entry function here in C++ which calls the ggml implementation
// 5) In Python, call `workbench.invoke_test("entry_function_name", input_tensor, state_dict)`
// 6) Compare the result with the expected output (eg. `torch.allclose`)

namespace visp {

enum class param_type { int32, float32, string };

struct test_param {
    std::string_view name;
    param_type type;
    union {
        int32_t i;
        float f;
        char const* s;
    } value;
};

struct param_dict {
    std::vector<test_param> params;

    test_param const* find(char const* name) const;
    int get(char const* name, int) const;
    float get(char const* name, float) const;
    char const* get(char const* name, char const*) const;
};

using test_function = std::vector<tensor> (*)(model_ref, std::span<tensor>, param_dict const&);

backend_device const& workbench_backend();
void workbench_add_test(char const* name, test_function func);

struct test_case_def {
    test_case_def(test_function func, char const* name) { workbench_add_test(name, func); }
};

#define DEF(name)                                                                                  \
    std::vector<tensor> _test_func_##name(model_ref, std::span<tensor>, param_dict const&);        \
    const test_case_def _test_def_##name(_test_func_##name, #name);                                \
    std::vector<tensor> _test_func_##name

//
// Test entry points
//

DEF(conv_2d_depthwise_nchw)(model_ref m, span<tensor> input, param_dict const& p) {
    int stride = p.get("stride", 1);
    int pad = p.get("pad", 0);
    int dil = p.get("dilation", 1);
    tensor weight = m.weights("weight");
    return {ggml_conv_2d_dw_direct(m, weight, input[0], stride, stride, pad, pad, dil, dil)};
}

DEF(conv_2d_depthwise_nhwc)(model_ref m, span<tensor> input, param_dict const& p) {
    return {conv_2d_depthwise(m, input[0], p.get("stride", 1), p.get("pad", 0))};
}

DEF(conv_2d_channels)(model_ref m, span<tensor> input, param_dict const& p) {
    return {conv_2d(m, input[0], p.get("stride", 1), p.get("pad", 0))};
}

DEF(conv_transpose_2d)(model_ref m, span<tensor> input, param_dict const& p) {
    return {conv_transpose_2d(m, input[0], p.get("stride", 1))};
}

DEF(conv_2d_deform)(model_ref m, span<tensor> input, param_dict const& p) {
    tensor weight = m.weights("weight");
    tensor offset = m.weights("offset");
    tensor mask = m.find("mask");
    int padding = p.get("padding", 1);
    return {conv_2d_deform(m, input[0], weight, offset, mask, 1, padding)};
}

DEF(batch_norm_2d)(model_ref m, span<tensor> input, param_dict const& p) {
    return {batch_norm_2d(m, input[0])};
}

DEF(roll)(model_ref m, span<tensor> input, param_dict const& p) {
    return {ggml_roll(m, input[0], p.get("s0", 0), p.get("s1", 0), p.get("s2", 0), p.get("s3", 0))};
}

DEF(layer_norm)(model_ref m, span<tensor> input, param_dict const& p) {
    return {layer_norm(m, input[0])};
}

DEF(linear)(model_ref m, span<tensor> input, param_dict const& p) {
    return {linear(m, input[0])};
}

DEF(interpolate)(model_ref m, span<tensor> input, param_dict const& p) {
    int w = p.get("w", 8);
    int h = p.get("h", 8);
    uint32_t mode = p.get("mode", "bilinear") == "bilinear"sv ? GGML_SCALE_MODE_BILINEAR
                                                              : GGML_SCALE_MODE_BICUBIC;
    if (p.get("align_corners", 0)) {
        mode |= GGML_SCALE_FLAG_ALIGN_CORNERS;
    }
    return {ggml_interpolate(m, input[0], w, h, input[0]->ne[2], input[0]->ne[3], mode)};
}

//
// Mobile SAM

DEF(sam_conv_2d_batch_norm)(model_ref m, span<tensor> input, param_dict const& p) {
    return {conv_2d(m["c"], input[0], 2, 1)}; // fused conv_2d + batch_norm
}

DEF(sam_patch_embed)(model_ref m, span<tensor> input, param_dict const& p) {
    return {sam::patch_embed(m, input[0])};
}

DEF(sam_mb_conv)(model_ref m, span<tensor> input, param_dict const& p) {
    return {sam::mb_conv(m, input[0])};
}

DEF(sam_patch_merging)(model_ref m, span<tensor> input, param_dict const& p) {
    return {sam::patch_merging(m, input[0])};
}

DEF(sam_mlp)(model_ref m, span<tensor> input, param_dict const& p) {
    return {sam::mlp(m, input[0])};
}

DEF(sam_attention_rel_bias)(model_ref m, span<tensor> input, param_dict const& p) {
    return {sam::attention_rel_bias(m, input[0], 4, 2)};
}

DEF(sam_window_partition)(model_ref m, span<tensor> input, param_dict const& p) {
    return {sam::window_partition(m, input[0], 3)};
}

DEF(sam_tiny_vit_block)(model_ref m, span<tensor> input, param_dict const& p) {
    return {sam::tiny_vit_block(
        m, input[0], 8, /*dim*/ 4, /*num_heads*/ 2,
        /*window_size*/ 5)};
}

DEF(sam_tiny_vit)(model_ref m, span<tensor> input, param_dict const& p) {
    sam::tiny_vit_params params;
    return {sam::tiny_vit(m, input[0], params)};
}

DEF(sam_position_embedding_random)(model_ref m, span<tensor> input, param_dict const& p) {
    float* input_data = reinterpret_cast<float*>(input[0]->data);
    for (int i = 0; i < ggml_nelements(input[0]); ++i) {
        input_data[i] = (input_data[i] / 64.f) * 2.f - 1.f;
    }
    return {sam::position_embedding_random(m, input[0])};
}

DEF(sam_embed_points)(model_ref m, span<tensor> input, param_dict const& p) {
    float* input_data = reinterpret_cast<float*>(input[0]->data);
    for (int i = 0; i < ggml_nelements(input[0]) - 2; ++i) {
        input_data[i] = sam::transform_coord(input_data[i], 1.0f, 64);
    }
    return {sam::embed_points(m, input[0])};
}

DEF(sam_embed_box)(model_ref m, span<tensor> input, param_dict const& p) {
    float* input_data = reinterpret_cast<float*>(input[0]->data);
    for (int i = 0; i < ggml_nelements(input[0]); ++i) {
        input_data[i] = sam::transform_coord(input_data[i], 1.0f, 64);
    }
    return {sam::embed_box(m, input[0])};
}

DEF(sam_attention)(model_ref m, span<tensor> input, param_dict const& p) {
    tensor q = input[0];
    tensor k = m.weights("input_k");
    tensor v = m.weights("input_v");
    return {sam::attention(m, q, k, v, 2)};
}

DEF(sam_two_way_attention_block)(model_ref m, span<tensor> input, param_dict const& p) {
    tensor queries = input[0];
    tensor keys = m.weights("input_keys");
    tensor query_pe = m.weights("input_query_pe");
    tensor key_pe = m.weights("input_key_pe");
    bool skip_first_layer_pe = p.get("mode", "default") == "skip_first_layer_pe"sv;
    auto [result_queries, result_keys] = sam::two_way_attention_block(
        m, queries, keys, query_pe, key_pe, 2, skip_first_layer_pe);
    return {result_queries, result_keys};
}

DEF(sam_two_way_transformer)(model_ref m, span<tensor> input, param_dict const& p) {
    tensor image_embedding = input[0];
    tensor image_pe = m.weights("input_image_pe");
    tensor point_embedding = m.weights("input_point_embedding");
    auto [result_queries, result_keys] = sam::two_way_transformer(
        m, image_embedding, image_pe, point_embedding, 2, 2);
    return {result_queries, result_keys};
}

DEF(sam_hypernetwork_mlp)(model_ref m, span<tensor> input, param_dict const& p) {
    return {sam::hypernetwork_mlp(m, input[0], 2)};
}

DEF(sam_output_upscaling)(model_ref m, span<tensor> input, param_dict const& p) {
    return {sam::upscale_outputs(m, input[0])};
}

DEF(sam_predict_masks)(model_ref m, span<tensor> input, param_dict const& p) {
    tensor image_embeddings = input[0];
    tensor sparse_prompt = m.weights("input_sparse_prompt");
    tensor dense_prompt = m.weights("input_dense_prompt");
    auto [masks, iou] = sam::predict_masks(m, image_embeddings, sparse_prompt, dense_prompt);
    return {masks, iou};
}

//
// BiRefNet

DEF(biref_patch_embed)(model_ref m, span<tensor> input, param_dict const& p) {
    return {patch_embed(m, input[0], 4)};
}

DEF(biref_relative_position_index)(model_ref m, span<tensor> input, param_dict const& p) {
    auto dst = span(reinterpret_cast<int32_t*>(input[0]->data), ggml_nelements(input[0]));
    swin::compute_relative_position_index(dst, 3);
    return {input[0]};
}

DEF(biref_window_attention)(model_ref m, span<tensor> input, param_dict const& p) {
    if (p.get("attn", "default") == "flash_attn"sv) {
        m.flags = m.flags | model_build_flag::flash_attention;
    } else {
        m.flags = m.flags & ~model_build_flag::flash_attention;
    }
    int window_size = 3;
    tensor mask = m.find("mask");
    auto rel_pos_index = swin::create_relative_position_index(m, window_size);
    ggml_backend_alloc_ctx_tensors(m, workbench_backend());
    transfer_to_backend(rel_pos_index);
    return {swin::window_attention(m, input[0], mask, 2, window_size)};
}

DEF(biref_swin_block)(model_ref m, span<tensor> input, param_dict const& p) {
    swin::block_params block;
    block.n_heads = 2;
    block.window_size = 3;
    block.w = 6;
    block.h = 6;
    block.shift = 0;
    tensor mask = m.find("mask");
    auto rel_pos_index = swin::create_relative_position_index(m, 3);
    ggml_backend_alloc_ctx_tensors(m, workbench_backend());
    transfer_to_backend(rel_pos_index);
    return {swin::block(m, input[0], mask, block)};
}

DEF(biref_patch_merging)(model_ref m, span<tensor> input, param_dict const& p) {
    return {swin::patch_merging(m, input[0], 6, 4)};
}

DEF(biref_attention_mask)(model_ref m, span<tensor> input, param_dict const& p) {
    auto dst = span((byte*)input[0]->data, ggml_nbytes(input[0]));
    swin::compute_attention_mask(dst, 18, 18, 6);
    return {input[0]};
}

DEF(biref_swin_layer)(model_ref m, span<tensor> input, param_dict const& p) {
    swin_layer_t layer;
    layer.depth = 2;
    layer.n_heads = 2;
    layer.n_features = 8;
    auto rel_pos_index = swin::create_relative_position_index(m, 3);
    auto attn_mask = swin::create_attention_mask(m, 6, 6, 3);
    ggml_backend_alloc_ctx_tensors(m, workbench_backend());
    transfer_to_backend(rel_pos_index);
    transfer_to_backend(attn_mask);
    auto result = swin::layer(m, input[0], 6, 6, layer, 3, true);
    ASSERT(result.w_down == 3 && result.h_down == 3);
    return {result.x_down};
}

DEF(biref_swin_transformer)(model_ref m, span<tensor> input, param_dict const& p) {
    swin_params swinp = {
        .embed_dim = 8,
        .window_size = 3,
        .layers = {
            swin_layer_t{2, 2, 8 * 1},
            swin_layer_t{2, 2, 8 * 2},
            swin_layer_t{2, 4, 8 * 4},
            swin_layer_t{2, 2, 8 * 8},
        }};
    auto rel_pos_index = swin::create_relative_position_index(m, 3);
    auto attn_masks = std::array{
        swin::create_attention_mask(m, 8, 8, 3), swin::create_attention_mask(m, 4, 4, 3),
        swin::create_attention_mask(m, 2, 2, 3), swin::create_attention_mask(m, 1, 1, 3)};
    ggml_backend_alloc_ctx_tensors(m, workbench_backend());
    transfer_to_backend(rel_pos_index);
    for (auto&& attn_mask : attn_masks) {
        transfer_to_backend(attn_mask);
    }
    auto result = swin_encode(m, input[0], swinp);
    return {result[0], result[1], result[2], result[3]};
}

DEF(biref_encode)(model_ref m, span<tensor> input, param_dict const& p) {
    swin_result xs, xs_low;
    for (int i = 0; i < 4; ++i) {
        xs[i] = m.find(format<tensor_name>("xs{}", i).c_str());
        xs_low[i] = m.find(format<tensor_name>("xs_low{}", i).c_str());
    }
    birefnet::encode_concat(m, xs, xs_low);
    return std::vector{xs[0], xs[1], xs[2], xs[3]};
}

DEF(biref_deformable_conv_2d)(model_ref m, span<tensor> input, param_dict const& p) {
    return {birefnet::deformable_conv_2d(m, input[0], 1, 1)};
}

DEF(biref_global_avg_pool)(model_ref m, span<tensor> input, param_dict const& p) {
    return {birefnet::global_avg_pool(m, input[0])};
}

DEF(biref_aspp_deformable)(model_ref m, span<tensor> input, param_dict const& p) {
    return {birefnet::aspp_deformable(m, input[0])};
}

DEF(biref_basic_dec_blk)(model_ref m, span<tensor> input, param_dict const& p) {
    return {birefnet::basic_decoder_block(m, input[0])};
}

DEF(biref_image_to_patches_2)(model_ref m, span<tensor> input, param_dict const& p) {
    return {birefnet::image_to_patches(m, input[0], 4, 4)};
}

DEF(biref_decode)(model_ref m, span<tensor> input, param_dict const& p) {
    swin_result features;
    for (int i = 0; i < 4; ++i) {
        features[i] = m.find(format<tensor_name>("x{}", i + 1).c_str());
    }
    return {birefnet::decode(m, input[0], features)};
}

//
// MI-GAN

DEF(migan_lrelu_agc)(model_ref m, span<tensor> input, param_dict const& p) {
    return {migan::lrelu_agc(m, input[0], 0.2f, std::sqrt(2), 1.0f)};
}

DEF(migan_downsample_2d)(model_ref m, span<tensor> input, param_dict const& p) {
    return {migan::downsample_2d(m, input[0])};
}

DEF(migan_upsample_2d)(model_ref m, span<tensor> input, param_dict const& p) {
    return {ggml_cont(m, migan::upsample_2d(m, input[0]))};
}

DEF(migan_separable_conv_2d)(model_ref m, span<tensor> input, param_dict const& p) {
    auto flags = migan::conv::noise | migan::conv::activation;
    return {migan::separable_conv_2d(m, input[0], flags)};
}

DEF(migan_encoder)(model_ref m, span<tensor> input, param_dict const& p) {
    return {migan::encode(m, input[0], 16).first};
}

DEF(migan_synthesis)(model_ref m, span<tensor> input, param_dict const& p) {
    migan::features feats;
    feats[0] = m.weights("feat16");
    feats[1] = m.weights("feat8");
    feats[2] = m.weights("feat4");
    return {migan::synthesis(m, input[0], feats, 16)};
}

//
// ESRGAN

DEF(esrgan_upconv)(model_ref m, span<tensor> input, param_dict const& p) {
    return {esrgan::upsample(m[1], input[0])};
}

DEF(esrgan_residual_dense_block)(model_ref m, span<tensor> input, param_dict const& p) {
    return {esrgan::risidual_dense_block(m, input[0])};
}

DEF(esrgan_rrdb)(model_ref m, span<tensor> input, param_dict const& p) {
    return {esrgan::rrdb(m, input[0])};
}

DEF(esrgan_rrdbnet)(model_ref m, span<tensor> input, param_dict const& p) {
    esrgan_params params;
    params.n_blocks = 2;
    params.scale = 2;
    return {esrgan_generate(m, input[0], params)};
}

//
// DINO

DEF(dino_interpolate_pos_encoding)(model_ref m, span<tensor> input, param_dict const& p) {
    int s = p.get("img_size", 64);
    int patch_size = p.get("patch_size", 16);
    return {dino::interpolate_pos_encoding(m, input[0], s, s, patch_size)};
}

DEF(dino_prepare_tokens)(model_ref m, span<tensor> input, param_dict const& p) {
    return {dino::prepare_tokens(m, input[0], 4)};
}

DEF(dino_attention)(model_ref m, span<tensor> input, param_dict const& p) {
    if (p.get("flash_attn", 0) != 0) {
        m.flags |= model_build_flag::flash_attention;
    }
    return {dino::attention(m, input[0], p.get("n_heads", 8))};
}

DEF(dino_block)(model_ref m, span<tensor> input, param_dict const& p) {
    dino_params params{};
    params.n_heads = p.get("n_heads", 8);
    return {dino::layer(m, input[0], params)};
}

DEF(dino_intermediate_layers)(model_ref m, span<tensor> input, param_dict const& p) {
    dino_params params{};
    params.patch_size = 4;
    params.embed_dim = 6;
    params.n_layers = 4;
    params.n_heads = 3;
    auto layers = std::array{0, 1, 2, 3};
    return dino::get_intermediate_layers(m, input[0], layers, params);
}

//
// Depth Anything

DEF(depthany_feature_fusion)(model_ref m, span<tensor> input, param_dict const& p) {
    if (input.size() == 1) {
        int64_t size[] = {8, 8, 6, 1};
        return {dpt::feature_fusion(m, input[0], nullptr, size)};
    } else {
        ASSERT(input.size() == 2);
        return {dpt::feature_fusion(m, input[0], input[1])};
    }
}

DEF(depthany_head)(model_ref m, span<tensor> input, param_dict const& p) {
    int patch_w = p.get("patch_w", 8);
    int patch_h = p.get("patch_h", 8);
    tensor fused = dpt::neck(m, input, patch_w, patch_h);
    tensor depth = dpt::head(m, fused, patch_w * 14, patch_h * 14, 1.0f);
    return {depth};
}

//
// Workbench implementation
//

struct raw_param {
    char const* name;
    char const* value;
    int32_t type;
};

param_dict build_dict(span<raw_param const> raw_params) {
    param_dict dict;
    for (const auto& raw : raw_params) {
        test_param param;
        param.name = raw.name;

        switch (param_type(raw.type)) {
            case param_type::int32:
                param.type = param_type::int32;
                param.value.i = std::stoi(raw.value);
                break;
            case param_type::float32:
                param.type = param_type::float32;
                param.value.f = std::stof(raw.value);
                break;
            case param_type::string:
                param.type = param_type::string;
                param.value.s = raw.value;
                break;
            default: throw except("Unknown parameter type");
        }
        dict.params.push_back(param);
    }
    return dict;
}

test_param const* param_dict::find(char const* name) const {
    auto it = std::find_if(
        params.begin(), params.end(), [name](test_param const& p) { return p.name == name; });
    return it != params.end() ? &(*it) : nullptr;
}

int param_dict::get(char const* name, int default_value) const {
    if (auto param = find(name)) {
        ASSERT(param->type == param_type::int32);
        return param->value.i;
    }
    return default_value;
}

float param_dict::get(char const* name, float default_value) const {
    if (auto param = find(name)) {
        ASSERT(param->type == param_type::float32);
        return param->value.f;
    }
    return default_value;
}

char const* param_dict::get(char const* name, char const* default_value) const {
    if (auto param = find(name)) {
        ASSERT(param->type == param_type::string);
        return param->value.s;
    }
    return default_value;
}

struct raw_tensor {
    char const* name;
    byte* data;
    int32_t type_;
    int32_t ne[4];

    ggml_type type() const { return ggml_type(type_); }
    size_t size() const { return ne[0] * ne[1] * ne[2] * ne[3]; }
    size_t size_bytes() const { return size() * ggml_type_size(type()); }
};

struct test_case {
    char const* name;
    test_function func;
};

struct workbench {
    std::vector<test_case> tests;
    std::vector<raw_tensor> outputs;
    std::vector<byte> data; // for storing output tensor data
    backend_device current_backend;
};

workbench& get_workbench() {
    static workbench w;
    return w;
}

backend_device const& workbench_backend() {
    return get_workbench().current_backend;
}

void workbench_add_test(char const* name, test_function func) {
    auto& w = get_workbench();
    w.tests.push_back(test_case{name, func});
}

test_case const& workbench_find_test(std::string_view name) {
    auto& w = get_workbench();
    auto it = std::find_if(
        w.tests.begin(), w.tests.end(), [name](test_case const& t) { return t.name == name; });
    if (it != w.tests.end()) {
        return *it;
    }
    throw except("Test case not found: {}", name);
}

void workbench_run(
    std::string_view test_name,
    span<raw_tensor const> tensors,
    span<raw_param const> params,
    backend_type backend_type) {

    workbench& w = get_workbench();
    w.current_backend = backend_init(backend_type);
    model_weights weights = model_init(tensors.size() + 10);
    weights.buffer_type = backend_type;
    compute_graph graph = compute_graph_init(1024);
    model_ref m(weights, graph);

    std::vector<tensor> inputs;
    for (raw_tensor const& raw : tensors) {
        auto tensor = ggml_new_tensor_4d(
            m.weights_context, raw.type(), raw.ne[0], raw.ne[1], raw.ne[2], raw.ne[3]);
        ggml_set_name(tensor, raw.name);
        if (std::string_view(raw.name).starts_with("input")) {
            inputs.push_back(tensor);
        }
    }

    model_allocate(weights, w.current_backend);
    for (raw_tensor const& raw : tensors) {
        transfer_to_backend(m.weights(raw.name), span(raw.data, raw.size_bytes()));
    }

    param_dict test_params = build_dict(params);
    std::string_view memory_layout = test_params.get("memory_layout", "whcn");
    if (memory_layout == "cwhn" || memory_layout == "nhwc") {
        m.flags |= model_build_flag::cwhn;
    }

    test_case const& test = workbench_find_test(test_name);
    std::vector<tensor> outputs = test.func(m, inputs, test_params);
    for (tensor& out : outputs) {
        out = compute_graph_output(m, ggml_cont(m, out));
    }

    ASSERT(!outputs.empty(), "Test function must return at least one output tensor");

    compute_graph_allocate(graph, w.current_backend);
    compute(graph, w.current_backend);

    size_t output_size = std::accumulate(
        outputs.begin(), outputs.end(), size_t(0),
        [](size_t sum, tensor t) { return sum + ggml_nbytes(t); });
    w.data.resize(output_size);
    size_t offset = 0;

    std::vector<raw_tensor>& output_raw = w.outputs;
    output_raw.resize(outputs.size());
    for (size_t i = 0; i < outputs.size(); ++i) {
        byte* data_ptr = w.data.data() + offset;
        offset += ggml_nbytes(outputs[i]);
        ggml_backend_tensor_get(outputs[i], data_ptr, 0, ggml_nbytes(outputs[i]));

        output_raw[i].name = ggml_get_name(outputs[i]);
        output_raw[i].data = reinterpret_cast<byte*>(data_ptr);
        output_raw[i].type_ = int32_t(outputs[i]->type);
        output_raw[i].ne[0] = outputs[i]->ne[0];
        output_raw[i].ne[1] = outputs[i]->ne[1];
        output_raw[i].ne[2] = outputs[i]->ne[2];
        output_raw[i].ne[3] = outputs[i]->ne[3];
    }
}

} // namespace visp

#ifdef __cplusplus
extern "C" {
#endif

#ifdef _MSC_VER
__declspec(dllexport)
#endif
int32_t
visp_workbench(
    char const* testcase,
    visp::raw_tensor const* inputs,
    int32_t n_inputs,
    visp::raw_param const* params,
    int32_t n_params,
    visp::raw_tensor const** outputs,
    int32_t* n_outputs,
    int32_t backend) {

    try {
        visp::workbench_run(
            testcase, std::span(inputs, n_inputs), std::span(params, n_params),
            visp::backend_type(backend));

        *outputs = visp::get_workbench().outputs.data();
        *n_outputs = int32_t(visp::get_workbench().outputs.size());

    } catch (std::exception const& e) {
        fprintf(stderr, "Error: %s\n", e.what());
        return -1;
    }
    return 0;
}

#ifdef __cplusplus
} // extern "C"
>>>>>>> d381eaf7
#endif<|MERGE_RESOLUTION|>--- conflicted
+++ resolved
@@ -1,649 +1,3 @@
-<<<<<<< HEAD
-#include "util/string.h"
-#include "visp/arch/birefnet.h"
-#include "visp/arch/esrgan.h"
-#include "visp/arch/migan.h"
-#include "visp/arch/mobile-sam.h"
-#include "visp/arch/yolov9t.h"
-#include "visp/nn.h"
-
-#include <ggml-blas.h>
-#include <ggml-cpu.h>
-#include <ggml-vulkan.h>
-#include <ggml.h>
-#include <algorithm>
-#include <cassert>
-#include <cmath>
-#include <exception>
-#include <numeric>
-#include <span>
-#include <string>
-#include <string_view>
-#include <vector>
-
-using namespace std::literals;
-
-//
-// Workbench - environment for comparing Python torch and C++ ggml implementation
-//
-// 1) Create the NN module to test in Python
-// 2) Initialize state-dict with random weights
-// 3) Create some input tensors and compute `forward` to get the expected output
-// 4) Create an entry function here in C++ which calls the ggml implementation
-// 5) In Python, call `workbench.invoke_test("entry_function_name", input_tensor, state_dict)`
-// 6) Compare the result with the expected output (eg. `torch.allclose`)
-
-namespace visp {
-
-enum class param_type { int32, float32, string };
-
-struct test_param {
-    std::string_view name;
-    param_type type;
-    union {
-        int32_t i;
-        float f;
-        char const* s;
-    } value;
-};
-
-struct param_dict {
-    std::vector<test_param> params;
-
-    test_param const* find(char const* name) const;
-    int get(char const* name, int) const;
-    float get(char const* name, float) const;
-    char const* get(char const* name, char const*) const;
-};
-
-using test_function = std::vector<tensor> (*)(model_ref, std::span<tensor>, param_dict const&);
-
-backend_device const& workbench_backend();
-void workbench_add_test(char const* name, test_function func);
-
-struct test_case_def {
-    test_case_def(test_function func, char const* name) { workbench_add_test(name, func); }
-};
-
-#define DEF(name)                                                                                  \
-    std::vector<tensor> _test_func_##name(model_ref, std::span<tensor>, param_dict const&);        \
-    const test_case_def _test_def_##name(_test_func_##name, #name);                                \
-    std::vector<tensor> _test_func_##name
-
-//
-// Test entry points
-//
-
-DEF(conv_2d_depthwise_nchw)(model_ref m, span<tensor> input, param_dict const& p) {
-    int stride = p.get("stride", 1);
-    int pad = p.get("pad", 0);
-    int dil = p.get("dilation", 1);
-    tensor weight = m.weights("weight");
-    return {ggml_conv_2d_dw_direct(m, weight, input[0], stride, stride, pad, pad, dil, dil)};
-}
-
-DEF(conv_2d_depthwise_nhwc)(model_ref m, span<tensor> input, param_dict const& p) {
-    return {conv_2d_depthwise(m, input[0], p.get("stride", 1), p.get("pad", 0))};
-}
-
-DEF(conv_2d_channels)(model_ref m, span<tensor> input, param_dict const& p) {
-    return {conv_2d(m, input[0], p.get("stride", 1), p.get("pad", 0))};
-}
-
-DEF(conv_transpose_2d)(model_ref m, span<tensor> input, param_dict const& p) {
-    return {conv_transpose_2d(m, input[0], p.get("stride", 1))};
-}
-
-DEF(conv_2d_deform)(model_ref m, span<tensor> input, param_dict const& p) {
-    tensor weight = m.weights("weight");
-    tensor offset = m.weights("offset");
-    tensor mask = m.find("mask");
-    int padding = p.get("padding", 1);
-    return {conv_2d_deform(m, input[0], weight, offset, mask, 1, padding)};
-}
-
-DEF(batch_norm_2d)(model_ref m, span<tensor> input, param_dict const& p) {
-    return {batch_norm_2d(m, input[0])};
-}
-
-DEF(roll)(model_ref m, span<tensor> input, param_dict const& p) {
-    return {ggml_roll(m, input[0], p.get("s0", 0), p.get("s1", 0), p.get("s2", 0), p.get("s3", 0))};
-}
-
-DEF(layer_norm)(model_ref m, span<tensor> input, param_dict const& p) {
-    return {layer_norm(m, input[0])};
-}
-
-DEF(linear)(model_ref m, span<tensor> input, param_dict const& p) {
-    return {linear(m, input[0])};
-}
-
-//
-// Mobile SAM
-
-DEF(sam_conv_2d_batch_norm)(model_ref m, span<tensor> input, param_dict const& p) {
-    return {conv_2d(m["c"], input[0], 2, 1)}; // fused conv_2d + batch_norm
-}
-
-DEF(sam_patch_embed)(model_ref m, span<tensor> input, param_dict const& p) {
-    return {sam::patch_embed(m, input[0])};
-}
-
-DEF(sam_mb_conv)(model_ref m, span<tensor> input, param_dict const& p) {
-    return {sam::mb_conv(m, input[0])};
-}
-
-DEF(sam_patch_merging)(model_ref m, span<tensor> input, param_dict const& p) {
-    return {sam::patch_merging(m, input[0])};
-}
-
-DEF(sam_mlp)(model_ref m, span<tensor> input, param_dict const& p) {
-    return {sam::mlp(m, input[0])};
-}
-
-DEF(sam_attention_rel_bias)(model_ref m, span<tensor> input, param_dict const& p) {
-    return {sam::attention_rel_bias(m, input[0], 4, 2)};
-}
-
-DEF(sam_window_partition)(model_ref m, span<tensor> input, param_dict const& p) {
-    return {sam::window_partition(m, input[0], 3)};
-}
-
-DEF(sam_tiny_vit_block)(model_ref m, span<tensor> input, param_dict const& p) {
-    return {sam::tiny_vit_block(
-        m, input[0], 8, /*dim*/ 4, /*num_heads*/ 2,
-        /*window_size*/ 5)};
-}
-
-DEF(sam_tiny_vit)(model_ref m, span<tensor> input, param_dict const& p) {
-    sam::tiny_vit_params params;
-    return {sam::tiny_vit(m, input[0], params)};
-}
-
-DEF(sam_position_embedding_random)(model_ref m, span<tensor> input, param_dict const& p) {
-    float* input_data = reinterpret_cast<float*>(input[0]->data);
-    for (int i = 0; i < ggml_nelements(input[0]); ++i) {
-        input_data[i] = (input_data[i] / 64.f) * 2.f - 1.f;
-    }
-    return {sam::position_embedding_random(m, input[0])};
-}
-
-DEF(sam_embed_points)(model_ref m, span<tensor> input, param_dict const& p) {
-    float* input_data = reinterpret_cast<float*>(input[0]->data);
-    for (int i = 0; i < ggml_nelements(input[0]) - 2; ++i) {
-        input_data[i] = sam::transform_coord(input_data[i], 1.0f, 64);
-    }
-    return {sam::embed_points(m, input[0])};
-}
-
-DEF(sam_embed_box)(model_ref m, span<tensor> input, param_dict const& p) {
-    float* input_data = reinterpret_cast<float*>(input[0]->data);
-    for (int i = 0; i < ggml_nelements(input[0]); ++i) {
-        input_data[i] = sam::transform_coord(input_data[i], 1.0f, 64);
-    }
-    return {sam::embed_box(m, input[0])};
-}
-
-DEF(sam_attention)(model_ref m, span<tensor> input, param_dict const& p) {
-    tensor q = input[0];
-    tensor k = m.weights("input_k");
-    tensor v = m.weights("input_v");
-    return {sam::attention(m, q, k, v, 2)};
-}
-
-DEF(sam_two_way_attention_block)(model_ref m, span<tensor> input, param_dict const& p) {
-    tensor queries = input[0];
-    tensor keys = m.weights("input_keys");
-    tensor query_pe = m.weights("input_query_pe");
-    tensor key_pe = m.weights("input_key_pe");
-    bool skip_first_layer_pe = p.get("mode", "default") == "skip_first_layer_pe"sv;
-    auto [result_queries, result_keys] = sam::two_way_attention_block(
-        m, queries, keys, query_pe, key_pe, 2, skip_first_layer_pe);
-    return {result_queries, result_keys};
-}
-
-DEF(sam_two_way_transformer)(model_ref m, span<tensor> input, param_dict const& p) {
-    tensor image_embedding = input[0];
-    tensor image_pe = m.weights("input_image_pe");
-    tensor point_embedding = m.weights("input_point_embedding");
-    auto [result_queries, result_keys] = sam::two_way_transformer(
-        m, image_embedding, image_pe, point_embedding, 2, 2);
-    return {result_queries, result_keys};
-}
-
-DEF(sam_hypernetwork_mlp)(model_ref m, span<tensor> input, param_dict const& p) {
-    return {sam::hypernetwork_mlp(m, input[0], 2)};
-}
-
-DEF(sam_output_upscaling)(model_ref m, span<tensor> input, param_dict const& p) {
-    return {sam::upscale_outputs(m, input[0])};
-}
-
-DEF(sam_predict_masks)(model_ref m, span<tensor> input, param_dict const& p) {
-    tensor image_embeddings = input[0];
-    tensor sparse_prompt = m.weights("input_sparse_prompt");
-    tensor dense_prompt = m.weights("input_dense_prompt");
-    auto [masks, iou] = sam::predict_masks(m, image_embeddings, sparse_prompt, dense_prompt);
-    return {masks, iou};
-}
-
-//
-// BiRefNet
-
-DEF(biref_patch_embed)(model_ref m, span<tensor> input, param_dict const& p) {
-    return {birefnet::patch_embed(m, input[0])};
-}
-
-DEF(biref_relative_position_index)(model_ref m, span<tensor> input, param_dict const& p) {
-    auto dst = span(reinterpret_cast<int32_t*>(input[0]->data), ggml_nelements(input[0]));
-    birefnet::compute_relative_position_index(dst, 3);
-    return {input[0]};
-}
-
-DEF(biref_window_attention)(model_ref m, span<tensor> input, param_dict const& p) {
-    int window_size = 3;
-    tensor mask = m.find("mask");
-    auto rel_pos_index = birefnet::create_relative_position_index(m, window_size);
-    ggml_backend_alloc_ctx_tensors(m, workbench_backend());
-    transfer_to_backend(rel_pos_index);
-    return {birefnet::window_attention(m, input[0], mask, 2, window_size)};
-}
-
-DEF(biref_swin_block)(model_ref m, span<tensor> input, param_dict const& p) {
-    birefnet::swin_block_params block;
-    block.n_heads = 2;
-    block.window_size = 3;
-    block.w = 6;
-    block.h = 6;
-    block.shift = 0;
-    tensor mask = m.find("mask");
-    auto rel_pos_index = birefnet::create_relative_position_index(m, 3);
-    ggml_backend_alloc_ctx_tensors(m, workbench_backend());
-    transfer_to_backend(rel_pos_index);
-    return {birefnet::swin_block(m, input[0], mask, block)};
-}
-
-DEF(biref_patch_merging)(model_ref m, span<tensor> input, param_dict const& p) {
-    return {birefnet::patch_merging(m, input[0], 6, 4)};
-}
-
-DEF(biref_attention_mask)(model_ref m, span<tensor> input, param_dict const& p) {
-    auto dst = span((float*)input[0]->data, ggml_nelements(input[0]));
-    birefnet::compute_attention_mask(dst, 18, 18, 6);
-    return {input[0]};
-}
-
-DEF(biref_swin_layer)(model_ref m, span<tensor> input, param_dict const& p) {
-    swin_layer_t layer;
-    layer.depth = 2;
-    layer.n_heads = 2;
-    layer.n_features = 8;
-    layer.downsample = true;
-    auto rel_pos_index = birefnet::create_relative_position_index(m, 3);
-    auto attn_mask = birefnet::create_attention_mask(m, 6, 6, 3);
-    ggml_backend_alloc_ctx_tensors(m, workbench_backend());
-    transfer_to_backend(rel_pos_index);
-    transfer_to_backend(attn_mask);
-    auto result = birefnet::swin_layer(m, input[0], 6, 6, layer, 3);
-    ASSERT(result.w_down == 3 && result.h_down == 3);
-    return {result.x_down};
-}
-
-DEF(biref_swin_transformer)(model_ref m, span<tensor> input, param_dict const& p) {
-    swin_params swinp = {
-        .embed_dim = 8,
-        .window_size = 3,
-        .layers = {
-            swin_layer_t{2, 2, 8 * 1, true},
-            swin_layer_t{2, 2, 8 * 2, true},
-            swin_layer_t{2, 4, 8 * 4, true},
-            swin_layer_t{2, 2, 8 * 8, false},
-        }};
-    auto rel_pos_index = birefnet::create_relative_position_index(m, 3);
-    auto attn_masks = std::array{
-        birefnet::create_attention_mask(m, 8, 8, 3), birefnet::create_attention_mask(m, 4, 4, 3),
-        birefnet::create_attention_mask(m, 2, 2, 3), birefnet::create_attention_mask(m, 1, 1, 3)};
-    ggml_backend_alloc_ctx_tensors(m, workbench_backend());
-    transfer_to_backend(rel_pos_index);
-    for (auto&& attn_mask : attn_masks) {
-        transfer_to_backend(attn_mask);
-    }
-    auto result = birefnet::swin_transformer(m, input[0], swinp);
-    return {result[0], result[1], result[2], result[3]};
-}
-
-DEF(biref_encode)(model_ref m, span<tensor> input, param_dict const& p) {
-    birefnet::swin_result xs, xs_low;
-    for (int i = 0; i < 4; ++i) {
-        xs[i] = m.find(format<tensor_name>("input{}", i).c_str());
-        xs_low[i] = m.find(format<tensor_name>("input_low{}", i).c_str());
-    }
-    birefnet::encode_concat(m, xs, xs_low);
-    return std::vector{xs[0], xs[1], xs[2], xs[3]};
-}
-
-DEF(biref_deformable_conv_2d)(model_ref m, span<tensor> input, param_dict const& p) {
-    return {birefnet::deformable_conv_2d(m, input[0], 1, 1)};
-}
-
-DEF(biref_global_avg_pool)(model_ref m, span<tensor> input, param_dict const& p) {
-    return {birefnet::global_avg_pool(m, input[0])};
-}
-
-DEF(biref_aspp_deformable)(model_ref m, span<tensor> input, param_dict const& p) {
-    return {birefnet::aspp_deformable(m, input[0])};
-}
-
-DEF(biref_basic_dec_blk)(model_ref m, span<tensor> input, param_dict const& p) {
-    return {birefnet::basic_decoder_block(m, input[0])};
-}
-
-DEF(biref_image_to_patches_2)(model_ref m, span<tensor> input, param_dict const& p) {
-    return {birefnet::image_to_patches(m, input[0], 4, 4)};
-}
-
-DEF(biref_decode)(model_ref m, span<tensor> input, param_dict const& p) {
-    birefnet::swin_result features;
-    for (int i = 0; i < 4; ++i) {
-        features[i] = m.find(format<tensor_name>("x{}", i + 1).c_str());
-    }
-    return {birefnet::decode(m, input[0], features)};
-}
-
-//
-// MI-GAN
-
-DEF(migan_lrelu_agc)(model_ref m, span<tensor> input, param_dict const& p) {
-    return {migan::lrelu_agc(m, input[0], 0.2f, std::sqrt(2), 1.0f)};
-}
-
-DEF(migan_downsample_2d)(model_ref m, span<tensor> input, param_dict const& p) {
-    return {migan::downsample_2d(m, input[0])};
-}
-
-DEF(migan_upsample_2d)(model_ref m, span<tensor> input, param_dict const& p) {
-    return {ggml_cont(m, migan::upsample_2d(m, input[0]))};
-}
-
-DEF(migan_separable_conv_2d)(model_ref m, span<tensor> input, param_dict const& p) {
-    auto flags = migan::conv::noise | migan::conv::activation;
-    return {migan::separable_conv_2d(m, input[0], flags)};
-}
-
-DEF(migan_encoder)(model_ref m, span<tensor> input, param_dict const& p) {
-    return {migan::encode(m, input[0], 16).first};
-}
-
-DEF(migan_synthesis)(model_ref m, span<tensor> input, param_dict const& p) {
-    migan::features feats;
-    feats[0] = m.weights("feat16");
-    feats[1] = m.weights("feat8");
-    feats[2] = m.weights("feat4");
-    return {migan::synthesis(m, input[0], feats, 16)};
-}
-
-//
-// ESRGAN
-
-DEF(esrgan_upconv)(model_ref m, span<tensor> input, param_dict const& p) {
-    return {esrgan::upsample(m[1], input[0])};
-}
-
-DEF(esrgan_residual_dense_block)(model_ref m, span<tensor> input, param_dict const& p) {
-    return {esrgan::risidual_dense_block(m, input[0])};
-}
-
-DEF(esrgan_rrdb)(model_ref m, span<tensor> input, param_dict const& p) {
-    return {esrgan::rrdb(m, input[0])};
-}
-
-DEF(esrgan_rrdbnet)(model_ref m, span<tensor> input, param_dict const& p) {
-    esrgan_params params;
-    params.n_blocks = 2;
-    params.scale = 2;
-    return {esrgan_generate(m, input[0], params)};
-}
-
-//
-// YOLOv9t - Commented out due to namespace issues
-/*
-DEF(yolov9t_conv_layer)(model_ref m, span<tensor> input, param_dict const& p) {
-    std::string prefix = "model.0.conv";  // First conv layer
-    return {yolov9t::conv_layer(m, input[0], prefix)};
-}
-
-DEF(yolov9t_backbone)(model_ref m, span<tensor> input, param_dict const& p) {
-    auto outputs = yolov9t::yolov9t_backbone(m, input[0]);
-    return outputs;
-}
-
-DEF(yolov9t_forward)(model_ref m, span<tensor> input, param_dict const& p) {
-    auto output = yolov9t::yolov9t_forward(m, input[0]);
-    return {output.box_outputs[0], output.box_outputs[1], output.box_outputs[2], 
-            output.cls_outputs[0], output.cls_outputs[1], output.cls_outputs[2]};
-}
-*/
-
-//
-// Workbench implementation
-//
-
-struct raw_param {
-    char const* name;
-    char const* value;
-    int32_t type;
-};
-
-param_dict build_dict(span<raw_param const> raw_params) {
-    param_dict dict;
-    for (const auto& raw : raw_params) {
-        test_param param;
-        param.name = raw.name;
-
-        switch (param_type(raw.type)) {
-        case param_type::int32:
-            param.type = param_type::int32;
-            param.value.i = std::stoi(raw.value);
-            break;
-        case param_type::float32:
-            param.type = param_type::float32;
-            param.value.f = std::stof(raw.value);
-            break;
-        case param_type::string:
-            param.type = param_type::string;
-            param.value.s = raw.value;
-            break;
-        default: throw except("Unknown parameter type");
-        }
-        dict.params.push_back(param);
-    }
-    return dict;
-}
-
-test_param const* param_dict::find(char const* name) const {
-    auto it = std::find_if(
-        params.begin(), params.end(), [name](test_param const& p) { return p.name == name; });
-    return it != params.end() ? &(*it) : nullptr;
-}
-
-int param_dict::get(char const* name, int default_value) const {
-    if (auto param = find(name)) {
-        ASSERT(param->type == param_type::int32);
-        return param->value.i;
-    }
-    return default_value;
-}
-
-float param_dict::get(char const* name, float default_value) const {
-    if (auto param = find(name)) {
-        ASSERT(param->type == param_type::float32);
-        return param->value.f;
-    }
-    return default_value;
-}
-
-char const* param_dict::get(char const* name, char const* default_value) const {
-    if (auto param = find(name)) {
-        ASSERT(param->type == param_type::string);
-        return param->value.s;
-    }
-    return default_value;
-}
-
-struct raw_tensor {
-    char const* name;
-    float* data;
-    int32_t type_;
-    int32_t ne[4];
-
-    ggml_type type() const { return ggml_type(type_); }
-    size_t size() const { return ne[0] * ne[1] * ne[2] * ne[3]; }
-    size_t size_bytes() const { return size() * ggml_type_size(type()); }
-};
-
-
-struct test_case {
-    char const* name;
-    test_function func;
-};
-
-struct workbench {
-    std::vector<test_case> tests;
-    std::vector<raw_tensor> outputs;
-    std::vector<byte> data; // for storing output tensor data
-    backend_device current_backend;
-};
-
-workbench& get_workbench() {
-    static workbench w;
-    return w;
-}
-
-backend_device const& workbench_backend() {
-    return get_workbench().current_backend;
-}
-
-void workbench_add_test(char const* name, test_function func) {
-    auto& w = get_workbench();
-    w.tests.push_back(test_case{name, func});
-}
-
-test_case const& workbench_find_test(std::string_view name) {
-    auto& w = get_workbench();
-    auto it = std::find_if(
-        w.tests.begin(), w.tests.end(), [name](test_case const& t) { return t.name == name; });
-    if (it != w.tests.end()) {
-        return *it;
-    }
-    throw except("Test case not found: {}", name);
-}
-
-void workbench_run(
-    std::string_view test_name,
-    span<raw_tensor const> tensors,
-    span<raw_param const> params,
-    backend_type backend_type) {
-
-    workbench& w = get_workbench();
-    w.current_backend = backend_init(backend_type);
-    model_weights weights = model_init(tensors.size() + 10);
-    weights.buffer_type = backend_type;
-    compute_graph graph = compute_graph_init(1024);
-    model_ref m(weights, graph);
-
-    std::vector<tensor> inputs;
-    for (raw_tensor const& raw : tensors) {
-        auto tensor = ggml_new_tensor_4d(
-            m.weights_context, raw.type(), raw.ne[0], raw.ne[1], raw.ne[2], raw.ne[3]);
-        if (raw.name && raw.name[0] != '\0' && raw.name != std::string_view("input")) {
-            ggml_set_name(tensor, raw.name);
-        } else {
-            inputs.push_back(tensor);
-        }
-    }
-
-    model_allocate(weights, w.current_backend);
-    for (raw_tensor const& raw : tensors) {
-        transfer_to_backend(m.weights(raw.name), span(raw.data, raw.size()));
-    }
-
-    param_dict test_params = build_dict(params);
-    std::string_view memory_layout = test_params.get("memory_layout", "whcn");
-    if (memory_layout == "cwhn" || memory_layout == "nhwc") {
-        m.flags |= model_build_flag::cwhn;
-    }
-
-    test_case const& test = workbench_find_test(test_name);
-    std::vector<tensor> outputs = test.func(m, inputs, test_params);
-    for (tensor& out : outputs) {
-        out = compute_graph_output(m, ggml_cont(m, out));
-    }
-
-    ASSERT(!outputs.empty(), "Test function must return at least one output tensor");
-
-    compute_graph_allocate(graph, w.current_backend);
-    compute(graph, w.current_backend);
-
-    size_t output_size = std::accumulate(
-        outputs.begin(), outputs.end(), size_t(0),
-        [](size_t sum, tensor t) { return sum + ggml_nbytes(t); });
-    w.data.resize(output_size);
-    size_t offset = 0;
-
-    std::vector<raw_tensor>& output_raw = w.outputs;
-    output_raw.resize(outputs.size());
-    for (size_t i = 0; i < outputs.size(); ++i) {
-        byte* data_ptr = w.data.data() + offset;
-        offset += ggml_nbytes(outputs[i]);
-        ggml_backend_tensor_get(outputs[i], data_ptr, 0, ggml_nbytes(outputs[i]));
-
-        output_raw[i].name = ggml_get_name(outputs[i]);
-        output_raw[i].data = reinterpret_cast<float*>(data_ptr);
-        output_raw[i].type_ = int32_t(outputs[i]->type);
-        output_raw[i].ne[0] = outputs[i]->ne[0];
-        output_raw[i].ne[1] = outputs[i]->ne[1];
-        output_raw[i].ne[2] = outputs[i]->ne[2];
-        output_raw[i].ne[3] = outputs[i]->ne[3];
-    }
-}
-
-} // namespace visp
-
-#ifdef __cplusplus
-extern "C" {
-#endif
-
-#ifdef _MSC_VER
-__declspec(dllexport)
-#endif
-int32_t visp_workbench(
-    char const* testcase,
-    visp::raw_tensor const* inputs,
-    int32_t n_inputs,
-    visp::raw_param const* params,
-    int32_t n_params,
-    visp::raw_tensor const** outputs,
-    int32_t* n_outputs,
-    int32_t backend) {
-
-    try {
-        visp::workbench_run(
-            testcase, std::span(inputs, n_inputs), std::span(params, n_params),
-            visp::backend_type(backend));
-
-        *outputs = visp::get_workbench().outputs.data();
-        *n_outputs = int32_t(visp::get_workbench().outputs.size());
-
-    } catch (std::exception const& e) {
-        fprintf(stderr, "Error: %s\n", e.what());
-        return -1;
-    }
-    return 0;
-}
-
-#ifdef __cplusplus
-} // extern "C"
-=======
 #include "util/string.h"
 #include "visp/arch/birefnet.h"
 #include "visp/arch/depth-anything.h"
@@ -651,6 +5,7 @@
 #include "visp/arch/esrgan.h"
 #include "visp/arch/migan.h"
 #include "visp/arch/mobile-sam.h"
+#include "visp/arch/yolov9t.h"
 #include "visp/arch/swin.h"
 #include "visp/nn.h"
 
@@ -658,7 +13,7 @@
 #include <ggml-cpu.h>
 #include <ggml-vulkan.h>
 #include <ggml.h>
-
+#include <algorithm>
 #include <cassert>
 #include <cmath>
 #include <exception>
@@ -1067,6 +422,26 @@
 }
 
 //
+// YOLOv9t - Commented out due to namespace issues
+/*
+DEF(yolov9t_conv_layer)(model_ref m, span<tensor> input, param_dict const& p) {
+    std::string prefix = "model.0.conv";  // First conv layer
+    return {yolov9t::conv_layer(m, input[0], prefix)};
+}
+
+DEF(yolov9t_backbone)(model_ref m, span<tensor> input, param_dict const& p) {
+    auto outputs = yolov9t::yolov9t_backbone(m, input[0]);
+    return outputs;
+}
+
+DEF(yolov9t_forward)(model_ref m, span<tensor> input, param_dict const& p) {
+    auto output = yolov9t::yolov9t_forward(m, input[0]);
+    return {output.box_outputs[0], output.box_outputs[1], output.box_outputs[2], 
+            output.cls_outputs[0], output.cls_outputs[1], output.cls_outputs[2]};
+}
+*/
+
+//
 // DINO
 
 DEF(dino_interpolate_pos_encoding)(model_ref m, span<tensor> input, param_dict const& p) {
@@ -1341,5 +716,4 @@
 
 #ifdef __cplusplus
 } // extern "C"
->>>>>>> d381eaf7
 #endif