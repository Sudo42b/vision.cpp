<<<<<<< HEAD
#include "testing.h"
#include "visp/image.h"
#include "visp/ml.h"
#include "visp/util.h"
#include "visp/vision.h"

#include <chrono>
#include <cmath>
#include <cstdio>
#include <numeric>
#include <string>
#include <thread>
#include <vector>

using namespace visp;

struct bench_timings {
    double mean = 0.0;
    double stdev = 0.0;
};

struct input_transfer {
    tensor x;
    span<byte const> data;

    input_transfer(tensor x, span<byte const> data) : x(x), data(data) {}
    input_transfer(tensor x, image_view img) : x(x), data((byte const*)img.data, n_bytes(img)) {}
};

bench_timings run_benchmark(
    compute_graph& graph,
    backend_device& backend,
    int iterations,
    std::vector<input_transfer> const& transfers = {}) {

    if (backend.type() == backend_type::gpu) {
        iterations *= 4;
    }

    std::vector<double> timings;
    timings.reserve(iterations);

    compute(graph, backend); // Warm-up

    for (int i = 0; i < iterations; ++i) {
        auto start = std::chrono::high_resolution_clock::now();

        for (const auto& transfer : transfers) {
            transfer_to_backend(transfer.x, transfer.data);
        }
        compute(graph, backend);

        auto end = std::chrono::high_resolution_clock::now();
        std::chrono::duration<double, std::milli> elapsed = end - start;
        timings.push_back(elapsed.count());
    }

    double mean = std::accumulate(timings.begin(), timings.end(), 0.0) / timings.size();
    double sq_sum = std::inner_product(timings.begin(), timings.end(), timings.begin(), 0.0);
    double stdev = std::sqrt(sq_sum / timings.size() - mean * mean);
    return {mean, stdev};
}

bench_timings benchmark_sam(path model_path, backend_device& backend) {
    path input_path = test_dir().input / "cat-and-hat.jpg";

    sam_model model = sam_load_model(model_path.string().c_str(), backend);
    image_data input = image_load(input_path.string().c_str());
    image_data input_data = sam_process_input(input, model.params);

    sam_encode(model, image_view(input));
    bench_timings encoder_timings = run_benchmark(
        model.encoder, backend, 16, {{model.input_image, input_data}});

    sam_compute(model, i32x2{200, 300});
    bench_timings decoder_timings = run_benchmark(model.decoder, backend, 50);

    return {
        encoder_timings.mean + decoder_timings.mean,
        std::sqrt(
            encoder_timings.stdev * encoder_timings.stdev +
            decoder_timings.stdev * decoder_timings.stdev)};
}

bench_timings benchmark_birefnet(path model_path, backend_device& backend) {
    path input_path = test_dir().input / "wardrobe.jpg";

    birefnet_model model = birefnet_load_model(model_path.string().c_str(), backend);
    image_data input = image_load(input_path.string().c_str());
    image_data input_data = birefnet_process_input(input, model.params);

    birefnet_compute(model, input);
    return run_benchmark(model.graph, backend, 8, {{model.input, input_data}});
}

bench_timings benchmark_migan(path model_path, backend_device& backend) {
    path image_path = test_dir().input / "bench-image.jpg";
    path mask_path = test_dir().input / "bench-mask.png";

    migan_model model = migan_load_model(model_path.string().c_str(), backend);
    image_data image = image_load(image_path.string().c_str());
    image_data mask = image_load(mask_path.string().c_str());
    image_data input_data = migan_process_input(image, mask, model.params);

    migan_compute(model, image, mask);
    return run_benchmark(model.graph, backend, 32, {{model.input, input_data}});
}

bench_timings benchmark_esrgan(path model_path, backend_device& backend) {
    path input_path = test_dir().input / "vase-and-bowl.jpg";

    esrgan_model model = esrgan_load_model(model_path.string().c_str(), backend);
    image_data input = image_load(input_path.string().c_str());
    image_data input_data = image_u8_to_f32(input, image_format::rgb_f32);

    compute_graph graph = compute_graph_init(esrgan_estimate_graph_size(model.params));
    model_ref m(model.weights, graph);
    i64x4 input_shape = {3, input.extent[0], input.extent[1], 1};
    model.input = compute_graph_input(m, GGML_TYPE_F32, input_shape);
    model.output = esrgan_generate(m, model.input, model.params);

    compute_graph_allocate(graph, backend);
    return run_benchmark(graph, backend, 8, {{model.input, input_data}});
}

backend_device initialize_backend(std::string_view backend_type) {
    if (backend_type == "cpu") {
        backend_device cpu = backend_init(backend_type::cpu);
        backend_set_n_threads(cpu, (int)std::thread::hardware_concurrency());
        return cpu;
    } else if (backend_type == "gpu") {
        return backend_init(backend_type::gpu);
    } else {
        throw std::invalid_argument("Invalid backend type. Use 'cpu' or 'gpu'.");
    }
}

struct bench_result {
    std::string_view arch;
    std::string_view model;
    std::string_view backend;
    bench_timings time;
};

bench_result benchmark_model(
    std::string_view arch, std::string_view model, backend_device& backend) {

    bench_result result;
    result.arch = arch;
    result.model = model;
    result.backend = backend.type() == backend_type::cpu ? "cpu" : "gpu";

    auto select_model = [&](std::string_view model, std::string_view fallback) {
        if (model.empty()) {
            result.model = fallback;
            return test_dir().models / fallback;
        }
        path p = path(model);
        if (!exists(p)) {
            fprintf(stderr, "Model file not found: %s\n", p.string().c_str());
            result.model = fallback;
            return test_dir().models / fallback;
        }
        return p;
    };

    if (arch == "sam") {
        path model_path = select_model(model, "MobileSAM-F16.gguf");
        result.time = benchmark_sam(model_path, backend);

    } else if (arch == "birefnet") {
        path model_path = select_model(model, "BiRefNet-lite-F16.gguf");
        result.time = benchmark_birefnet(model_path, backend);

    } else if (arch == "migan") {
        path model_path = select_model(model, "MIGAN-512-places2-F16.gguf");
        result.time = benchmark_migan(model_path, backend);

    } else if (arch == "esrgan") {
        path model_path = select_model(model, "RealESRGAN-x4plus_anime-6B-F16.gguf");
        result.time = benchmark_esrgan(model_path, backend);

    } else {
        fprintf(stderr, "Unknown model architecture: %s\n", arch.data());
    }
    return result;
}

char const* next_arg(int argc, char** argv, int& i) {
    if (++i < argc) {
        return argv[i];
    } else {
        throw except("Missing argument after {}", argv[i - 1]);
    }
}

void print(fixed_string<128> const& str) {
    printf("%s", str.c_str());
}

int main(int argc, char** argv) {
    std::vector<std::pair<std::string_view, std::string_view>> models;
    std::vector<std::string_view> backends;

    try {

        for (int i = 1; i < argc; ++i) {
            std::string_view arg(argv[i]);
            if (arg == "-m" || arg == "--model") {
                std::string_view text = next_arg(argc, argv, i);
                auto p = text.find(':');
                if (p == std::string_view::npos) {
                    models.push_back({text, ""});
                } else {
                    std::string_view arch = text.substr(0, p);
                    std::string_view model = text.substr(p + 1);
                    models.emplace_back(arch, model);
                }
            } else if (arg == "-b" || arg == "--backend") {
                backends.push_back(next_arg(argc, argv, i));
            } else {
                throw std::invalid_argument("Unknown argument: " + std::string(arg));
            }
        }

    } catch (const std::exception& e) {
        fprintf(stderr, "Error: %s\n", e.what());
        return 1;
    }

    if (models.empty()) {
        models = {{"sam", ""}, {"birefnet", ""}, {"migan", ""}, {"esrgan", ""}};
    }

    if (backends.empty()) {
        backends = {"cpu", "gpu"};
    }

    try {
        fixed_string<128> line;
        size_t n_tests = models.size() * backends.size();
        std::vector<bench_result> results;
        results.reserve(n_tests);

        int i = 0;
        for (auto&& backend : backends) {
            backend_device backend_device = initialize_backend(backend);
            for (auto&& model : models) {
                print(format(
                    line, "[{: <2}/{: <2}] Running {} on {}...\n", ++i, n_tests, model.first,
                    backend));

                results.push_back(benchmark_model(model.first, model.second, backend_device));
            }
        }

        printf("\n");
        print(format(
            line, "| {: <10} | {: <30} | {: <6} | {: >11} | {: >6} |\n", "Arch", "Model", "Device", "Avg", "Dev"));
        printf("|:-----------|:-------------------------------|:-------|------------:|-------:|\n");
        for (const auto& result : results) {
            auto model = result.model.substr(std::max(int(result.model.length()) - 30, 0));
            print(format(
                line, "| {: <10} | {: <30} | {: <6} | {:8.1f} ms | {:6.1f} |\n", result.arch, model,
                result.backend, result.time.mean, result.time.stdev));
        }
        printf("\n");
    } catch (const std::exception& e) {
        fprintf(stderr, "Error: %s\n", e.what());
        return 1;
    }

    return 0;
}
=======
#include "testing.h"
#include "visp/image.h"
#include "visp/ml.h"
#include "visp/util.h"
#include "visp/vision.h"

#include <chrono>
#include <cmath>
#include <cstdio>
#include <numeric>
#include <string>
#include <thread>
#include <vector>

using namespace visp;

struct bench_timings {
    double mean = 0.0;
    double stdev = 0.0;
};

struct input_transfer {
    tensor x;
    span<byte const> data;

    input_transfer(tensor x, span<byte const> data) : x(x), data(data) {}
    input_transfer(tensor x, image_view img) : x(x), data((byte const*)img.data, n_bytes(img)) {}
};

bench_timings run_benchmark(
    compute_graph& graph,
    backend_device& backend,
    int iterations,
    std::vector<input_transfer> const& transfers = {}) {

    if (backend.type() == backend_type::gpu) {
        iterations *= 4;
    }

    std::vector<double> timings;
    timings.reserve(iterations);

    compute(graph, backend); // Warm-up

    for (int i = 0; i < iterations; ++i) {
        auto start = std::chrono::high_resolution_clock::now();

        for (const auto& transfer : transfers) {
            transfer_to_backend(transfer.x, transfer.data);
        }
        compute(graph, backend);

        auto end = std::chrono::high_resolution_clock::now();
        std::chrono::duration<double, std::milli> elapsed = end - start;
        timings.push_back(elapsed.count());
    }

    double mean = std::accumulate(timings.begin(), timings.end(), 0.0) / timings.size();
    double sq_sum = std::inner_product(timings.begin(), timings.end(), timings.begin(), 0.0);
    double stdev = std::sqrt(sq_sum / timings.size() - mean * mean);
    return {mean, stdev};
}

bench_timings benchmark_sam(path model_path, backend_device& backend) {
    path input_path = test_dir().input / "cat-and-hat.jpg";

    sam_model model = sam_load_model(model_path.string().c_str(), backend);
    image_data input = image_load(input_path.string().c_str());
    image_data input_data = sam_process_input(input, model.params);

    sam_encode(model, image_view(input));
    bench_timings encoder_timings = run_benchmark(
        model.encoder, backend, 16, {{model.input_image, input_data}});

    sam_compute(model, i32x2{200, 300});
    bench_timings decoder_timings = run_benchmark(model.decoder, backend, 50);

    return {
        encoder_timings.mean + decoder_timings.mean,
        std::sqrt(
            encoder_timings.stdev * encoder_timings.stdev +
            decoder_timings.stdev * decoder_timings.stdev)};
}

bench_timings benchmark_birefnet(path model_path, backend_device& backend) {
    path input_path = test_dir().input / "wardrobe.jpg";

    birefnet_model model = birefnet_load_model(model_path.string().c_str(), backend);
    image_data input = image_load(input_path.string().c_str());
    image_data input_data = birefnet_process_input(input, model.params);

    birefnet_compute(model, input);
    return run_benchmark(model.graph, backend, 8, {{model.input, input_data}});
}

bench_timings benchmark_depth_anything(path model_path, backend_device& backend) {
    path input_path = test_dir().input / "wardrobe.jpg";

    depthany_model model = depthany_load_model(model_path.string().c_str(), backend);
    image_data input = image_load(input_path.string().c_str());
    depthany_compute(model, input);

    image_data input_data = depthany_process_input(input, model.params);
    return run_benchmark(model.graph, backend, 12, {{model.input, input_data}});
}

bench_timings benchmark_migan(path model_path, backend_device& backend) {
    path image_path = test_dir().input / "bench-image.jpg";
    path mask_path = test_dir().input / "bench-mask.png";

    migan_model model = migan_load_model(model_path.string().c_str(), backend);
    image_data image = image_load(image_path.string().c_str());
    image_data mask = image_load(mask_path.string().c_str());
    image_data input_data = migan_process_input(image, mask, model.params);

    migan_compute(model, image, mask);
    return run_benchmark(model.graph, backend, 32, {{model.input, input_data}});
}

bench_timings benchmark_esrgan(path model_path, backend_device& backend) {
    path input_path = test_dir().input / "vase-and-bowl.jpg";

    esrgan_model model = esrgan_load_model(model_path.string().c_str(), backend);
    image_data input = image_load(input_path.string().c_str());
    image_data input_data = image_u8_to_f32(input, image_format::rgb_f32);

    compute_graph graph = compute_graph_init(esrgan_estimate_graph_size(model.params));
    model_ref m(model.weights, graph);
    i64x4 input_shape = {3, input.extent[0], input.extent[1], 1};
    model.input = compute_graph_input(m, GGML_TYPE_F32, input_shape);
    model.output = esrgan_generate(m, model.input, model.params);

    compute_graph_allocate(graph, backend);
    return run_benchmark(graph, backend, 8, {{model.input, input_data}});
}

backend_device initialize_backend(std::string_view backend_type) {
    if (backend_type == "cpu") {
        backend_device cpu = backend_init(backend_type::cpu);
        backend_set_n_threads(cpu, (int)std::thread::hardware_concurrency());
        return cpu;
    } else if (backend_type == "gpu") {
        return backend_init(backend_type::gpu);
    } else {
        throw std::invalid_argument("Invalid backend type. Use 'cpu' or 'gpu'.");
    }
}

struct bench_result {
    std::string_view arch;
    std::string_view model;
    std::string_view backend;
    bench_timings time;
};

bench_result benchmark_model(
    std::string_view arch, std::string_view model, backend_device& backend) {

    bench_result result;
    result.arch = arch;
    result.model = model;
    result.backend = backend.type() == backend_type::cpu ? "cpu" : "gpu";

    auto select_model = [&](std::string_view model, std::string_view fallback) {
        if (model.empty()) {
            result.model = fallback;
            return test_dir().models / fallback;
        }
        path p = path(model);
        if (!exists(p)) {
            fprintf(stderr, "Model file not found: %s\n", p.string().c_str());
            result.model = fallback;
            return test_dir().models / fallback;
        }
        return p;
    };

    if (arch == "sam") {
        path model_path = select_model(model, "MobileSAM-F16.gguf");
        result.time = benchmark_sam(model_path, backend);

    } else if (arch == "birefnet") {
        path model_path = select_model(model, "BiRefNet-lite-F16.gguf");
        result.time = benchmark_birefnet(model_path, backend);

    } else if (arch == "depthany") {
        path model_path = select_model(model, "Depth-Anything-V2-Small-F16.gguf");
        result.time = benchmark_depth_anything(model_path, backend);

    } else if (arch == "migan") {
        path model_path = select_model(model, "MIGAN-512-places2-F16.gguf");
        result.time = benchmark_migan(model_path, backend);

    } else if (arch == "esrgan") {
        path model_path = select_model(model, "RealESRGAN-x4plus_anime-6B-F16.gguf");
        result.time = benchmark_esrgan(model_path, backend);

    } else {
        fprintf(stderr, "Unknown model architecture: %s\n", arch.data());
    }
    return result;
}

char const* next_arg(int argc, char** argv, int& i) {
    if (++i < argc) {
        return argv[i];
    } else {
        throw except("Missing argument after {}", argv[i - 1]);
    }
}

void print(fixed_string<128> const& str) {
    printf("%s", str.c_str());
}

int main(int argc, char** argv) {
    std::vector<std::pair<std::string_view, std::string_view>> models;
    std::vector<std::string_view> backends;

    try {

        for (int i = 1; i < argc; ++i) {
            std::string_view arg(argv[i]);
            if (arg == "-m" || arg == "--model") {
                std::string_view text = next_arg(argc, argv, i);
                auto p = text.find(':');
                if (p == std::string_view::npos) {
                    models.push_back({text, ""});
                } else {
                    std::string_view arch = text.substr(0, p);
                    std::string_view model = text.substr(p + 1);
                    models.emplace_back(arch, model);
                }
            } else if (arg == "-b" || arg == "--backend") {
                backends.push_back(next_arg(argc, argv, i));
            } else {
                throw std::invalid_argument("Unknown argument: " + std::string(arg));
            }
        }

    } catch (const std::exception& e) {
        fprintf(stderr, "Error: %s\n", e.what());
        return 1;
    }

    if (models.empty()) {
        models = {{"sam", ""}, {"birefnet", ""}, {"migan", ""}, {"esrgan", ""}};
    }

    if (backends.empty()) {
        backends = {"cpu", "gpu"};
    }

    try {
        fixed_string<128> line;
        size_t n_tests = models.size() * backends.size();
        std::vector<bench_result> results;
        results.reserve(n_tests);

        int i = 0;
        for (auto&& backend : backends) {
            backend_device backend_device = initialize_backend(backend);
            for (auto&& model : models) {
                print(format(
                    line, "[{: <2}/{: <2}] Running {} on {}...\n", ++i, n_tests, model.first,
                    backend));

                results.push_back(benchmark_model(model.first, model.second, backend_device));
            }
        }

        printf("\n");
        print(format(
            line, "| {: <10} | {: <30} | {: <6} | {: >11} | {: >6} |\n", "Arch", "Model", "Device", "Avg", "Dev"));
        printf("|:-----------|:-------------------------------|:-------|------------:|-------:|\n");
        for (const auto& result : results) {
            auto model = result.model.substr(std::max(int(result.model.length()) - 30, 0));
            print(format(
                line, "| {: <10} | {: <30} | {: <6} | {:8.1f} ms | {:6.1f} |\n", result.arch, model,
                result.backend, result.time.mean, result.time.stdev));
        }
        printf("\n");
    } catch (const std::exception& e) {
        fprintf(stderr, "Error: %s\n", e.what());
        return 1;
    }

    return 0;
}
>>>>>>> d381eaf7
<|MERGE_RESOLUTION|>--- conflicted
+++ resolved
@@ -1,4 +1,3 @@
-<<<<<<< HEAD
 #include "testing.h"
 #include "visp/image.h"
 #include "visp/ml.h"
@@ -92,6 +91,17 @@
 
     birefnet_compute(model, input);
     return run_benchmark(model.graph, backend, 8, {{model.input, input_data}});
+}
+
+bench_timings benchmark_depth_anything(path model_path, backend_device& backend) {
+    path input_path = test_dir().input / "wardrobe.jpg";
+
+    depthany_model model = depthany_load_model(model_path.string().c_str(), backend);
+    image_data input = image_load(input_path.string().c_str());
+    depthany_compute(model, input);
+
+    image_data input_data = depthany_process_input(input, model.params);
+    return run_benchmark(model.graph, backend, 12, {{model.input, input_data}});
 }
 
 bench_timings benchmark_migan(path model_path, backend_device& backend) {
@@ -172,6 +182,10 @@
     } else if (arch == "birefnet") {
         path model_path = select_model(model, "BiRefNet-lite-F16.gguf");
         result.time = benchmark_birefnet(model_path, backend);
+
+    } else if (arch == "depthany") {
+        path model_path = select_model(model, "Depth-Anything-V2-Small-F16.gguf");
+        result.time = benchmark_depth_anything(model_path, backend);
 
     } else if (arch == "migan") {
         path model_path = select_model(model, "MIGAN-512-places2-F16.gguf");
@@ -272,295 +286,4 @@
     }
 
     return 0;
-}
-=======
-#include "testing.h"
-#include "visp/image.h"
-#include "visp/ml.h"
-#include "visp/util.h"
-#include "visp/vision.h"
-
-#include <chrono>
-#include <cmath>
-#include <cstdio>
-#include <numeric>
-#include <string>
-#include <thread>
-#include <vector>
-
-using namespace visp;
-
-struct bench_timings {
-    double mean = 0.0;
-    double stdev = 0.0;
-};
-
-struct input_transfer {
-    tensor x;
-    span<byte const> data;
-
-    input_transfer(tensor x, span<byte const> data) : x(x), data(data) {}
-    input_transfer(tensor x, image_view img) : x(x), data((byte const*)img.data, n_bytes(img)) {}
-};
-
-bench_timings run_benchmark(
-    compute_graph& graph,
-    backend_device& backend,
-    int iterations,
-    std::vector<input_transfer> const& transfers = {}) {
-
-    if (backend.type() == backend_type::gpu) {
-        iterations *= 4;
-    }
-
-    std::vector<double> timings;
-    timings.reserve(iterations);
-
-    compute(graph, backend); // Warm-up
-
-    for (int i = 0; i < iterations; ++i) {
-        auto start = std::chrono::high_resolution_clock::now();
-
-        for (const auto& transfer : transfers) {
-            transfer_to_backend(transfer.x, transfer.data);
-        }
-        compute(graph, backend);
-
-        auto end = std::chrono::high_resolution_clock::now();
-        std::chrono::duration<double, std::milli> elapsed = end - start;
-        timings.push_back(elapsed.count());
-    }
-
-    double mean = std::accumulate(timings.begin(), timings.end(), 0.0) / timings.size();
-    double sq_sum = std::inner_product(timings.begin(), timings.end(), timings.begin(), 0.0);
-    double stdev = std::sqrt(sq_sum / timings.size() - mean * mean);
-    return {mean, stdev};
-}
-
-bench_timings benchmark_sam(path model_path, backend_device& backend) {
-    path input_path = test_dir().input / "cat-and-hat.jpg";
-
-    sam_model model = sam_load_model(model_path.string().c_str(), backend);
-    image_data input = image_load(input_path.string().c_str());
-    image_data input_data = sam_process_input(input, model.params);
-
-    sam_encode(model, image_view(input));
-    bench_timings encoder_timings = run_benchmark(
-        model.encoder, backend, 16, {{model.input_image, input_data}});
-
-    sam_compute(model, i32x2{200, 300});
-    bench_timings decoder_timings = run_benchmark(model.decoder, backend, 50);
-
-    return {
-        encoder_timings.mean + decoder_timings.mean,
-        std::sqrt(
-            encoder_timings.stdev * encoder_timings.stdev +
-            decoder_timings.stdev * decoder_timings.stdev)};
-}
-
-bench_timings benchmark_birefnet(path model_path, backend_device& backend) {
-    path input_path = test_dir().input / "wardrobe.jpg";
-
-    birefnet_model model = birefnet_load_model(model_path.string().c_str(), backend);
-    image_data input = image_load(input_path.string().c_str());
-    image_data input_data = birefnet_process_input(input, model.params);
-
-    birefnet_compute(model, input);
-    return run_benchmark(model.graph, backend, 8, {{model.input, input_data}});
-}
-
-bench_timings benchmark_depth_anything(path model_path, backend_device& backend) {
-    path input_path = test_dir().input / "wardrobe.jpg";
-
-    depthany_model model = depthany_load_model(model_path.string().c_str(), backend);
-    image_data input = image_load(input_path.string().c_str());
-    depthany_compute(model, input);
-
-    image_data input_data = depthany_process_input(input, model.params);
-    return run_benchmark(model.graph, backend, 12, {{model.input, input_data}});
-}
-
-bench_timings benchmark_migan(path model_path, backend_device& backend) {
-    path image_path = test_dir().input / "bench-image.jpg";
-    path mask_path = test_dir().input / "bench-mask.png";
-
-    migan_model model = migan_load_model(model_path.string().c_str(), backend);
-    image_data image = image_load(image_path.string().c_str());
-    image_data mask = image_load(mask_path.string().c_str());
-    image_data input_data = migan_process_input(image, mask, model.params);
-
-    migan_compute(model, image, mask);
-    return run_benchmark(model.graph, backend, 32, {{model.input, input_data}});
-}
-
-bench_timings benchmark_esrgan(path model_path, backend_device& backend) {
-    path input_path = test_dir().input / "vase-and-bowl.jpg";
-
-    esrgan_model model = esrgan_load_model(model_path.string().c_str(), backend);
-    image_data input = image_load(input_path.string().c_str());
-    image_data input_data = image_u8_to_f32(input, image_format::rgb_f32);
-
-    compute_graph graph = compute_graph_init(esrgan_estimate_graph_size(model.params));
-    model_ref m(model.weights, graph);
-    i64x4 input_shape = {3, input.extent[0], input.extent[1], 1};
-    model.input = compute_graph_input(m, GGML_TYPE_F32, input_shape);
-    model.output = esrgan_generate(m, model.input, model.params);
-
-    compute_graph_allocate(graph, backend);
-    return run_benchmark(graph, backend, 8, {{model.input, input_data}});
-}
-
-backend_device initialize_backend(std::string_view backend_type) {
-    if (backend_type == "cpu") {
-        backend_device cpu = backend_init(backend_type::cpu);
-        backend_set_n_threads(cpu, (int)std::thread::hardware_concurrency());
-        return cpu;
-    } else if (backend_type == "gpu") {
-        return backend_init(backend_type::gpu);
-    } else {
-        throw std::invalid_argument("Invalid backend type. Use 'cpu' or 'gpu'.");
-    }
-}
-
-struct bench_result {
-    std::string_view arch;
-    std::string_view model;
-    std::string_view backend;
-    bench_timings time;
-};
-
-bench_result benchmark_model(
-    std::string_view arch, std::string_view model, backend_device& backend) {
-
-    bench_result result;
-    result.arch = arch;
-    result.model = model;
-    result.backend = backend.type() == backend_type::cpu ? "cpu" : "gpu";
-
-    auto select_model = [&](std::string_view model, std::string_view fallback) {
-        if (model.empty()) {
-            result.model = fallback;
-            return test_dir().models / fallback;
-        }
-        path p = path(model);
-        if (!exists(p)) {
-            fprintf(stderr, "Model file not found: %s\n", p.string().c_str());
-            result.model = fallback;
-            return test_dir().models / fallback;
-        }
-        return p;
-    };
-
-    if (arch == "sam") {
-        path model_path = select_model(model, "MobileSAM-F16.gguf");
-        result.time = benchmark_sam(model_path, backend);
-
-    } else if (arch == "birefnet") {
-        path model_path = select_model(model, "BiRefNet-lite-F16.gguf");
-        result.time = benchmark_birefnet(model_path, backend);
-
-    } else if (arch == "depthany") {
-        path model_path = select_model(model, "Depth-Anything-V2-Small-F16.gguf");
-        result.time = benchmark_depth_anything(model_path, backend);
-
-    } else if (arch == "migan") {
-        path model_path = select_model(model, "MIGAN-512-places2-F16.gguf");
-        result.time = benchmark_migan(model_path, backend);
-
-    } else if (arch == "esrgan") {
-        path model_path = select_model(model, "RealESRGAN-x4plus_anime-6B-F16.gguf");
-        result.time = benchmark_esrgan(model_path, backend);
-
-    } else {
-        fprintf(stderr, "Unknown model architecture: %s\n", arch.data());
-    }
-    return result;
-}
-
-char const* next_arg(int argc, char** argv, int& i) {
-    if (++i < argc) {
-        return argv[i];
-    } else {
-        throw except("Missing argument after {}", argv[i - 1]);
-    }
-}
-
-void print(fixed_string<128> const& str) {
-    printf("%s", str.c_str());
-}
-
-int main(int argc, char** argv) {
-    std::vector<std::pair<std::string_view, std::string_view>> models;
-    std::vector<std::string_view> backends;
-
-    try {
-
-        for (int i = 1; i < argc; ++i) {
-            std::string_view arg(argv[i]);
-            if (arg == "-m" || arg == "--model") {
-                std::string_view text = next_arg(argc, argv, i);
-                auto p = text.find(':');
-                if (p == std::string_view::npos) {
-                    models.push_back({text, ""});
-                } else {
-                    std::string_view arch = text.substr(0, p);
-                    std::string_view model = text.substr(p + 1);
-                    models.emplace_back(arch, model);
-                }
-            } else if (arg == "-b" || arg == "--backend") {
-                backends.push_back(next_arg(argc, argv, i));
-            } else {
-                throw std::invalid_argument("Unknown argument: " + std::string(arg));
-            }
-        }
-
-    } catch (const std::exception& e) {
-        fprintf(stderr, "Error: %s\n", e.what());
-        return 1;
-    }
-
-    if (models.empty()) {
-        models = {{"sam", ""}, {"birefnet", ""}, {"migan", ""}, {"esrgan", ""}};
-    }
-
-    if (backends.empty()) {
-        backends = {"cpu", "gpu"};
-    }
-
-    try {
-        fixed_string<128> line;
-        size_t n_tests = models.size() * backends.size();
-        std::vector<bench_result> results;
-        results.reserve(n_tests);
-
-        int i = 0;
-        for (auto&& backend : backends) {
-            backend_device backend_device = initialize_backend(backend);
-            for (auto&& model : models) {
-                print(format(
-                    line, "[{: <2}/{: <2}] Running {} on {}...\n", ++i, n_tests, model.first,
-                    backend));
-
-                results.push_back(benchmark_model(model.first, model.second, backend_device));
-            }
-        }
-
-        printf("\n");
-        print(format(
-            line, "| {: <10} | {: <30} | {: <6} | {: >11} | {: >6} |\n", "Arch", "Model", "Device", "Avg", "Dev"));
-        printf("|:-----------|:-------------------------------|:-------|------------:|-------:|\n");
-        for (const auto& result : results) {
-            auto model = result.model.substr(std::max(int(result.model.length()) - 30, 0));
-            print(format(
-                line, "| {: <10} | {: <30} | {: <6} | {:8.1f} ms | {:6.1f} |\n", result.arch, model,
-                result.backend, result.time.mean, result.time.stdev));
-        }
-        printf("\n");
-    } catch (const std::exception& e) {
-        fprintf(stderr, "Error: %s\n", e.what());
-        return 1;
-    }
-
-    return 0;
-}
->>>>>>> d381eaf7
+}