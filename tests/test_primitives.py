<<<<<<< HEAD
import pytest
import torch

from . import workbench
from .workbench import to_nchw, to_nhwc


def test_linear():
    x = torch.rand(2, 5)
    weight = torch.rand(3, 5)
    bias = torch.tensor([7, 21, -5]).float()

    result = workbench.invoke_test("linear", x, dict(weight=weight, bias=bias))

    expected = torch.nn.functional.linear(x, weight, bias)
    assert torch.allclose(result, expected)


@pytest.mark.parametrize(
    "scenario", ["stride_1_pad_0", "stride_2_pad_1", "dilation_2_pad_2"]
)
@pytest.mark.parametrize("memory_layout", ["nchw", "nhwc"])
@pytest.mark.parametrize("batch", ["single", "batch"])
@pytest.mark.parametrize("backend", ["cpu", "vulkan"])
def test_conv_2d_depthwise(scenario: str, memory_layout: str, batch: str, backend: str):
    stride, pad, dilate = {
        "stride_1_pad_0": (1, 0, 1),
        "stride_2_pad_1": (2, 1, 1),
        "dilation_2_pad_2": (1, 2, 2),
    }[scenario]
    if memory_layout == "nhwc" and dilate != 1:
        pytest.skip("Dilation is not supported in NHWC layout")

    x = torch.rand(1, 9, 5, 6).float()
    k = torch.rand(9, 1, 3, 3).float()

    if batch == "batch":
        x = torch.cat((x, x * -1), dim=0)

    expected = torch.nn.functional.conv2d(
        x, k, stride=stride, padding=pad, dilation=dilate, groups=k.shape[0]
    )

    if memory_layout == "nhwc":
        x = to_nhwc(x)
        k = k.permute(2, 3, 1, 0)
    test_case = f"conv_2d_depthwise_{memory_layout}"
    params = dict(stride=stride, pad=pad, dilation=dilate)
    result = workbench.invoke_test(test_case, x, dict(weight=k), params, backend)
    if memory_layout == "nhwc":
        result = to_nchw(result)

    assert torch.allclose(result, expected)


@pytest.mark.parametrize("scenario", ["3x3", "5x5", "stride2"])
def test_conv_transpose_2d(scenario: str):
    ksize, stride = {
        "3x3": (3, 1),
        "5x5": (5, 1),
        "stride2": (3, 2),
        "nchw": (3, 1),
    }[scenario]
    x = torch.arange(2 * 11 * 4 * 5).reshape(2, 11, 4, 5).float()
    weight = torch.arange(11 * 2 * ksize * ksize).reshape(11, 2, ksize, ksize).float()
    bias = None
    expected = torch.nn.functional.conv_transpose2d(x, weight, bias, stride=stride)

    x = to_nhwc(x)  # -> [N, H, W, C_in]
    result = workbench.invoke_test(
        "conv_transpose_2d",
        x,
        dict(weight=weight),
        dict(stride=stride),
        backend="vulkan",
    )
    result = to_nchw(result)

    assert torch.allclose(result, expected)


def test_batch_norm_2d():
    x = torch.rand(1, 3, 4, 5)
    weight = torch.rand(3)
    bias = torch.rand(3)
    mean = torch.rand(3)
    var = torch.arange(1, 4).float()
    expected = torch.nn.functional.batch_norm(x, mean, var, weight, bias, eps=1e-5)

    x = to_nhwc(x)

    var = (var + 1e-5).sqrt()
    state = dict(weight=weight, bias=bias, running_mean=mean, running_var=var)
    result = workbench.invoke_test("batch_norm_2d", x, state)
    result = to_nchw(result)

    assert torch.allclose(result, expected)


def test_layer_norm():
    dim = 20
    x = torch.rand(4, 5, dim)
    weight = torch.rand(dim)
    bias = torch.rand(dim)

    result = workbench.invoke_test("layer_norm", x, dict(weight=weight, bias=bias))

    expected = torch.nn.functional.layer_norm(x, [dim], weight, bias, eps=1e-5)
    assert torch.allclose(result, expected, atol=1e-6)


@pytest.mark.parametrize("backend", ["cpu", "vulkan"])
def test_window_partition(backend: str):
    win = 3
    x = torch.arange(2 * 7 * 5).reshape(1, 5, 7, 2).float()
    B, H, W, C = x.shape

    pad_b = (win - H % win) % win
    pad_r = (win - W % win) % win
    padding = pad_b > 0 or pad_r > 0

    expected = x
    if padding:
        expected = torch.nn.functional.pad(x, (0, 0, 0, pad_r, 0, pad_b))

    pH, pW = H + pad_b, W + pad_r
    nH = pH // win
    nW = pW // win
    # window partition
    expected = (
        expected.view(B, nH, win, nW, win, C)
        .transpose(2, 3)
        .reshape(B * nH * nW, win * win, C)
    )

    result = workbench.invoke_test("sam_window_partition", x, {}, backend=backend)

    assert torch.allclose(result, expected)


@pytest.mark.parametrize("shift", [(0, 2, -1, 0), (0, -2, 0, 3)])
@pytest.mark.parametrize("backend", ["cpu", "vulkan"])
def test_roll(shift: tuple[int, int, int, int], backend: str):
    x = torch.arange(4 * 5 * 6).reshape(1, 4, 5, 6).float()
    shifts = tuple(s for s in shift if s != 0)
    dims = tuple(i for i, s in enumerate(shift) if s != 0)
    expected = torch.roll(x, shifts=shifts, dims=dims)

    params = dict(s0=shift[3], s1=shift[2], s2=shift[1], s3=shift[0])
    result = workbench.invoke_test("roll", x, {}, params, backend)

    assert torch.allclose(result, expected)
=======
import pytest
import torch

from . import workbench
from .workbench import to_nchw, to_nhwc


def test_linear():
    x = torch.rand(2, 5)
    weight = torch.rand(3, 5)
    bias = torch.tensor([7, 21, -5]).float()

    result = workbench.invoke_test("linear", x, dict(weight=weight, bias=bias))

    expected = torch.nn.functional.linear(x, weight, bias)
    assert torch.allclose(result, expected)


@pytest.mark.parametrize("scenario", ["stride_1_pad_0", "stride_2_pad_1", "dilation_2_pad_2"])
@pytest.mark.parametrize("memory_layout", ["nchw", "nhwc"])
@pytest.mark.parametrize("batch", ["single", "batch"])
@pytest.mark.parametrize("backend", ["cpu", "vulkan"])
def test_conv_2d_depthwise(scenario: str, memory_layout: str, batch: str, backend: str):
    stride, pad, dilate = {
        "stride_1_pad_0": (1, 0, 1),
        "stride_2_pad_1": (2, 1, 1),
        "dilation_2_pad_2": (1, 2, 2),
    }[scenario]
    if memory_layout == "nhwc" and dilate != 1:
        pytest.skip("Dilation is not supported in NHWC layout")

    x = torch.rand(1, 9, 5, 6).float()
    k = torch.rand(9, 1, 3, 3).float()

    if batch == "batch":
        x = torch.cat((x, x * -1), dim=0)

    expected = torch.nn.functional.conv2d(
        x, k, stride=stride, padding=pad, dilation=dilate, groups=k.shape[0]
    )

    if memory_layout == "nhwc":
        x = to_nhwc(x)
        k = k.permute(2, 3, 1, 0)
    test_case = f"conv_2d_depthwise_{memory_layout}"
    params = dict(stride=stride, pad=pad, dilation=dilate)
    result = workbench.invoke_test(test_case, x, dict(weight=k), params, backend)
    if memory_layout == "nhwc":
        result = to_nchw(result)

    assert torch.allclose(result, expected)


@pytest.mark.parametrize("scenario", ["3x3", "5x5", "stride2"])
def test_conv_transpose_2d(scenario: str):
    ksize, stride = {
        "3x3": (3, 1),
        "5x5": (5, 1),
        "stride2": (3, 2),
        "nchw": (3, 1),
    }[scenario]
    x = torch.arange(2 * 11 * 4 * 5).reshape(2, 11, 4, 5).float()
    weight = torch.arange(11 * 2 * ksize * ksize).reshape(11, 2, ksize, ksize).float()
    bias = None
    expected = torch.nn.functional.conv_transpose2d(x, weight, bias, stride=stride)

    x = to_nhwc(x)  # -> [N, H, W, C_in]
    result = workbench.invoke_test(
        "conv_transpose_2d",
        x,
        dict(weight=weight),
        dict(stride=stride),
        backend="vulkan",
    )
    result = to_nchw(result)

    assert torch.allclose(result, expected)


def test_batch_norm_2d():
    x = torch.rand(1, 3, 4, 5)
    weight = torch.rand(3)
    bias = torch.rand(3)
    mean = torch.rand(3)
    var = torch.arange(1, 4).float()
    expected = torch.nn.functional.batch_norm(x, mean, var, weight, bias, eps=1e-5)

    x = to_nhwc(x)

    var = (var + 1e-5).sqrt()
    state = dict(weight=weight, bias=bias, running_mean=mean, running_var=var)
    result = workbench.invoke_test("batch_norm_2d", x, state)
    result = to_nchw(result)

    assert torch.allclose(result, expected)


def test_layer_norm():
    dim = 20
    x = torch.rand(4, 5, dim)
    weight = torch.rand(dim)
    bias = torch.rand(dim)

    result = workbench.invoke_test("layer_norm", x, dict(weight=weight, bias=bias))

    expected = torch.nn.functional.layer_norm(x, [dim], weight, bias, eps=1e-5)
    assert torch.allclose(result, expected, atol=1e-6)


@pytest.mark.parametrize("backend", ["cpu", "vulkan"])
def test_window_partition(backend: str):
    win = 3
    x = torch.arange(2 * 7 * 5).reshape(1, 5, 7, 2).float()
    B, H, W, C = x.shape

    pad_b = (win - H % win) % win
    pad_r = (win - W % win) % win
    padding = pad_b > 0 or pad_r > 0

    expected = x
    if padding:
        expected = torch.nn.functional.pad(x, (0, 0, 0, pad_r, 0, pad_b))

    pH, pW = H + pad_b, W + pad_r
    nH = pH // win
    nW = pW // win
    # window partition
    expected = (
        expected.view(B, nH, win, nW, win, C).transpose(2, 3).reshape(B * nH * nW, win * win, C)
    )

    result = workbench.invoke_test("sam_window_partition", x, {}, backend=backend)

    assert torch.allclose(result, expected)


@pytest.mark.parametrize("shift", [(0, 2, -1, 0), (0, -2, 0, 3)])
@pytest.mark.parametrize("backend", ["cpu", "vulkan"])
def test_roll(shift: tuple[int, int, int, int], backend: str):
    x = torch.arange(4 * 5 * 6).reshape(1, 4, 5, 6).float()
    shifts = tuple(s for s in shift if s != 0)
    dims = tuple(i for i, s in enumerate(shift) if s != 0)
    expected = torch.roll(x, shifts=shifts, dims=dims)

    params = dict(s0=shift[3], s1=shift[2], s2=shift[1], s3=shift[0])
    result = workbench.invoke_test("roll", x, {}, params, backend)

    assert torch.allclose(result, expected)


@pytest.mark.parametrize("mode", ["bilinear", "bicubic"])
@pytest.mark.parametrize("align_corners", [True, False])
@pytest.mark.parametrize("size", ["small", "large"])
@pytest.mark.parametrize("scale", [0.6, 2.0])
@pytest.mark.parametrize("backend", ["cpu", "vulkan"])
def test_interpolate(mode: str, align_corners: bool, size: str, scale: float, backend: str):
    b, c, h, w = {
        "small": (1, 3, 2, 3),
        "large": (4, 19, 20, 30),
    }[size]
    target = (round(h * scale), round(w * scale))
    x = torch.arange(b * c * h * w).reshape(b, c, h, w).float()
    expected = torch.nn.functional.interpolate(
        x, size=target, mode=mode, align_corners=align_corners
    )

    params = dict(mode=mode, h=target[0], w=target[1], align_corners=1 if align_corners else 0)
    result = workbench.invoke_test("interpolate", x, {}, params, backend)
    assert torch.allclose(result, expected)
>>>>>>> d381eaf7
<|MERGE_RESOLUTION|>--- conflicted
+++ resolved
@@ -1,157 +1,3 @@
-<<<<<<< HEAD
-import pytest
-import torch
-
-from . import workbench
-from .workbench import to_nchw, to_nhwc
-
-
-def test_linear():
-    x = torch.rand(2, 5)
-    weight = torch.rand(3, 5)
-    bias = torch.tensor([7, 21, -5]).float()
-
-    result = workbench.invoke_test("linear", x, dict(weight=weight, bias=bias))
-
-    expected = torch.nn.functional.linear(x, weight, bias)
-    assert torch.allclose(result, expected)
-
-
-@pytest.mark.parametrize(
-    "scenario", ["stride_1_pad_0", "stride_2_pad_1", "dilation_2_pad_2"]
-)
-@pytest.mark.parametrize("memory_layout", ["nchw", "nhwc"])
-@pytest.mark.parametrize("batch", ["single", "batch"])
-@pytest.mark.parametrize("backend", ["cpu", "vulkan"])
-def test_conv_2d_depthwise(scenario: str, memory_layout: str, batch: str, backend: str):
-    stride, pad, dilate = {
-        "stride_1_pad_0": (1, 0, 1),
-        "stride_2_pad_1": (2, 1, 1),
-        "dilation_2_pad_2": (1, 2, 2),
-    }[scenario]
-    if memory_layout == "nhwc" and dilate != 1:
-        pytest.skip("Dilation is not supported in NHWC layout")
-
-    x = torch.rand(1, 9, 5, 6).float()
-    k = torch.rand(9, 1, 3, 3).float()
-
-    if batch == "batch":
-        x = torch.cat((x, x * -1), dim=0)
-
-    expected = torch.nn.functional.conv2d(
-        x, k, stride=stride, padding=pad, dilation=dilate, groups=k.shape[0]
-    )
-
-    if memory_layout == "nhwc":
-        x = to_nhwc(x)
-        k = k.permute(2, 3, 1, 0)
-    test_case = f"conv_2d_depthwise_{memory_layout}"
-    params = dict(stride=stride, pad=pad, dilation=dilate)
-    result = workbench.invoke_test(test_case, x, dict(weight=k), params, backend)
-    if memory_layout == "nhwc":
-        result = to_nchw(result)
-
-    assert torch.allclose(result, expected)
-
-
-@pytest.mark.parametrize("scenario", ["3x3", "5x5", "stride2"])
-def test_conv_transpose_2d(scenario: str):
-    ksize, stride = {
-        "3x3": (3, 1),
-        "5x5": (5, 1),
-        "stride2": (3, 2),
-        "nchw": (3, 1),
-    }[scenario]
-    x = torch.arange(2 * 11 * 4 * 5).reshape(2, 11, 4, 5).float()
-    weight = torch.arange(11 * 2 * ksize * ksize).reshape(11, 2, ksize, ksize).float()
-    bias = None
-    expected = torch.nn.functional.conv_transpose2d(x, weight, bias, stride=stride)
-
-    x = to_nhwc(x)  # -> [N, H, W, C_in]
-    result = workbench.invoke_test(
-        "conv_transpose_2d",
-        x,
-        dict(weight=weight),
-        dict(stride=stride),
-        backend="vulkan",
-    )
-    result = to_nchw(result)
-
-    assert torch.allclose(result, expected)
-
-
-def test_batch_norm_2d():
-    x = torch.rand(1, 3, 4, 5)
-    weight = torch.rand(3)
-    bias = torch.rand(3)
-    mean = torch.rand(3)
-    var = torch.arange(1, 4).float()
-    expected = torch.nn.functional.batch_norm(x, mean, var, weight, bias, eps=1e-5)
-
-    x = to_nhwc(x)
-
-    var = (var + 1e-5).sqrt()
-    state = dict(weight=weight, bias=bias, running_mean=mean, running_var=var)
-    result = workbench.invoke_test("batch_norm_2d", x, state)
-    result = to_nchw(result)
-
-    assert torch.allclose(result, expected)
-
-
-def test_layer_norm():
-    dim = 20
-    x = torch.rand(4, 5, dim)
-    weight = torch.rand(dim)
-    bias = torch.rand(dim)
-
-    result = workbench.invoke_test("layer_norm", x, dict(weight=weight, bias=bias))
-
-    expected = torch.nn.functional.layer_norm(x, [dim], weight, bias, eps=1e-5)
-    assert torch.allclose(result, expected, atol=1e-6)
-
-
-@pytest.mark.parametrize("backend", ["cpu", "vulkan"])
-def test_window_partition(backend: str):
-    win = 3
-    x = torch.arange(2 * 7 * 5).reshape(1, 5, 7, 2).float()
-    B, H, W, C = x.shape
-
-    pad_b = (win - H % win) % win
-    pad_r = (win - W % win) % win
-    padding = pad_b > 0 or pad_r > 0
-
-    expected = x
-    if padding:
-        expected = torch.nn.functional.pad(x, (0, 0, 0, pad_r, 0, pad_b))
-
-    pH, pW = H + pad_b, W + pad_r
-    nH = pH // win
-    nW = pW // win
-    # window partition
-    expected = (
-        expected.view(B, nH, win, nW, win, C)
-        .transpose(2, 3)
-        .reshape(B * nH * nW, win * win, C)
-    )
-
-    result = workbench.invoke_test("sam_window_partition", x, {}, backend=backend)
-
-    assert torch.allclose(result, expected)
-
-
-@pytest.mark.parametrize("shift", [(0, 2, -1, 0), (0, -2, 0, 3)])
-@pytest.mark.parametrize("backend", ["cpu", "vulkan"])
-def test_roll(shift: tuple[int, int, int, int], backend: str):
-    x = torch.arange(4 * 5 * 6).reshape(1, 4, 5, 6).float()
-    shifts = tuple(s for s in shift if s != 0)
-    dims = tuple(i for i, s in enumerate(shift) if s != 0)
-    expected = torch.roll(x, shifts=shifts, dims=dims)
-
-    params = dict(s0=shift[3], s1=shift[2], s2=shift[1], s3=shift[0])
-    result = workbench.invoke_test("roll", x, {}, params, backend)
-
-    assert torch.allclose(result, expected)
-=======
 import pytest
 import torch
 
@@ -320,5 +166,4 @@
 
     params = dict(mode=mode, h=target[0], w=target[1], align_corners=1 if align_corners else 0)
     result = workbench.invoke_test("interpolate", x, {}, params, backend)
-    assert torch.allclose(result, expected)
->>>>>>> d381eaf7
+    assert torch.allclose(result, expected)