--- conflicted
+++ resolved
@@ -1,7 +1,3 @@
 #!/bin/bash
 
-<<<<<<< HEAD
-cd $(pwd)/build && make -j$(nproc)
-=======
 cd /mnt/e/7_RISCV/vision.cpp/build && make -j$(nproc)
->>>>>>> 2f4fde32
