--- conflicted
+++ resolved
@@ -1,172 +1,3 @@
-<<<<<<< HEAD
-cmake_minimum_required(VERSION 3.28)
-
-project(vision.cpp VERSION 0.1.0 LANGUAGES CXX)
-
-option(VISP_VULKAN "Enable Vulkan support" OFF)
-option(VISP_DEV "Enable development mode" ON)
-option(VISP_CI "Enable for continuous integration environment" OFF)
-option(VISP_TESTS "Build tests" ${PROJECT_IS_TOP_LEVEL})
-option(VISP_FMT_LIB "Use external fmt library instead of standard C++ <format>" ON)
-option(VISP_ASAN "Enable AddressSanitizer" OFF)
-
-if(PROJECT_IS_TOP_LEVEL)
-  set(CMAKE_EXPORT_COMPILE_COMMANDS ON)
-  set(CMAKE_ARCHIVE_OUTPUT_DIRECTORY ${CMAKE_BINARY_DIR}/lib)
-  set(CMAKE_LIBRARY_OUTPUT_DIRECTORY ${CMAKE_BINARY_DIR}/lib)
-  set(CMAKE_RUNTIME_OUTPUT_DIRECTORY ${CMAKE_BINARY_DIR}/bin)
-endif()
-
-# Configure assertions
-
-if(VISP_DEV)
-  set(VISP_ASSERT "VISP_ASSERT_BREAK")
-elseif(VISP_CI)
-  set(VISP_ASSERT "VISP_ASSERT_THROW")
-elseif(CMAKE_BUILD_TYPE)
-  if(${CMAKE_BUILD_TYPE} STREQUAL "Debug")
-    set(VISP_ASSERT "VISP_ASSERT_BREAK")
-  elseif(${CMAKE_BUILD_TYPE} STREQUAL "Release")
-    set(VISP_ASSERT "VISP_ASSERT_DISABLE")
-  endif()
-endif()
-
-# Configure address sanitizer (Clang only)
-
-if(VISP_ASAN)
-  if(MSVC)
-    add_compile_options(/fsanitize=address)
-    add_link_options(clang_rt.asan_dynamic-x86_64.lib clang_rt.asan_dynamic_runtime_thunk-x86_64.lib)
-  else()
-    add_compile_options(-fsanitize=address)
-    add_link_options(-fsanitize=address)
-  endif()
-endif()
-
-# Platform specific defaults
-
-# Windows
-if(MSVC)
-  list(APPEND VISP_COMP_OPTIONS /utf-8)
-  list(APPEND VISP_DEFINITIONS _CRT_SECURE_NO_WARNINGS)
-  if(PROJECT_IS_TOP_LEVEL)
-    # Enable debug symbols also in release builds
-    list(APPEND VISP_COMP_OPTIONS /Zi)
-    list(APPEND VISP_LINK_OPTIONS /DEBUG)
-  endif()
-# Linux
-elseif(UNIX AND NOT APPLE)
-  if(VISP_CI OR VISP_DEV)
-    # Disable omitting dependencies from ELF binaries so they can be found via RPATH
-    list(APPEND VISP_LINK_OPTIONS -Wl,--no-as-needed)
-  endif()
-endif()
-
-# Configure warnings
-
-if(VISP_DEV OR VISP_CI)
-  if(MSVC)
-    set(VISP_WARNINGS /W4 /WX /wd4251)
-  else()
-    set(VISP_WARNINGS -Wall -Wextra -Wpedantic -Werror)
-  endif()
-endif()
-
-# Dependencies
-
-add_subdirectory(depend/stb)
-
-if(VISP_FMT_LIB)
-  add_subdirectory(depend/fmt)
-  set(VISP_FMT_LINK fmt::fmt)
-  list(APPEND VISP_DEFINITIONS VISP_FMT_LIB)
-endif()
-
-set(GGML_VULKAN ${VISP_VULKAN})
-set(GGML_LLAMAFILE ON)
-if(VISP_CI)
-  set(GGML_BACKEND_DL ON)
-  if (${CMAKE_SYSTEM_PROCESSOR} MATCHES "^(aarch64|arm.*|ARM64)$")
-    # set default for ARM
-  else()
-    set(GGML_NATIVE OFF)
-    foreach (feat SSE42 AVX AVX2 F16C BMI2 FMA) # ~haswell and newer
-      set(GGML_${feat} ON)
-    endforeach()
-  endif()
-endif()
-add_subdirectory(depend/ggml)
-
-# Vision.cpp libraries and executables
-
-add_subdirectory(src/visp)
-add_subdirectory(src/cli)
-
-# Tests
-
-if(VISP_TESTS)
-  enable_testing()
-  add_subdirectory(tests)
-  add_subdirectory(models)
-endif()
-
-# Installation
-
-set(VISP_INCLUDE_INSTALL_DIR ${CMAKE_INSTALL_INCLUDEDIR} CACHE PATH "Location of header files")
-set(VISP_LIB_INSTALL_DIR ${CMAKE_INSTALL_LIBDIR} CACHE PATH "Location of library files")
-set(VISP_BIN_INSTALL_DIR ${CMAKE_INSTALL_BINDIR} CACHE PATH "Location of binary files")
-
-install(TARGETS visioncpp
-  RUNTIME DESTINATION ${VISP_BIN_INSTALL_DIR}
-  LIBRARY DESTINATION ${VISP_LIB_INSTALL_DIR}
-  ARCHIVE DESTINATION ${VISP_LIB_INSTALL_DIR})
-install(DIRECTORY include/ DESTINATION ${VISP_INCLUDE_INSTALL_DIR})
-if(PROJECT_IS_TOP_LEVEL)
-  install(FILES README.md LICENSE DESTINATION .)
-endif()
-
-install(TARGETS vision-cli RUNTIME DESTINATION ${VISP_BIN_INSTALL_DIR})
-
-if(VISP_CI OR VISP_DEV)
-  set_target_properties(vision-cli PROPERTIES INSTALL_RPATH "\$ORIGIN/../${VISP_LIB_INSTALL_DIR}")
-endif()
-
-include(CMakePackageConfigHelpers)
-
-configure_package_config_file(
-  scripts/cmake/visioncpp-config.cmake.in
-  ${CMAKE_CURRENT_BINARY_DIR}/visioncpp-config.cmake
-  INSTALL_DESTINATION ${VISP_LIB_INSTALL_DIR}/cmake/visioncpp
-  PATH_VARS VISP_INCLUDE_INSTALL_DIR VISP_LIB_INSTALL_DIR VISP_BIN_INSTALL_DIR
-)
-write_basic_package_version_file(
-  visioncpp-version.cmake
-  VERSION ${PACKAGE_VERSION}
-  COMPATIBILITY AnyNewerVersion
-)
-install(
-  FILES ${CMAKE_CURRENT_BINARY_DIR}/visioncpp-config.cmake
-        ${CMAKE_CURRENT_BINARY_DIR}/visioncpp-version.cmake
-  DESTINATION ${VISP_LIB_INSTALL_DIR}/cmake/visioncpp
-)
-
-# Packaging
-
-if(PROJECT_IS_TOP_LEVEL)
-  if(WIN32)
-    set(CPACK_GENERATOR "ZIP")
-    set(CPACK_PACKAGE_FILE_NAME visioncpp-windows-x64-${PROJECT_VERSION})
-  elseif(APPLE)
-    set(CPACK_GENERATOR "TGZ")
-    set(CPACK_PACKAGE_FILE_NAME visioncpp-macos-x64-${PROJECT_VERSION})
-  else()
-    set(CPACK_GENERATOR "TGZ")
-    set(CPACK_PACKAGE_FILE_NAME visioncpp-linux-x64-${PROJECT_VERSION})
-  endif()
-  set(CPACK_INCLUDE_TOPLEVEL_DIRECTORY OFF)
-  include(CPack)
-endif()
-=======
 cmake_minimum_required(VERSION 3.28)
 
 project(vision.cpp VERSION 0.2.0 LANGUAGES CXX)
@@ -333,5 +164,4 @@
   endif()
   set(CPACK_INCLUDE_TOPLEVEL_DIRECTORY OFF)
   include(CPack)
-endif()
->>>>>>> d381eaf7
+endif()